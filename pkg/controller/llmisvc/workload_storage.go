--- conflicted
+++ resolved
@@ -31,10 +31,7 @@
 	"github.com/kserve/kserve/pkg/apis/serving/v1alpha1"
 	"github.com/kserve/kserve/pkg/constants"
 	"github.com/kserve/kserve/pkg/credentials"
-<<<<<<< HEAD
-=======
 	"github.com/kserve/kserve/pkg/credentials/s3"
->>>>>>> fd1c014e
 	kserveTypes "github.com/kserve/kserve/pkg/types"
 	"github.com/kserve/kserve/pkg/utils"
 )
@@ -142,24 +139,17 @@
 // Returns:
 //
 //	An error if the configuration fails, otherwise nil.
-<<<<<<< HEAD
-func (r *LLMInferenceServiceReconciler) attachS3ModelArtifact(ctx context.Context, serviceAccount *corev1.ServiceAccount, llmSvc *v1alpha1.LLMInferenceService, modelUri string, podSpec *corev1.PodSpec, storageConfig *kserveTypes.StorageInitializerConfig, credentialConfig *credentials.CredentialConfig) error {
-=======
 func (r *LLMInferenceServiceReconciler) attachS3ModelArtifact(ctx context.Context, serviceAccount *corev1.ServiceAccount, llmSvc *v1alpha1.LLMInferenceService, modelUri string, podSpec *corev1.PodSpec, storageConfig *kserveTypes.StorageInitializerConfig, credentialConfig *credentials.CredentialConfig) (s3ArtifactError error) {
->>>>>>> fd1c014e
 	if err := r.attachStorageInitializer(modelUri, podSpec, storageConfig); err != nil {
 		return err
 	}
 	if initContainer := utils.GetInitContainerWithName(podSpec, constants.StorageInitializerContainerName); initContainer != nil {
-<<<<<<< HEAD
-=======
 		// Inject CA bundle if applicable
 		defer func() {
 			if s3ArtifactError == nil {
 				injectCaBundle(llmSvc.Namespace, podSpec, initContainer, storageConfig)
 			}
 		}()
->>>>>>> fd1c014e
 		// If service account is nil, fetch the default service account
 		if serviceAccount == nil {
 			serviceAccount = &corev1.ServiceAccount{}
