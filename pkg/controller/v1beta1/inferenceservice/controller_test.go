/*
Copyright 2021 The KServe Authors.

Licensed under the Apache License, Version 2.0 (the "License");
you may not use this file except in compliance with the License.
You may obtain a copy of the License at

    http://www.apache.org/licenses/LICENSE-2.0

Unless required by applicable law or agreed to in writing, software
distributed under the License is distributed on an "AS IS" BASIS,
WITHOUT WARRANTIES OR CONDITIONS OF ANY KIND, either express or implied.
See the License for the specific language governing permissions and
limitations under the License.
*/

package inferenceservice

import (
	"context"
	"fmt"
	"strconv"
	"strings"
	"time"

	"github.com/google/go-cmp/cmp"
	"github.com/google/go-cmp/cmp/cmpopts"
	. "github.com/onsi/ginkgo/v2"
	. "github.com/onsi/gomega"
	"google.golang.org/protobuf/proto"
	istiov1beta1 "istio.io/api/networking/v1beta1"
	istioclientv1beta1 "istio.io/client-go/pkg/apis/networking/v1beta1"
	corev1 "k8s.io/api/core/v1"
	apierr "k8s.io/apimachinery/pkg/api/errors"
	"k8s.io/apimachinery/pkg/api/resource"
	metav1 "k8s.io/apimachinery/pkg/apis/meta/v1"
	"k8s.io/apimachinery/pkg/types"
	"k8s.io/client-go/util/retry"
<<<<<<< HEAD
	operatorv1beta1 "knative.dev/operator/pkg/apis/operator/v1beta1"
=======

	"k8s.io/utils/ptr"

>>>>>>> a6052cf8
	"knative.dev/pkg/apis"
	duckv1 "knative.dev/pkg/apis/duck/v1"
	"knative.dev/pkg/network"
	"knative.dev/serving/pkg/apis/autoscaling"
	knservingv1 "knative.dev/serving/pkg/apis/serving/v1"
	"sigs.k8s.io/controller-runtime/pkg/client"
	"sigs.k8s.io/controller-runtime/pkg/reconcile"

	"github.com/kserve/kserve/pkg/apis/serving/v1alpha1"
	"github.com/kserve/kserve/pkg/apis/serving/v1beta1"
	"github.com/kserve/kserve/pkg/constants"
	"github.com/kserve/kserve/pkg/utils"
)

var _ = Describe("v1beta1 inference service controller", func() {
	// Define utility constants for object names and testing timeouts/durations and intervals.
	const (
		timeout  = time.Second * 10
		interval = time.Millisecond * 250
		domain   = "example.com"
	)
	var (
		defaultResource = corev1.ResourceRequirements{
			Limits: corev1.ResourceList{
				corev1.ResourceCPU:    resource.MustParse("1"),
				corev1.ResourceMemory: resource.MustParse("2Gi"),
			},
			Requests: corev1.ResourceList{
				corev1.ResourceCPU:    resource.MustParse("1"),
				corev1.ResourceMemory: resource.MustParse("2Gi"),
			},
		}
		configs = map[string]string{
			"explainers": `{
				"art": {
					"image": "kserve/art-explainer",
					"defaultImageVersion": "latest"
				}
			}`,
			"ingress": `{
				"kserveIngressGateway": "kserve/kserve-ingress-gateway",
				"ingressGateway": "knative-serving/knative-ingress-gateway",
				"localGateway": "knative-serving/knative-local-gateway",
				"localGatewayService": "knative-local-gateway.istio-system.svc.cluster.local"
			}`,
			"storageInitializer": `{
				"image" : "kserve/storage-initializer:latest",
				"memoryRequest": "100Mi",
				"memoryLimit": "1Gi",
				"cpuRequest": "100m",
				"cpuLimit": "1",
				"CaBundleConfigMapName": "",
				"caBundleVolumeMountPath": "/etc/ssl/custom-certs",
				"enableDirectPvcVolumeMount": false
			}`,
		}
	)
<<<<<<< HEAD
	Context("with knative configured to allow zero initial scale", func() {
		When("an InferenceService with minReplicas=0 is created", func() {
			It("should create a knative service with initial-scale:0 and min-scale:0 annotations", func() {
				// Create configmap
				var configMap = &v1.ConfigMap{
=======

	Context("with knative configured to not allow zero initial scale", func() {
		When("a Serverless InferenceService is created with an initial scale annotation and value of zero", func() {
			It("should ignore the annotation", func() {
				// Create configmap
				configMap := &corev1.ConfigMap{
>>>>>>> a6052cf8
					ObjectMeta: metav1.ObjectMeta{
						Name:      constants.InferenceServiceConfigMapName,
						Namespace: constants.KServeNamespace,
					},
					Data: configs,
				}
				Expect(k8sClient.Create(context.TODO(), configMap)).NotTo(HaveOccurred())
				defer k8sClient.Delete(context.TODO(), configMap)

				// Create InferenceService
				serviceName := "initialscale1"
<<<<<<< HEAD
				var expectedRequest = reconcile.Request{NamespacedName: types.NamespacedName{Name: serviceName, Namespace: "default"}}
				var serviceKey = expectedRequest.NamespacedName
				var storageUri = "s3://test/mnist/export"
				ctx := context.Background()
=======
				expectedRequest := reconcile.Request{NamespacedName: types.NamespacedName{Name: serviceName, Namespace: "default"}}
				serviceKey := expectedRequest.NamespacedName
				storageUri := "s3://test/mnist/export"
				ctx := context.Background()
				var minScale int32 = 2
>>>>>>> a6052cf8
				isvc := &v1beta1.InferenceService{
					ObjectMeta: metav1.ObjectMeta{
						Name:      serviceKey.Name,
						Namespace: serviceKey.Namespace,
<<<<<<< HEAD
=======
						Annotations: map[string]string{
							"serving.kserve.io/deploymentMode":    "Serverless",
							autoscaling.InitialScaleAnnotationKey: "0",
						},
>>>>>>> a6052cf8
					},
					Spec: v1beta1.InferenceServiceSpec{
						Predictor: v1beta1.PredictorSpec{
							ComponentExtensionSpec: v1beta1.ComponentExtensionSpec{
<<<<<<< HEAD
								MinReplicas: v1beta1.GetIntReference(0),
=======
								MinReplicas: &minScale,
>>>>>>> a6052cf8
							},
							Tensorflow: &v1beta1.TFServingSpec{
								PredictorExtensionSpec: v1beta1.PredictorExtensionSpec{
									StorageURI:     &storageUri,
									RuntimeVersion: proto.String("1.14.0"),
<<<<<<< HEAD
									Container: v1.Container{
=======
									Container: corev1.Container{
>>>>>>> a6052cf8
										Name:      constants.InferenceServiceContainerName,
										Resources: defaultResource,
									},
								},
							},
						},
					},
				}
				Expect(k8sClient.Create(ctx, isvc)).Should(Succeed())
				defer k8sClient.Delete(ctx, isvc)

<<<<<<< HEAD
				actualService := &knservingv1.Service{}
				predictorServiceKey := types.NamespacedName{Name: constants.PredictorServiceName(serviceKey.Name),
					Namespace: serviceKey.Namespace}
				Eventually(func() error { return k8sClient.Get(context.TODO(), predictorServiceKey, actualService) }, timeout).
					Should(Succeed())

				Expect(actualService.Spec.Template.Annotations[constants.InitialScaleAnnotationKey]).To(Equal("0"))
				Expect(actualService.Spec.Template.Annotations[constants.MinScaleAnnotationKey]).To(Equal("0"))
			})
		})
		When("an InferenceService with minReplicas!=0 is created", func() {
			It("should create a knative service with no initial-scale annotation and min-scale:<minReplicas> annotation", func() {
				// Create configmap
				var configMap = &v1.ConfigMap{
=======
				predictorServiceKey := types.NamespacedName{
					Name:      constants.PredictorServiceName(serviceKey.Name),
					Namespace: serviceKey.Namespace,
				}
				actualService := &knservingv1.Service{}
				Eventually(func() error { return k8sClient.Get(context.TODO(), predictorServiceKey, actualService) }, timeout).
					Should(Succeed())

				Expect(actualService.Spec.Template.Annotations).NotTo(HaveKey(autoscaling.InitialScaleAnnotationKey))
			})
		})
		When("a Serverless InferenceService is created with an initial scale annotation and valid non-zero integer value", func() {
			It("should override the default initial scale value with the annotation value", func() {
				// Create configmap
				configMap := &corev1.ConfigMap{
>>>>>>> a6052cf8
					ObjectMeta: metav1.ObjectMeta{
						Name:      constants.InferenceServiceConfigMapName,
						Namespace: constants.KServeNamespace,
					},
					Data: configs,
				}
				Expect(k8sClient.Create(context.TODO(), configMap)).NotTo(HaveOccurred())
				defer k8sClient.Delete(context.TODO(), configMap)

				// Create InferenceService
				serviceName := "initialscale2"
<<<<<<< HEAD
				var expectedRequest = reconcile.Request{NamespacedName: types.NamespacedName{Name: serviceName, Namespace: "default"}}
				var serviceKey = expectedRequest.NamespacedName
				var storageUri = "s3://test/mnist/export"
				ctx := context.Background()
=======
				expectedRequest := reconcile.Request{NamespacedName: types.NamespacedName{Name: serviceName, Namespace: "default"}}
				serviceKey := expectedRequest.NamespacedName
				storageUri := "s3://test/mnist/export"
				ctx := context.Background()
				var minScale int32 = 2
>>>>>>> a6052cf8
				isvc := &v1beta1.InferenceService{
					ObjectMeta: metav1.ObjectMeta{
						Name:      serviceKey.Name,
						Namespace: serviceKey.Namespace,
<<<<<<< HEAD
=======
						Annotations: map[string]string{
							"serving.kserve.io/deploymentMode":    "Serverless",
							autoscaling.InitialScaleAnnotationKey: "3",
						},
>>>>>>> a6052cf8
					},
					Spec: v1beta1.InferenceServiceSpec{
						Predictor: v1beta1.PredictorSpec{
							ComponentExtensionSpec: v1beta1.ComponentExtensionSpec{
<<<<<<< HEAD
								MinReplicas: v1beta1.GetIntReference(1),
=======
								MinReplicas: &minScale,
>>>>>>> a6052cf8
							},
							Tensorflow: &v1beta1.TFServingSpec{
								PredictorExtensionSpec: v1beta1.PredictorExtensionSpec{
									StorageURI:     &storageUri,
									RuntimeVersion: proto.String("1.14.0"),
<<<<<<< HEAD
									Container: v1.Container{
=======
									Container: corev1.Container{
>>>>>>> a6052cf8
										Name:      constants.InferenceServiceContainerName,
										Resources: defaultResource,
									},
								},
							},
						},
					},
				}
				Expect(k8sClient.Create(ctx, isvc)).Should(Succeed())
				defer k8sClient.Delete(ctx, isvc)

<<<<<<< HEAD
				actualService := &knservingv1.Service{}
				predictorServiceKey := types.NamespacedName{Name: constants.PredictorServiceName(serviceKey.Name),
					Namespace: serviceKey.Namespace}
				Eventually(func() error { return k8sClient.Get(context.TODO(), predictorServiceKey, actualService) }, timeout).
					Should(Succeed())

				Expect(actualService.Spec.Template.Annotations[constants.MinScaleAnnotationKey]).To(Equal("1"))
				Expect(constants.InitialScaleAnnotationKey).ShouldNot(BeKeyOf(actualService.Spec.Template.Annotations))
			})
		})
	})
	Context("with knative configured to not allow zero initial scale", func() {
		BeforeEach(func() {
			// Update the existing knativeserving custom resource to set allow-zero-intial-scale to false
			knativeService := &operatorv1beta1.KnativeServing{}
			Expect(k8sClient.Get(context.TODO(), types.NamespacedName{Name: constants.DefaultKnServingName, Namespace: constants.DefaultKnServingNamespace}, knativeService)).ToNot(HaveOccurred())
			knativeService.Spec.CommonSpec.Config["autoscaler"]["allow-zero-initial-scale"] = "false"
			Eventually(func() error {
				return k8sClient.Update(context.TODO(), knativeService)
			}, timeout).Should(Succeed())
		})
		AfterEach(func() {
			// Restore the original knativeserving custom resource configuration
			knativeServiceRestored := &operatorv1beta1.KnativeServing{}
			Expect(k8sClient.Get(context.TODO(), types.NamespacedName{Name: constants.DefaultKnServingName, Namespace: constants.DefaultKnServingNamespace}, knativeServiceRestored)).ToNot(HaveOccurred())
			knativeServiceRestored.Spec.CommonSpec.Config["autoscaler"]["allow-zero-initial-scale"] = "true"
			Eventually(func() error {
				return k8sClient.Update(context.TODO(), knativeServiceRestored)
			}, timeout).Should(Succeed())
		})
		When("an InferenceService with minReplicas=0 is created", func() {
			It("should create a knative service with no initial-scale annotation and min-scale:0 annotation", func() {
				// Create configmap
				var configMap = &v1.ConfigMap{
=======
				predictorServiceKey := types.NamespacedName{
					Name:      constants.PredictorServiceName(serviceKey.Name),
					Namespace: serviceKey.Namespace,
				}
				actualService := &knservingv1.Service{}
				Eventually(func() error { return k8sClient.Get(context.TODO(), predictorServiceKey, actualService) }, timeout).
					Should(Succeed())

				Expect(actualService.Spec.Template.Annotations[autoscaling.InitialScaleAnnotationKey]).To(Equal("3"))
			})
		})
		When("a Serverless InferenceService is created with an initial scale annotation and invalid non-integer value", func() {
			It("should ignore the annotation", func() {
				// Create configmap
				configMap := &corev1.ConfigMap{
					ObjectMeta: metav1.ObjectMeta{
						Name:      constants.InferenceServiceConfigMapName,
						Namespace: constants.KServeNamespace,
					},
					Data: configs,
				}
				Expect(k8sClient.Create(context.TODO(), configMap)).NotTo(HaveOccurred())
				defer k8sClient.Delete(context.TODO(), configMap)

				// Create InferenceService
				serviceName := "initialscale3"
				expectedRequest := reconcile.Request{NamespacedName: types.NamespacedName{Name: serviceName, Namespace: "default"}}
				serviceKey := expectedRequest.NamespacedName
				storageUri := "s3://test/mnist/export"
				ctx := context.Background()
				var minScale int32 = 2
				isvc := &v1beta1.InferenceService{
					ObjectMeta: metav1.ObjectMeta{
						Name:      serviceKey.Name,
						Namespace: serviceKey.Namespace,
						Annotations: map[string]string{
							"serving.kserve.io/deploymentMode":    "Serverless",
							autoscaling.InitialScaleAnnotationKey: "non-integer",
						},
					},
					Spec: v1beta1.InferenceServiceSpec{
						Predictor: v1beta1.PredictorSpec{
							ComponentExtensionSpec: v1beta1.ComponentExtensionSpec{
								MinReplicas: &minScale,
							},
							Tensorflow: &v1beta1.TFServingSpec{
								PredictorExtensionSpec: v1beta1.PredictorExtensionSpec{
									StorageURI:     &storageUri,
									RuntimeVersion: proto.String("1.14.0"),
									Container: corev1.Container{
										Name:      constants.InferenceServiceContainerName,
										Resources: defaultResource,
									},
								},
							},
						},
					},
				}
				Expect(k8sClient.Create(ctx, isvc)).Should(Succeed())
				defer k8sClient.Delete(ctx, isvc)

				predictorServiceKey := types.NamespacedName{
					Name:      constants.PredictorServiceName(serviceKey.Name),
					Namespace: serviceKey.Namespace,
				}
				actualService := &knservingv1.Service{}
				Eventually(func() error { return k8sClient.Get(context.TODO(), predictorServiceKey, actualService) }, timeout).
					Should(Succeed())

				Expect(actualService.Spec.Template.Annotations).NotTo(HaveKey(autoscaling.InitialScaleAnnotationKey))
			})
		})
		When("a Serverless InferenceService is created with zero min replicas", func() {
			It("should use the default initial scale value", func() {
				// Create configmap
				configMap := &corev1.ConfigMap{
					ObjectMeta: metav1.ObjectMeta{
						Name:      constants.InferenceServiceConfigMapName,
						Namespace: constants.KServeNamespace,
					},
					Data: configs,
				}
				Expect(k8sClient.Create(context.TODO(), configMap)).NotTo(HaveOccurred())
				defer k8sClient.Delete(context.TODO(), configMap)

				// Create InferenceService
				serviceName := "initialscale4"
				expectedRequest := reconcile.Request{NamespacedName: types.NamespacedName{Name: serviceName, Namespace: "default"}}
				serviceKey := expectedRequest.NamespacedName
				storageUri := "s3://test/mnist/export"
				ctx := context.Background()
				var minScale int32 = 0
				isvc := &v1beta1.InferenceService{
					ObjectMeta: metav1.ObjectMeta{
						Name:      serviceKey.Name,
						Namespace: serviceKey.Namespace,
						Annotations: map[string]string{
							"serving.kserve.io/deploymentMode": "Serverless",
						},
					},
					Spec: v1beta1.InferenceServiceSpec{
						Predictor: v1beta1.PredictorSpec{
							ComponentExtensionSpec: v1beta1.ComponentExtensionSpec{
								MinReplicas: &minScale,
							},
							Tensorflow: &v1beta1.TFServingSpec{
								PredictorExtensionSpec: v1beta1.PredictorExtensionSpec{
									StorageURI:     &storageUri,
									RuntimeVersion: proto.String("1.14.0"),
									Container: corev1.Container{
										Name:      constants.InferenceServiceContainerName,
										Resources: defaultResource,
									},
								},
							},
						},
					},
				}
				Expect(k8sClient.Create(ctx, isvc)).Should(Succeed())
				defer k8sClient.Delete(ctx, isvc)

				predictorServiceKey := types.NamespacedName{
					Name:      constants.PredictorServiceName(serviceKey.Name),
					Namespace: serviceKey.Namespace,
				}
				actualService := &knservingv1.Service{}
				Eventually(func() error { return k8sClient.Get(context.TODO(), predictorServiceKey, actualService) }, timeout).
					Should(Succeed())

				Expect(actualService.Spec.Template.Annotations).NotTo(HaveKey(autoscaling.InitialScaleAnnotationKey))
			})
		})
	})
	Context("with knative configured to allow zero initial scale", func() {
		BeforeEach(func() {
			time.Sleep(10 * time.Second)
			// Patch the existing config-autoscaler configmap to set allow-zero-initial-scale to true
			configAutoscaler := &corev1.ConfigMap{
				ObjectMeta: metav1.ObjectMeta{
					Name:      constants.AutoscalerConfigmapName,
					Namespace: constants.AutoscalerConfigmapNamespace,
				},
			}
			configPatch := []byte(`{"data":{"allow-zero-initial-scale":"true"}}`)
			Eventually(func() error {
				return k8sClient.Patch(context.TODO(), configAutoscaler, client.RawPatch(types.StrategicMergePatchType, configPatch))
			}, timeout).Should(Succeed())
		})
		AfterEach(func() {
			time.Sleep(10 * time.Second)
			// Restore the default autoscaler configuration
			configAutoscaler := &corev1.ConfigMap{
				ObjectMeta: metav1.ObjectMeta{
					Name:      constants.AutoscalerConfigmapName,
					Namespace: constants.AutoscalerConfigmapNamespace,
				},
			}
			configPatch := []byte(`{"data":{}}`)
			Eventually(func() error {
				return k8sClient.Patch(context.TODO(), configAutoscaler, client.RawPatch(types.StrategicMergePatchType, configPatch))
			}, timeout).Should(Succeed())
		})
		When("a Serverless InferenceService is created with an initial scale annotation and value of zero", func() {
			It("should override the default initial scale value with the annotation value", func() {
				// Create configmap
				configMap := &corev1.ConfigMap{
>>>>>>> a6052cf8
					ObjectMeta: metav1.ObjectMeta{
						Name:      constants.InferenceServiceConfigMapName,
						Namespace: constants.KServeNamespace,
					},
					Data: configs,
				}
				Expect(k8sClient.Create(context.TODO(), configMap)).NotTo(HaveOccurred())
				defer k8sClient.Delete(context.TODO(), configMap)

				// Create InferenceService
<<<<<<< HEAD
				serviceName := "initialscale3"
				var expectedRequest = reconcile.Request{NamespacedName: types.NamespacedName{Name: serviceName, Namespace: "default"}}
				var serviceKey = expectedRequest.NamespacedName
				var storageUri = "s3://test/mnist/export"
				ctx := context.Background()
=======
				serviceName := "initialscale5"
				expectedRequest := reconcile.Request{NamespacedName: types.NamespacedName{Name: serviceName, Namespace: "default"}}
				serviceKey := expectedRequest.NamespacedName
				storageUri := "s3://test/mnist/export"
				ctx := context.Background()
				var minScale int32 = 2
>>>>>>> a6052cf8
				isvc := &v1beta1.InferenceService{
					ObjectMeta: metav1.ObjectMeta{
						Name:      serviceKey.Name,
						Namespace: serviceKey.Namespace,
<<<<<<< HEAD
=======
						Annotations: map[string]string{
							"serving.kserve.io/deploymentMode":    "Serverless",
							autoscaling.InitialScaleAnnotationKey: "0",
						},
>>>>>>> a6052cf8
					},
					Spec: v1beta1.InferenceServiceSpec{
						Predictor: v1beta1.PredictorSpec{
							ComponentExtensionSpec: v1beta1.ComponentExtensionSpec{
<<<<<<< HEAD
								MinReplicas: v1beta1.GetIntReference(0),
=======
								MinReplicas: &minScale,
>>>>>>> a6052cf8
							},
							Tensorflow: &v1beta1.TFServingSpec{
								PredictorExtensionSpec: v1beta1.PredictorExtensionSpec{
									StorageURI:     &storageUri,
									RuntimeVersion: proto.String("1.14.0"),
<<<<<<< HEAD
									Container: v1.Container{
=======
									Container: corev1.Container{
>>>>>>> a6052cf8
										Name:      constants.InferenceServiceContainerName,
										Resources: defaultResource,
									},
								},
							},
						},
					},
				}
				Expect(k8sClient.Create(ctx, isvc)).Should(Succeed())
				defer k8sClient.Delete(ctx, isvc)

<<<<<<< HEAD
				actualService := &knservingv1.Service{}
				predictorServiceKey := types.NamespacedName{Name: constants.PredictorServiceName(serviceKey.Name),
					Namespace: serviceKey.Namespace}
				Eventually(func() error { return k8sClient.Get(context.TODO(), predictorServiceKey, actualService) }, timeout).
					Should(Succeed())

				Expect(actualService.Spec.Template.Annotations[constants.MinScaleAnnotationKey]).To(Equal("0"))
				Expect(constants.InitialScaleAnnotationKey).ShouldNot(BeKeyOf(actualService.Spec.Template.Annotations))
			})
		})
		When("an InferenceService with minReplicas!=0 is created", func() {
			It("should create a knative service with no initial-scale annotation and min-scale:<minReplicas> annotation", func() {
				// Create configmap
				var configMap = &v1.ConfigMap{
=======
				predictorServiceKey := types.NamespacedName{
					Name:      constants.PredictorServiceName(serviceKey.Name),
					Namespace: serviceKey.Namespace,
				}
				actualService := &knservingv1.Service{}
				Eventually(func() error { return k8sClient.Get(context.TODO(), predictorServiceKey, actualService) }, timeout).
					Should(Succeed())

				Expect(actualService.Spec.Template.Annotations[autoscaling.InitialScaleAnnotationKey]).To(Equal("0"))
			})
		})
		When("a Serverless InferenceService is created with an initial scale annotation and valid non-zero integer value", func() {
			It("should override the default initial scale value with the annotation value", func() {
				// Create configmap
				configMap := &corev1.ConfigMap{
>>>>>>> a6052cf8
					ObjectMeta: metav1.ObjectMeta{
						Name:      constants.InferenceServiceConfigMapName,
						Namespace: constants.KServeNamespace,
					},
					Data: configs,
				}
				Expect(k8sClient.Create(context.TODO(), configMap)).NotTo(HaveOccurred())
				defer k8sClient.Delete(context.TODO(), configMap)

				// Create InferenceService
<<<<<<< HEAD
				serviceName := "initialscale4"
				var expectedRequest = reconcile.Request{NamespacedName: types.NamespacedName{Name: serviceName, Namespace: "default"}}
				var serviceKey = expectedRequest.NamespacedName
				var storageUri = "s3://test/mnist/export"
				ctx := context.Background()
=======
				serviceName := "initialscale6"
				expectedRequest := reconcile.Request{NamespacedName: types.NamespacedName{Name: serviceName, Namespace: "default"}}
				serviceKey := expectedRequest.NamespacedName
				storageUri := "s3://test/mnist/export"
				ctx := context.Background()
				var minScale int32 = 2
>>>>>>> a6052cf8
				isvc := &v1beta1.InferenceService{
					ObjectMeta: metav1.ObjectMeta{
						Name:      serviceKey.Name,
						Namespace: serviceKey.Namespace,
<<<<<<< HEAD
=======
						Annotations: map[string]string{
							"serving.kserve.io/deploymentMode":    "Serverless",
							autoscaling.InitialScaleAnnotationKey: "3",
						},
>>>>>>> a6052cf8
					},
					Spec: v1beta1.InferenceServiceSpec{
						Predictor: v1beta1.PredictorSpec{
							ComponentExtensionSpec: v1beta1.ComponentExtensionSpec{
<<<<<<< HEAD
								MinReplicas: v1beta1.GetIntReference(1),
=======
								MinReplicas: &minScale,
>>>>>>> a6052cf8
							},
							Tensorflow: &v1beta1.TFServingSpec{
								PredictorExtensionSpec: v1beta1.PredictorExtensionSpec{
									StorageURI:     &storageUri,
									RuntimeVersion: proto.String("1.14.0"),
<<<<<<< HEAD
									Container: v1.Container{
=======
									Container: corev1.Container{
>>>>>>> a6052cf8
										Name:      constants.InferenceServiceContainerName,
										Resources: defaultResource,
									},
								},
							},
						},
					},
				}
				Expect(k8sClient.Create(ctx, isvc)).Should(Succeed())
				defer k8sClient.Delete(ctx, isvc)

<<<<<<< HEAD
				actualService := &knservingv1.Service{}
				predictorServiceKey := types.NamespacedName{Name: constants.PredictorServiceName(serviceKey.Name),
					Namespace: serviceKey.Namespace}
				Eventually(func() error { return k8sClient.Get(context.TODO(), predictorServiceKey, actualService) }, timeout).
					Should(Succeed())

				Expect(actualService.Spec.Template.Annotations[constants.MinScaleAnnotationKey]).To(Equal("1"))
				Expect(constants.InitialScaleAnnotationKey).ShouldNot(BeKeyOf(actualService.Spec.Template.Annotations))
=======
				predictorServiceKey := types.NamespacedName{
					Name:      constants.PredictorServiceName(serviceKey.Name),
					Namespace: serviceKey.Namespace,
				}
				actualService := &knservingv1.Service{}
				Eventually(func() error { return k8sClient.Get(context.TODO(), predictorServiceKey, actualService) }, timeout).
					Should(Succeed())

				Expect(actualService.Spec.Template.Annotations[autoscaling.InitialScaleAnnotationKey]).To(Equal("3"))
			})
		})
		When("a Serverless InferenceService is created with an initial scale annotation and invalid non-integer value", func() {
			It("should ignore the annotation", func() {
				// Create configmap
				configMap := &corev1.ConfigMap{
					ObjectMeta: metav1.ObjectMeta{
						Name:      constants.InferenceServiceConfigMapName,
						Namespace: constants.KServeNamespace,
					},
					Data: configs,
				}
				Expect(k8sClient.Create(context.TODO(), configMap)).NotTo(HaveOccurred())
				defer k8sClient.Delete(context.TODO(), configMap)

				// Create InferenceService
				serviceName := "initialscale7"
				expectedRequest := reconcile.Request{NamespacedName: types.NamespacedName{Name: serviceName, Namespace: "default"}}
				serviceKey := expectedRequest.NamespacedName
				storageUri := "s3://test/mnist/export"
				ctx := context.Background()
				var minScale int32 = 2
				isvc := &v1beta1.InferenceService{
					ObjectMeta: metav1.ObjectMeta{
						Name:      serviceKey.Name,
						Namespace: serviceKey.Namespace,
						Annotations: map[string]string{
							"serving.kserve.io/deploymentMode":    "Serverless",
							autoscaling.InitialScaleAnnotationKey: "non-integer",
						},
					},
					Spec: v1beta1.InferenceServiceSpec{
						Predictor: v1beta1.PredictorSpec{
							ComponentExtensionSpec: v1beta1.ComponentExtensionSpec{
								MinReplicas: &minScale,
							},
							Tensorflow: &v1beta1.TFServingSpec{
								PredictorExtensionSpec: v1beta1.PredictorExtensionSpec{
									StorageURI:     &storageUri,
									RuntimeVersion: proto.String("1.14.0"),
									Container: corev1.Container{
										Name:      constants.InferenceServiceContainerName,
										Resources: defaultResource,
									},
								},
							},
						},
					},
				}
				Expect(k8sClient.Create(ctx, isvc)).Should(Succeed())
				defer k8sClient.Delete(ctx, isvc)

				predictorServiceKey := types.NamespacedName{
					Name:      constants.PredictorServiceName(serviceKey.Name),
					Namespace: serviceKey.Namespace,
				}
				actualService := &knservingv1.Service{}
				Eventually(func() error { return k8sClient.Get(context.TODO(), predictorServiceKey, actualService) }, timeout).
					Should(Succeed())

				Expect(actualService.Spec.Template.Annotations).NotTo(HaveKey(autoscaling.InitialScaleAnnotationKey))
			})
		})
		When("a Serverless InferenceService is created with zero min replicas", func() {
			It("should override the default initial scale value with zero", func() {
				// Create configmap
				configMap := &corev1.ConfigMap{
					ObjectMeta: metav1.ObjectMeta{
						Name:      constants.InferenceServiceConfigMapName,
						Namespace: constants.KServeNamespace,
					},
					Data: configs,
				}
				Expect(k8sClient.Create(context.TODO(), configMap)).NotTo(HaveOccurred())
				defer k8sClient.Delete(context.TODO(), configMap)

				// Create InferenceService
				serviceName := "initialscale8"
				expectedRequest := reconcile.Request{NamespacedName: types.NamespacedName{Name: serviceName, Namespace: "default"}}
				serviceKey := expectedRequest.NamespacedName
				storageUri := "s3://test/mnist/export"
				ctx := context.Background()
				var minScale int32 = 0
				isvc := &v1beta1.InferenceService{
					ObjectMeta: metav1.ObjectMeta{
						Name:      serviceKey.Name,
						Namespace: serviceKey.Namespace,
						Annotations: map[string]string{
							"serving.kserve.io/deploymentMode": "Serverless",
						},
					},
					Spec: v1beta1.InferenceServiceSpec{
						Predictor: v1beta1.PredictorSpec{
							ComponentExtensionSpec: v1beta1.ComponentExtensionSpec{
								MinReplicas: &minScale,
							},
							Tensorflow: &v1beta1.TFServingSpec{
								PredictorExtensionSpec: v1beta1.PredictorExtensionSpec{
									StorageURI:     &storageUri,
									RuntimeVersion: proto.String("1.14.0"),
									Container: corev1.Container{
										Name:      constants.InferenceServiceContainerName,
										Resources: defaultResource,
									},
								},
							},
						},
					},
				}
				Expect(k8sClient.Create(ctx, isvc)).Should(Succeed())
				defer k8sClient.Delete(ctx, isvc)

				predictorServiceKey := types.NamespacedName{
					Name:      constants.PredictorServiceName(serviceKey.Name),
					Namespace: serviceKey.Namespace,
				}
				actualService := &knservingv1.Service{}
				Eventually(func() error { return k8sClient.Get(context.TODO(), predictorServiceKey, actualService) }, timeout).
					Should(Succeed())

				Expect(actualService.Spec.Template.Annotations[autoscaling.InitialScaleAnnotationKey]).To(Equal("0"))
>>>>>>> a6052cf8
			})
		})
	})

	Context("an annotation is applied to an InferenceService resource", func() {
		When("the annotation is a member of the serviceAnnotationDisallowedList in the inferenceservice-config configmap", func() {
			It("should not be propagated to any knative revisions", func() {
				// Add the annotation to the inferenceservice-config inferenceService serviceAnnotationDisallowedList
				sampleAnnotation := "test.dev/testing"
				configs["inferenceService"] = fmt.Sprintf("{\"serviceAnnotationDisallowedList\": [\"%s\"]}", sampleAnnotation)
				defer delete(configs, "inferenceService")

				// Create configmap
<<<<<<< HEAD
				var configMap = &v1.ConfigMap{
=======
				configMap := &corev1.ConfigMap{
>>>>>>> a6052cf8
					ObjectMeta: metav1.ObjectMeta{
						Name:      constants.InferenceServiceConfigMapName,
						Namespace: constants.KServeNamespace,
					},
					Data: configs,
				}
				Expect(k8sClient.Create(context.TODO(), configMap)).NotTo(HaveOccurred())
				defer k8sClient.Delete(context.TODO(), configMap)

				// Create InferenceService
				serviceName := "annotated"
<<<<<<< HEAD
				var expectedRequest = reconcile.Request{NamespacedName: types.NamespacedName{Name: serviceName, Namespace: "default"}}
				var serviceKey = expectedRequest.NamespacedName
				var storageUri = "s3://test/mnist/export"
=======
				expectedRequest := reconcile.Request{NamespacedName: types.NamespacedName{Name: serviceName, Namespace: "default"}}
				serviceKey := expectedRequest.NamespacedName
				storageUri := "s3://test/mnist/export"
>>>>>>> a6052cf8
				ctx := context.Background()
				isvc := &v1beta1.InferenceService{
					ObjectMeta: metav1.ObjectMeta{
						Name:      serviceKey.Name,
						Namespace: serviceKey.Namespace,
						Annotations: map[string]string{
							sampleAnnotation: "test",
						},
					},
					Spec: v1beta1.InferenceServiceSpec{
						Predictor: v1beta1.PredictorSpec{
							ComponentExtensionSpec: v1beta1.ComponentExtensionSpec{
<<<<<<< HEAD
								MinReplicas: v1beta1.GetIntReference(1),
=======
								MinReplicas: ptr.To(int32(1)),
>>>>>>> a6052cf8
								MaxReplicas: 1,
							},
							Tensorflow: &v1beta1.TFServingSpec{
								PredictorExtensionSpec: v1beta1.PredictorExtensionSpec{
									StorageURI:     &storageUri,
									RuntimeVersion: proto.String("1.14.0"),
<<<<<<< HEAD
									Container: v1.Container{
=======
									Container: corev1.Container{
>>>>>>> a6052cf8
										Name:      constants.InferenceServiceContainerName,
										Resources: defaultResource,
									},
								},
							},
						},
					},
				}
				Expect(k8sClient.Create(ctx, isvc)).Should(Succeed())
				defer k8sClient.Delete(ctx, isvc)

				actualService := &knservingv1.Service{}
<<<<<<< HEAD
				predictorServiceKey := types.NamespacedName{Name: constants.PredictorServiceName(serviceKey.Name),
					Namespace: serviceKey.Namespace}
=======
				predictorServiceKey := types.NamespacedName{
					Name:      constants.PredictorServiceName(serviceKey.Name),
					Namespace: serviceKey.Namespace,
				}
>>>>>>> a6052cf8
				Eventually(func() error { return k8sClient.Get(context.TODO(), predictorServiceKey, actualService) }, timeout).
					Should(Succeed())

				Expect(sampleAnnotation).ShouldNot(BeKeyOf(actualService.Annotations))
				Expect(sampleAnnotation).ShouldNot(BeKeyOf(actualService.Spec.Template.Annotations))
			})
		})
	})

	Context("When creating inference service with predictor", func() {
		It("Should have knative service created", func() {
			By("By creating a new InferenceService")
			// Create configmap
			configMap := &corev1.ConfigMap{
				ObjectMeta: metav1.ObjectMeta{
					Name:      constants.InferenceServiceConfigMapName,
					Namespace: constants.KServeNamespace,
				},
				Data: configs,
			}
			Expect(k8sClient.Create(context.TODO(), configMap)).NotTo(HaveOccurred())
			defer k8sClient.Delete(context.TODO(), configMap)
			// Create ServingRuntime
			servingRuntime := &v1alpha1.ServingRuntime{
				ObjectMeta: metav1.ObjectMeta{
					Name:      "tf-serving",
					Namespace: "default",
				},
				Spec: v1alpha1.ServingRuntimeSpec{
					SupportedModelFormats: []v1alpha1.SupportedModelFormat{
						{
							Name:       "tensorflow",
							Version:    proto.String("1"),
							AutoSelect: proto.Bool(true),
						},
					},
					ServingRuntimePodSpec: v1alpha1.ServingRuntimePodSpec{
						Labels: map[string]string{
							"key1": "val1FromSR",
							"key2": "val2FromSR",
							"key3": "val3FromSR",
						},
						Annotations: map[string]string{
							"key1": "val1FromSR",
							"key2": "val2FromSR",
							"key3": "val3FromSR",
						},
						Containers: []corev1.Container{
							{
								Name:    constants.InferenceServiceContainerName,
								Image:   "tensorflow/serving:1.14.0",
								Command: []string{"/usr/bin/tensorflow_model_server"},
								Args: []string{
									"--port=9000",
									"--rest_api_port=8080",
									"--model_base_path=/mnt/models",
									"--rest_api_timeout_in_ms=60000",
								},
								Resources: defaultResource,
							},
						},
						ImagePullSecrets: []corev1.LocalObjectReference{
							{Name: "sr-image-pull-secret"},
						},
					},
					Disabled: proto.Bool(false),
				},
			}
			k8sClient.Create(context.TODO(), servingRuntime)
			defer k8sClient.Delete(context.TODO(), servingRuntime)
			// Create InferenceService
			serviceName := "foo"
			expectedRequest := reconcile.Request{NamespacedName: types.NamespacedName{Name: serviceName, Namespace: "default"}}
			serviceKey := expectedRequest.NamespacedName
			storageUri := "s3://test/mnist/export"
			ctx := context.Background()
			isvc := &v1beta1.InferenceService{
				ObjectMeta: metav1.ObjectMeta{
					Name:      serviceKey.Name,
					Namespace: serviceKey.Namespace,
					Labels: map[string]string{
						"key2": "val2FromISVC",
						"key3": "val3FromISVC",
					},
					Annotations: map[string]string{
						"serving.kserve.io/deploymentMode": "Serverless",
						"key2":                             "val2FromISVC",
						"key3":                             "val3FromISVC",
					},
				},
				Spec: v1beta1.InferenceServiceSpec{
					Predictor: v1beta1.PredictorSpec{
						ComponentExtensionSpec: v1beta1.ComponentExtensionSpec{
							MinReplicas: ptr.To(int32(1)),
							MaxReplicas: 3,
							Labels: map[string]string{
								"key3": "val3FromPredictor",
							},
							Annotations: map[string]string{
								"key3": "val3FromPredictor",
							},
						},
						Tensorflow: &v1beta1.TFServingSpec{
							PredictorExtensionSpec: v1beta1.PredictorExtensionSpec{
								StorageURI:     &storageUri,
								RuntimeVersion: proto.String("1.14.0"),
								Container: corev1.Container{
									Name:      constants.InferenceServiceContainerName,
									Resources: defaultResource,
								},
							},
						},
					},
				},
			}
			isvc.DefaultInferenceService(nil, nil, &v1beta1.SecurityConfig{AutoMountServiceAccountToken: false}, nil)
			Expect(k8sClient.Create(ctx, isvc)).Should(Succeed())
			defer k8sClient.Delete(ctx, isvc)
			inferenceService := &v1beta1.InferenceService{}
			Eventually(func() bool {
				err := k8sClient.Get(ctx, serviceKey, inferenceService)
				return err == nil
			}, timeout, interval).Should(BeTrue())

			actualService := &knservingv1.Service{}
			predictorServiceKey := types.NamespacedName{
				Name:      constants.PredictorServiceName(serviceKey.Name),
				Namespace: serviceKey.Namespace,
			}
			Eventually(func() error { return k8sClient.Get(context.TODO(), predictorServiceKey, actualService) }, timeout).
				Should(Succeed())

			expectedService := &knservingv1.Service{
				ObjectMeta: metav1.ObjectMeta{
					Name:      predictorServiceKey.Name,
					Namespace: predictorServiceKey.Namespace,
				},
				Spec: knservingv1.ServiceSpec{
					ConfigurationSpec: knservingv1.ConfigurationSpec{
						Template: knservingv1.RevisionTemplateSpec{
							ObjectMeta: metav1.ObjectMeta{
								Labels: map[string]string{
									constants.KServiceComponentLabel:      constants.Predictor.String(),
									constants.InferenceServicePodLabelKey: serviceName,
									"key1":                                "val1FromSR",
									"key2":                                "val2FromISVC",
									"key3":                                "val3FromPredictor",
								},
								Annotations: map[string]string{
									"serving.kserve.io/deploymentMode":                         "Serverless",
									constants.StorageInitializerSourceUriInternalAnnotationKey: *isvc.Spec.Predictor.Model.StorageURI,
									"autoscaling.knative.dev/max-scale":                        "3",
									"autoscaling.knative.dev/min-scale":                        "1",
									"autoscaling.knative.dev/class":                            "kpa.autoscaling.knative.dev",
									"key1":                                                     "val1FromSR",
									"key2":                                                     "val2FromISVC",
									"key3":                                                     "val3FromPredictor",
								},
							},
							Spec: knservingv1.RevisionSpec{
								ContainerConcurrency: isvc.Spec.Predictor.ContainerConcurrency,
								TimeoutSeconds:       isvc.Spec.Predictor.TimeoutSeconds,
								PodSpec: corev1.PodSpec{
									ImagePullSecrets: []corev1.LocalObjectReference{
										{Name: "sr-image-pull-secret"},
									},
									Containers: []corev1.Container{
										{
											Image: "tensorflow/serving:" +
												*isvc.Spec.Predictor.Model.RuntimeVersion,
											Name:    constants.InferenceServiceContainerName,
											Command: []string{v1beta1.TensorflowEntrypointCommand},
											Args: []string{
												"--port=" + v1beta1.TensorflowServingGRPCPort,
												"--rest_api_port=" + v1beta1.TensorflowServingRestPort,
												"--model_base_path=" + constants.DefaultModelLocalMountPath,
												"--rest_api_timeout_in_ms=60000",
											},
											Resources: defaultResource,
										},
									},
									AutomountServiceAccountToken: proto.Bool(false),
								},
							},
						},
					},
					RouteSpec: knservingv1.RouteSpec{
						Traffic: []knservingv1.TrafficTarget{{LatestRevision: proto.Bool(true), Percent: proto.Int64(100)}},
					},
				},
			}
			// Set ResourceVersion which is required for update operation.
			expectedService.ResourceVersion = actualService.ResourceVersion

			// Do a dry-run update. This will populate our local knative service object with any default values
			// that are present on the remote version.
			err := k8sClient.Update(context.TODO(), expectedService, client.DryRunAll)
			Expect(err).ShouldNot(HaveOccurred())
			Expect(actualService.Spec).To(BeComparableTo(expectedService.Spec))
			predictorUrl, _ := apis.ParseURL("http://" + constants.InferenceServiceHostName(constants.DefaultPredictorServiceName(serviceKey.Name), serviceKey.Namespace, domain))
			// update predictor
			{
				updatedService := actualService.DeepCopy()
				updatedService.Status.LatestCreatedRevisionName = "revision-v1"
				updatedService.Status.LatestReadyRevisionName = "revision-v1"
				updatedService.Status.URL = predictorUrl
				updatedService.Status.Conditions = duckv1.Conditions{
					{
						Type:   knservingv1.ServiceConditionReady,
						Status: "True",
					},
					{
						Type:   knservingv1.ServiceConditionRoutesReady,
						Status: "True",
					},
					{
						Type:   knservingv1.ServiceConditionConfigurationsReady,
						Status: "True",
					},
				}
				Expect(k8sClient.Status().Update(context.TODO(), updatedService)).NotTo(HaveOccurred())
			}
			// assert ingress
			virtualService := &istioclientv1beta1.VirtualService{}
			Eventually(func() error {
				return k8sClient.Get(context.TODO(), types.NamespacedName{
					Name:      serviceKey.Name,
					Namespace: serviceKey.Namespace,
				}, virtualService)
			}, timeout).
				Should(Succeed())
			expectedVirtualService := &istioclientv1beta1.VirtualService{
				Spec: istiov1beta1.VirtualService{
					Gateways: []string{
						constants.KnativeLocalGateway,
						constants.IstioMeshGateway,
						constants.KnativeIngressGateway,
					},
					Hosts: []string{
						network.GetServiceHostname(serviceKey.Name, serviceKey.Namespace),
						constants.InferenceServiceHostName(serviceKey.Name, serviceKey.Namespace, domain),
					},
					Http: []*istiov1beta1.HTTPRoute{
						{
							Match: []*istiov1beta1.HTTPMatchRequest{
								{
									Gateways: []string{constants.KnativeLocalGateway, constants.IstioMeshGateway},
									Authority: &istiov1beta1.StringMatch{
										MatchType: &istiov1beta1.StringMatch_Regex{
											Regex: constants.HostRegExp(network.GetServiceHostname(serviceKey.Name, serviceKey.Namespace)),
										},
									},
								},
								{
									Gateways: []string{constants.KnativeIngressGateway},
									Authority: &istiov1beta1.StringMatch{
										MatchType: &istiov1beta1.StringMatch_Regex{
											Regex: constants.HostRegExp(constants.InferenceServiceHostName(serviceKey.Name, serviceKey.Namespace, domain)),
										},
									},
								},
							},
							Route: []*istiov1beta1.HTTPRouteDestination{
								{
									Destination: &istiov1beta1.Destination{
										Host: network.GetServiceHostname("knative-local-gateway", "istio-system"),
										Port: &istiov1beta1.PortSelector{Number: constants.CommonDefaultHttpPort},
									},
									Weight: 100,
								},
							},
							Headers: &istiov1beta1.Headers{
								Request: &istiov1beta1.Headers_HeaderOperations{
									Set: map[string]string{
										"Host":                  network.GetServiceHostname(constants.PredictorServiceName(serviceKey.Name), serviceKey.Namespace),
										"KServe-Isvc-Name":      serviceName,
										"KServe-Isvc-Namespace": serviceKey.Namespace,
									},
								},
							},
						},
					},
				},
			}
			Expect(virtualService.Spec.DeepCopy()).To(Equal(expectedVirtualService.Spec.DeepCopy()))

			// get inference service
			time.Sleep(10 * time.Second)
			actualIsvc := &v1beta1.InferenceService{}
			Eventually(func() bool {
				err := k8sClient.Get(ctx, expectedRequest.NamespacedName, actualIsvc)
				return err == nil
			}, timeout, interval).Should(BeTrue())
			// update inference service with annotations and labels
			annotations := map[string]string{"testAnnotation": "test"}
			labels := map[string]string{"testLabel": "test"}
			updatedIsvc := actualIsvc.DeepCopy()
			updatedIsvc.Annotations = annotations
			updatedIsvc.Labels = labels

			Expect(k8sClient.Update(ctx, updatedIsvc)).NotTo(HaveOccurred())
			time.Sleep(10 * time.Second)
			updatedVirtualService := &istioclientv1beta1.VirtualService{}
			Eventually(func() error {
				return k8sClient.Get(ctx, types.NamespacedName{
					Name:      serviceKey.Name,
					Namespace: serviceKey.Namespace,
				}, updatedVirtualService)
			}, timeout, interval).Should(Succeed())

			Expect(updatedVirtualService.Spec.DeepCopy()).To(Equal(expectedVirtualService.Spec.DeepCopy()))
			Expect(updatedVirtualService.Annotations).To(Equal(annotations))
			Expect(updatedVirtualService.Labels).To(Equal(labels))
		})
		It("Should fail if Knative Serving is not installed", func() {
			// Simulate Knative Serving is absent by setting to false the relevant item in utils.gvResourcesCache variable
			servingResources, getServingResourcesErr := utils.GetAvailableResourcesForApi(cfg, knservingv1.SchemeGroupVersion.String())
			Expect(getServingResourcesErr).ToNot(HaveOccurred())
			defer utils.SetAvailableResourcesForApi(knservingv1.SchemeGroupVersion.String(), servingResources)
			utils.SetAvailableResourcesForApi(knservingv1.SchemeGroupVersion.String(), nil)

			// Create configmap
			configMap := &corev1.ConfigMap{
				ObjectMeta: metav1.ObjectMeta{
					Name:      constants.InferenceServiceConfigMapName,
					Namespace: constants.KServeNamespace,
				},
				Data: configs,
			}
			Expect(k8sClient.Create(context.TODO(), configMap)).NotTo(HaveOccurred())
			defer k8sClient.Delete(context.TODO(), configMap)

			// Create InferenceService
			serviceName := "serverless-isvc"
			expectedRequest := reconcile.Request{NamespacedName: types.NamespacedName{Name: serviceName, Namespace: "default"}}
			serviceKey := expectedRequest.NamespacedName
			storageUri := "s3://test/mnist/export"
			isvc := &v1beta1.InferenceService{
				ObjectMeta: metav1.ObjectMeta{
					Name:      serviceKey.Name,
					Namespace: serviceKey.Namespace,
					Annotations: map[string]string{
						"serving.kserve.io/deploymentMode": "Serverless",
					},
				},
				Spec: v1beta1.InferenceServiceSpec{
					Predictor: v1beta1.PredictorSpec{
						ComponentExtensionSpec: v1beta1.ComponentExtensionSpec{
							MinReplicas: ptr.To(int32(1)),
							MaxReplicas: 3,
						},
						Tensorflow: &v1beta1.TFServingSpec{
							PredictorExtensionSpec: v1beta1.PredictorExtensionSpec{
								StorageURI:     &storageUri,
								RuntimeVersion: proto.String("1.14.0"),
								Container: corev1.Container{
									Name:      constants.InferenceServiceContainerName,
									Resources: defaultResource,
								},
							},
						},
					},
				},
			}
			isvc.DefaultInferenceService(nil, nil, &v1beta1.SecurityConfig{AutoMountServiceAccountToken: false}, nil)

			ctx := context.Background()
			Expect(k8sClient.Create(ctx, isvc)).Should(Succeed())
			defer k8sClient.Delete(ctx, isvc)

			Eventually(func() bool {
				events := &corev1.EventList{}
				err := k8sClient.List(ctx, events, client.InNamespace(serviceKey.Namespace))
				if err != nil {
					return false
				}

				for _, event := range events.Items {
					if event.InvolvedObject.Kind == "InferenceService" &&
						event.InvolvedObject.Name == serviceKey.Name &&
						event.Reason == "ServerlessModeRejected" {
						return true
					}
				}

				return false
			}, timeout, interval).Should(BeTrue())
		})
	})

	Context("When creating inference service with `serving.kserve.io/stop`", func() {
		defaultIsvc := func(namespace string, name string, storageUri string) *v1beta1.InferenceService {
			predictor := v1beta1.PredictorSpec{
				ComponentExtensionSpec: v1beta1.ComponentExtensionSpec{
<<<<<<< HEAD
					MinReplicas: v1beta1.GetIntReference(1),
=======
					MinReplicas: ptr.To(int32(1)),
>>>>>>> a6052cf8
					MaxReplicas: 3,
				},
				Tensorflow: &v1beta1.TFServingSpec{
					PredictorExtensionSpec: v1beta1.PredictorExtensionSpec{
						StorageURI:     &storageUri,
						RuntimeVersion: proto.String("1.14.0"),
<<<<<<< HEAD
						Container: v1.Container{
=======
						Container: corev1.Container{
>>>>>>> a6052cf8
							Name:      constants.InferenceServiceContainerName,
							Resources: defaultResource,
						},
					},
				},
			}
			isvc := &v1beta1.InferenceService{
<<<<<<< HEAD
				ObjectMeta: metav1.ObjectMeta{
					Name:      name,
					Namespace: namespace,
					Annotations: map[string]string{
						"serving.kserve.io/deploymentMode": "Serverless",
					},
				},

				Spec: v1beta1.InferenceServiceSpec{
					Predictor: predictor,
				},
			}
			return isvc
		}

		createServingRuntime := func(namespace string, name string) *v1alpha1.ServingRuntime {
			// Define and create serving runtime
			servingRuntime := &v1alpha1.ServingRuntime{
				ObjectMeta: metav1.ObjectMeta{
					Name:      name,
					Namespace: namespace,
				},
				Spec: v1alpha1.ServingRuntimeSpec{
					SupportedModelFormats: []v1alpha1.SupportedModelFormat{
						{
							Name:       "tensorflow",
							Version:    proto.String("1"),
							AutoSelect: proto.Bool(true),
						},
					},
					ServingRuntimePodSpec: v1alpha1.ServingRuntimePodSpec{
						Containers: []v1.Container{
							{
								Name:    constants.InferenceServiceContainerName,
								Image:   "tensorflow/serving:1.14.0",
								Command: []string{"/usr/bin/tensorflow_model_server"},
								Args: []string{
									"--port=9000",
									"--rest_api_port=8080",
									"--model_base_path=/mnt/models",
									"--rest_api_timeout_in_ms=60000",
								},
								Resources: defaultResource,
							},
						},
						ImagePullSecrets: []v1.LocalObjectReference{
							{Name: "sr-image-pull-secret"},
						},
					},
					Disabled: proto.Bool(false),
				},
			}
			return servingRuntime
		}

		createInferenceServiceConfigMap := func() *v1.ConfigMap {
			configMap := &v1.ConfigMap{
				ObjectMeta: metav1.ObjectMeta{
					Name:      constants.InferenceServiceConfigMapName,
					Namespace: constants.KServeNamespace,
				},
				Data: configs,
			}
			return configMap
		}

		It("Should keep the knative service/virtualService/service when the annotation is set to false", func() {
			ctx, cancel := context.WithCancel(context.Background())
			DeferCleanup(cancel)

			// Config map
			configMap := createInferenceServiceConfigMap()
			Expect(k8sClient.Create(context.TODO(), configMap)).NotTo(HaveOccurred())
			defer k8sClient.Delete(ctx, configMap)

			// Serving runtime
			serviceName := "stop-false-isvc"
			serviceNamespace := "default"
			expectedRequest := reconcile.Request{NamespacedName: types.NamespacedName{Name: serviceName, Namespace: serviceNamespace}}
			serviceKey := expectedRequest.NamespacedName
			storageUri := "s3://test/mnist/export"

			servingRuntime := createServingRuntime(serviceKey.Namespace, "tf-serving")
			Expect(k8sClient.Create(context.TODO(), servingRuntime)).NotTo(HaveOccurred())
			defer k8sClient.Delete(ctx, servingRuntime)

			// Define InferenceService
			isvc := defaultIsvc(serviceKey.Namespace, serviceKey.Name, storageUri)
			isvc.Annotations[constants.StopAnnotationKey] = "false"
			Expect(k8sClient.Create(context.TODO(), isvc)).NotTo(HaveOccurred())
			defer k8sClient.Delete(ctx, isvc)

			// Knative service
			actualService := &knservingv1.Service{}
			predictorServiceKey := types.NamespacedName{
				Name:      constants.PredictorServiceName(serviceKey.Name),
				Namespace: serviceKey.Namespace,
			}
			Eventually(func() bool {
				err := k8sClient.Get(context.TODO(), predictorServiceKey, actualService)
				return err == nil
			}, 30*time.Second).Should(BeTrue())

			// Add a url to the knative service so the services can be made
			copiedKsvc := actualService.DeepCopy()
			predictorUrl, _ := apis.ParseURL("http://" + constants.InferenceServiceHostName(constants.DefaultPredictorServiceName(serviceKey.Name), serviceKey.Namespace, domain))
			copiedKsvc.Status.URL = predictorUrl
			copiedKsvc.Status.Conditions = duckv1.Conditions{
				{
					Type:   knservingv1.ServiceConditionReady,
					Status: "True",
				},
				{
					Type:   knservingv1.ServiceConditionRoutesReady,
					Status: "True",
				},
				{
					Type:   knservingv1.ServiceConditionConfigurationsReady,
					Status: "True",
				},
			}
			copiedKsvc.Status.LatestCreatedRevisionName = "revision-v1"
			copiedKsvc.Status.LatestReadyRevisionName = "revision-v1"
			Expect(k8sClient.Status().Update(context.TODO(), copiedKsvc)).NotTo(HaveOccurred())

			// Check that the ISVC was updated
			updatedIsvc := &v1beta1.InferenceService{}
			Eventually(func() bool {
				err := k8sClient.Get(ctx, serviceKey, updatedIsvc)
				return err == nil
			}, timeout, interval).Should(BeTrue())

			// Check that the virtual service is present
			virtualService := &istioclientv1beta1.VirtualService{}
			Eventually(func() bool {
				err := k8sClient.Get(context.TODO(), serviceKey, virtualService)
				return err == nil
			}, timeout).
				Should(BeTrue())

			// Check that the service is present
			service := &v1.Service{}
			Eventually(func() bool {
				err := k8sClient.Get(context.TODO(), serviceKey, service)
				return err == nil
			}, timeout).
				Should(BeTrue())

			// Check that the stopped condition is false
			Eventually(func() bool {
				err := k8sClient.Get(ctx, serviceKey, updatedIsvc)
				if err == nil {
					stopped_cond := updatedIsvc.Status.GetCondition(v1beta1.Stopped)
					if stopped_cond != nil && stopped_cond.Status == v1.ConditionFalse {
						return true
					}
				}
				return false
			}, timeout, interval).Should(BeTrue(), "The stopped condition should be set to false")

			// Check that the inference service is ready
			Eventually(func() bool {
				err := k8sClient.Get(ctx, serviceKey, updatedIsvc)
				if err != nil {
					return false
				}
				readyCond := updatedIsvc.Status.GetCondition(v1beta1.PredictorReady)
				return readyCond != nil && readyCond.Status == v1.ConditionTrue
			}, timeout, interval).Should(BeTrue(), "The predictor should be ready")

			Eventually(func() bool {
				err := k8sClient.Get(ctx, serviceKey, updatedIsvc)
				if err != nil {
					return false
				}
				readyCond := updatedIsvc.Status.GetCondition(v1beta1.IngressReady)
				return readyCond != nil && readyCond.Status == v1.ConditionTrue
			}, timeout, interval).Should(BeTrue(), "The ingress should be ready")
		})

		It("Should delete the knative service/virtualService/service when the annotation is set to true", func() {
			ctx, cancel := context.WithCancel(context.Background())
			DeferCleanup(cancel)

			// Config map
			configMap := createInferenceServiceConfigMap()
			Expect(k8sClient.Create(context.TODO(), configMap)).NotTo(HaveOccurred())
			defer k8sClient.Delete(ctx, configMap)

			// Serving runtime
			serviceName := "stop-true-isvc"
			serviceNamespace := "default"
			expectedRequest := reconcile.Request{NamespacedName: types.NamespacedName{Name: serviceName, Namespace: serviceNamespace}}
			serviceKey := expectedRequest.NamespacedName
			storageUri := "s3://test/mnist/export"

			servingRuntime := createServingRuntime(serviceKey.Namespace, "tf-serving")
			Expect(k8sClient.Create(context.TODO(), servingRuntime)).NotTo(HaveOccurred())
			defer k8sClient.Delete(ctx, servingRuntime)

			// Define InferenceService
			isvc := defaultIsvc(serviceKey.Namespace, serviceKey.Name, storageUri)
			isvc.Annotations[constants.StopAnnotationKey] = "true"
			Expect(k8sClient.Create(context.TODO(), isvc)).NotTo(HaveOccurred())
			defer k8sClient.Delete(ctx, isvc)

			// Check that the KSVC does not exist
			actualService := &knservingv1.Service{}
			predictorServiceKey := types.NamespacedName{
				Name:      constants.PredictorServiceName(serviceKey.Name),
				Namespace: serviceKey.Namespace,
			}
			Consistently(func() bool {
				err := k8sClient.Get(context.TODO(), predictorServiceKey, actualService)
				return apierr.IsNotFound(err)
			}, timeout).Should(BeTrue(), "The ksvc should not be created")

			// Check that the virtual service was not created
			virtualService := &istioclientv1beta1.VirtualService{}
			Consistently(func() bool {
				err := k8sClient.Get(context.TODO(), serviceKey, virtualService)
				return apierr.IsNotFound(err)
			}, timeout).
				Should(BeTrue(), "The virtual service should not be created")

			// Check that the service was not created
			service := &v1.Service{}
			Consistently(func() bool {
				err := k8sClient.Get(context.TODO(), serviceKey, service)
				return apierr.IsNotFound(err)
			}, timeout).
				Should(BeTrue(), "The service should not be created")

			// Check that the ISVC status reflects that it is stopped
			updatedIsvc := &v1beta1.InferenceService{}
			Eventually(func() bool {
				err := k8sClient.Get(ctx, serviceKey, updatedIsvc)
				return err == nil
			}, timeout, interval).Should(BeTrue())

			Eventually(func() bool {
				err := k8sClient.Get(ctx, serviceKey, updatedIsvc)
				if err == nil {
					stopped_cond := updatedIsvc.Status.GetCondition(v1beta1.Stopped)
					if stopped_cond != nil && stopped_cond.Status == v1.ConditionTrue {
						return true
					}
				}
				return false
			}, timeout, interval).Should(BeTrue(), "The stopped condition should be set to true")
		})

		It("Should delete the knative service/virtualService/service when the annotation is updated to true on an existing ISVC", func() {
			ctx, cancel := context.WithCancel(context.Background())
			DeferCleanup(cancel)

			// Config map
			configMap := createInferenceServiceConfigMap()
			Expect(k8sClient.Create(context.TODO(), configMap)).NotTo(HaveOccurred())
			defer k8sClient.Delete(ctx, configMap)

			// Serving runtime
			serviceName := "stop-edit-true-isvc"
			serviceNamespace := "default"
			expectedRequest := reconcile.Request{NamespacedName: types.NamespacedName{Name: serviceName, Namespace: serviceNamespace}}
			serviceKey := expectedRequest.NamespacedName
			storageUri := "s3://test/mnist/export"

			servingRuntime := createServingRuntime(serviceKey.Namespace, "tf-serving")
			Expect(k8sClient.Create(context.TODO(), servingRuntime)).NotTo(HaveOccurred())
			defer k8sClient.Delete(ctx, servingRuntime)

			// Define InferenceService
			isvc := defaultIsvc(serviceKey.Namespace, serviceKey.Name, storageUri)
			isvc.Annotations[constants.StopAnnotationKey] = "false"
			Expect(k8sClient.Create(context.TODO(), isvc)).NotTo(HaveOccurred())
			defer k8sClient.Delete(ctx, isvc)

			// Knative service
			actualService := &knservingv1.Service{}
			predictorServiceKey := types.NamespacedName{
				Name:      constants.PredictorServiceName(serviceKey.Name),
				Namespace: serviceKey.Namespace,
			}
			Eventually(func() bool {
				err := k8sClient.Get(context.TODO(), predictorServiceKey, actualService)
				return err == nil
			}, timeout).
				Should(BeTrue())

			// Add a url to the knative service so the services can be made
			copiedKsvc := actualService.DeepCopy()
			predictorUrl, _ := apis.ParseURL("http://" + constants.InferenceServiceHostName(constants.DefaultPredictorServiceName(serviceKey.Name), serviceKey.Namespace, domain))
			copiedKsvc.Status.URL = predictorUrl
			copiedKsvc.Status.Conditions = duckv1.Conditions{
				{
					Type:   knservingv1.ServiceConditionReady,
					Status: "True",
				},
				{
					Type:   knservingv1.ServiceConditionRoutesReady,
					Status: "True",
				},
				{
					Type:   knservingv1.ServiceConditionConfigurationsReady,
					Status: "True",
				},
			}
			copiedKsvc.Status.LatestCreatedRevisionName = "revision-v1"
			copiedKsvc.Status.LatestReadyRevisionName = "revision-v1"
			Expect(k8sClient.Status().Update(context.TODO(), copiedKsvc)).NotTo(HaveOccurred())

			actualIsvc := &v1beta1.InferenceService{}
			Eventually(func() bool {
				err := k8sClient.Get(ctx, expectedRequest.NamespacedName, actualIsvc)
				return err == nil
			}, timeout, interval).Should(BeTrue())

			// Check that the virtual service is present
			virtualService := &istioclientv1beta1.VirtualService{}
			Eventually(func() bool {
				err := k8sClient.Get(context.TODO(), serviceKey, virtualService)
				return err == nil
			}, timeout).
				Should(BeTrue())

			// Check that the service is present
			service := &v1.Service{}
			Eventually(func() bool {
				err := k8sClient.Get(context.TODO(), serviceKey, service)
				return err == nil
			}, timeout).
				Should(BeTrue())

			// Check that the inference service is ready
			Eventually(func() bool {
				err := k8sClient.Get(ctx, serviceKey, actualIsvc)
				if err != nil {
					return false
				}
				readyCond := actualIsvc.Status.GetCondition(v1beta1.PredictorReady)
				return readyCond != nil && readyCond.Status == v1.ConditionTrue
			}, timeout, interval).Should(BeTrue(), "The predictor should be ready before updating the annotation")

			Eventually(func() bool {
				err := k8sClient.Get(ctx, serviceKey, actualIsvc)
				if err != nil {
					return false
				}
				readyCond := actualIsvc.Status.GetCondition(v1beta1.IngressReady)
				return readyCond != nil && readyCond.Status == v1.ConditionTrue
			}, timeout, interval).Should(BeTrue(), "The ingress should be ready before updating the annotation")

			// Stop the inference service
			updatedIsvc := actualIsvc.DeepCopy()
			updatedIsvc.Annotations[constants.StopAnnotationKey] = "true"
			Expect(k8sClient.Update(ctx, updatedIsvc)).NotTo(HaveOccurred())

			// Check that the KSVC was deleted
			Eventually(func() bool {
				err := k8sClient.Get(context.TODO(), predictorServiceKey, actualService)
				return apierr.IsNotFound(err)
			}, time.Second*30).Should(BeTrue(), "The ksvc should eventually be deleted")

			// Check that the virtual service is deleted
			Eventually(func() bool {
				err := k8sClient.Get(context.TODO(), serviceKey, virtualService)
				return apierr.IsNotFound(err)
			}, timeout).
				Should(BeTrue(), "The virtual service should be deleted")

			// Check that the service is deleted
			Eventually(func() bool {
				err := k8sClient.Get(context.TODO(), serviceKey, service)
				return apierr.IsNotFound(err)
			}, timeout).
				Should(BeTrue(), "The service should be deleted")

			// Check that the ISVC status reflects that it is stopped
			updatedStoppedIsvc := &v1beta1.InferenceService{}
			Eventually(func() bool {
				err := k8sClient.Get(ctx, serviceKey, updatedStoppedIsvc)
				return err == nil
			}, timeout, interval).Should(BeTrue())

			Eventually(func() bool {
				err := k8sClient.Get(ctx, serviceKey, updatedStoppedIsvc)
				if err == nil {
					stopped_cond := updatedStoppedIsvc.Status.GetCondition(v1beta1.Stopped)
					if stopped_cond != nil && stopped_cond.Status == v1.ConditionTrue {
						return true
					}
				}
				return false
			}, timeout, interval).Should(BeTrue(), "The stopped condition should be set to true")
		})

		It("Should create the knative service/virtualService/service when the annotation is updated to false on an existing ISVC that is stopped", func() {
			ctx, cancel := context.WithCancel(context.Background())
			DeferCleanup(cancel)

			// Config map
			configMap := createInferenceServiceConfigMap()
			Expect(k8sClient.Create(context.TODO(), configMap)).NotTo(HaveOccurred())
			defer k8sClient.Delete(ctx, configMap)

			// Serving runtime
			serviceName := "stop-edit-false-isvc"
			serviceNamespace := "default"
			expectedRequest := reconcile.Request{NamespacedName: types.NamespacedName{Name: serviceName, Namespace: serviceNamespace}}
			serviceKey := expectedRequest.NamespacedName
			storageUri := "s3://test/mnist/export"

			servingRuntime := createServingRuntime(serviceKey.Namespace, "tf-serving")
			Expect(k8sClient.Create(context.TODO(), servingRuntime)).NotTo(HaveOccurred())
			defer k8sClient.Delete(ctx, servingRuntime)

			// Define InferenceService
			isvc := defaultIsvc(serviceKey.Namespace, serviceKey.Name, storageUri)
			isvc.Annotations[constants.StopAnnotationKey] = "true"
			Expect(k8sClient.Create(context.TODO(), isvc)).NotTo(HaveOccurred())
			defer k8sClient.Delete(ctx, isvc)

			// Check that the KSVC does not exist
			actualService := &knservingv1.Service{}
			predictorServiceKey := types.NamespacedName{
				Name:      constants.PredictorServiceName(serviceKey.Name),
				Namespace: serviceKey.Namespace,
			}
			Consistently(func() bool {
				err := k8sClient.Get(context.TODO(), predictorServiceKey, actualService)
				return apierr.IsNotFound(err)
			}, timeout).Should(BeTrue(), "The ksvc should not be created")

			// Check that the virtual service was not created
			virtualService := &istioclientv1beta1.VirtualService{}
			Consistently(func() bool {
				err := k8sClient.Get(context.TODO(), serviceKey, virtualService)
				return apierr.IsNotFound(err)
			}, timeout).
				Should(BeTrue(), "The virtual service should not be created")

			// Check that the service was not created
			service := &v1.Service{}
			Consistently(func() bool {
				err := k8sClient.Get(context.TODO(), serviceKey, service)
				return apierr.IsNotFound(err)
			}, timeout).
				Should(BeTrue(), "The service should not be created")

			// Check that the ISVC status reflects that it is stopped
			actualIsvc := &v1beta1.InferenceService{}
			Eventually(func() bool {
				err := k8sClient.Get(ctx, serviceKey, actualIsvc)
				return err == nil
			}, timeout, interval).Should(BeTrue())

			Eventually(func() bool {
				err := k8sClient.Get(ctx, serviceKey, actualIsvc)
				if err == nil {
					stopped_cond := actualIsvc.Status.GetCondition(v1beta1.Stopped)
					if stopped_cond != nil && stopped_cond.Status == v1.ConditionTrue {
						return true
					}
				}
				return false
			}, timeout, interval).Should(BeTrue(), "The stopped condition should be set to true")

			// Resume the inference service
			updatedIsvc := actualIsvc.DeepCopy()
			updatedIsvc.Annotations[constants.StopAnnotationKey] = "false"
			Expect(k8sClient.Update(ctx, updatedIsvc)).NotTo(HaveOccurred())

			// Check that the knative service was created
			Eventually(func() bool {
				err := k8sClient.Get(context.TODO(), predictorServiceKey, actualService)
				return err == nil
			}, 30*time.Second).Should(BeTrue())

			// Add a url to the knative service so the services can be made
			copiedKsvc := actualService.DeepCopy()
			predictorUrl, _ := apis.ParseURL("http://" + constants.InferenceServiceHostName(constants.DefaultPredictorServiceName(serviceKey.Name), serviceKey.Namespace, domain))
			copiedKsvc.Status.URL = predictorUrl
			copiedKsvc.Status.Conditions = duckv1.Conditions{
				{
					Type:   knservingv1.ServiceConditionReady,
					Status: "True",
				},
				{
					Type:   knservingv1.ServiceConditionRoutesReady,
					Status: "True",
				},
				{
					Type:   knservingv1.ServiceConditionConfigurationsReady,
					Status: "True",
				},
			}
			copiedKsvc.Status.LatestCreatedRevisionName = "revision-v1"
			copiedKsvc.Status.LatestReadyRevisionName = "revision-v1"
			Expect(k8sClient.Status().Update(context.TODO(), copiedKsvc)).NotTo(HaveOccurred())

			// Check that the virtual service is present
			Eventually(func() bool {
				err := k8sClient.Get(context.TODO(), serviceKey, virtualService)
				return err == nil
			}, timeout).
				Should(BeTrue())

			// Check that the service is present
			Eventually(func() bool {
				err := k8sClient.Get(context.TODO(), serviceKey, service)
				return err == nil
			}, timeout).
				Should(BeTrue())

			// Check that the stopped condition is false
			Eventually(func() bool {
				err := k8sClient.Get(ctx, serviceKey, updatedIsvc)
				if err == nil {
					stopped_cond := updatedIsvc.Status.GetCondition(v1beta1.Stopped)
					if stopped_cond != nil && stopped_cond.Status == v1.ConditionFalse {
						return true
					}
				}
				return false
			}, timeout, interval).Should(BeTrue(), "The stopped condition should be set to false")

			// Check that the inference service is ready
			Eventually(func() bool {
				err := k8sClient.Get(ctx, serviceKey, actualIsvc)
				if err != nil {
					return false
				}
				readyCond := actualIsvc.Status.GetCondition(v1beta1.PredictorReady)
				return readyCond != nil && readyCond.Status == v1.ConditionTrue
			}, timeout, interval).Should(BeTrue(), "The predictor should be ready")

			Eventually(func() bool {
				err := k8sClient.Get(ctx, serviceKey, actualIsvc)
				if err != nil {
					return false
				}
				readyCond := actualIsvc.Status.GetCondition(v1beta1.IngressReady)
				return readyCond != nil && readyCond.Status == v1.ConditionTrue
			}, timeout, interval).Should(BeTrue(), "The ingress should be ready")
		})
	})

	Context("Inference Service with transformer", func() {
		It("Should create successfully", func() {
			serviceName := "svc-with-transformer"
			namespace := "default"
			var expectedRequest = reconcile.Request{NamespacedName: types.NamespacedName{Name: serviceName, Namespace: namespace}}
			var serviceKey = expectedRequest.NamespacedName

			var predictorServiceKey = types.NamespacedName{Name: constants.PredictorServiceName(serviceName),
				Namespace: namespace}
			var transformerServiceKey = types.NamespacedName{Name: constants.TransformerServiceName(serviceName),
				Namespace: namespace}
			var transformer = &v1beta1.InferenceService{
=======
>>>>>>> a6052cf8
				ObjectMeta: metav1.ObjectMeta{
					Name:      name,
					Namespace: namespace,
					Annotations: map[string]string{
						"serving.kserve.io/deploymentMode": "Serverless",
					},
				},

				Spec: v1beta1.InferenceServiceSpec{
					Predictor: predictor,
				},
			}
			return isvc
		}

		createServingRuntime := func(namespace string, name string) *v1alpha1.ServingRuntime {
			// Define and create serving runtime
			servingRuntime := &v1alpha1.ServingRuntime{
				ObjectMeta: metav1.ObjectMeta{
					Name:      name,
					Namespace: namespace,
				},
				Spec: v1alpha1.ServingRuntimeSpec{
					SupportedModelFormats: []v1alpha1.SupportedModelFormat{
						{
							Name:       "tensorflow",
							Version:    proto.String("1"),
							AutoSelect: proto.Bool(true),
						},
					},
					ServingRuntimePodSpec: v1alpha1.ServingRuntimePodSpec{
						Containers: []corev1.Container{
							{
								Name:    constants.InferenceServiceContainerName,
								Image:   "tensorflow/serving:1.14.0",
								Command: []string{"/usr/bin/tensorflow_model_server"},
								Args: []string{
									"--port=9000",
									"--rest_api_port=8080",
									"--model_base_path=/mnt/models",
									"--rest_api_timeout_in_ms=60000",
								},
								Resources: defaultResource,
							},
						},
						ImagePullSecrets: []corev1.LocalObjectReference{
							{Name: "sr-image-pull-secret"},
						},
					},
					Disabled: proto.Bool(false),
				},
			}
			return servingRuntime
		}

		createInferenceServiceConfigMap := func() *corev1.ConfigMap {
			configMap := &corev1.ConfigMap{
				ObjectMeta: metav1.ObjectMeta{
					Name:      constants.InferenceServiceConfigMapName,
					Namespace: constants.KServeNamespace,
				},
				Data: configs,
			}
			return configMap
		}

		It("Should keep the knative service/virtualService/service when the annotation is set to false", func() {
			ctx, cancel := context.WithCancel(context.Background())
			DeferCleanup(cancel)

			// Config map
			configMap := createInferenceServiceConfigMap()
			Expect(k8sClient.Create(context.TODO(), configMap)).NotTo(HaveOccurred())
			defer k8sClient.Delete(ctx, configMap)

			// Serving runtime
			serviceName := "stop-false-isvc"
			serviceNamespace := "default"
			expectedRequest := reconcile.Request{NamespacedName: types.NamespacedName{Name: serviceName, Namespace: serviceNamespace}}
			serviceKey := expectedRequest.NamespacedName
			storageUri := "s3://test/mnist/export"

			servingRuntime := createServingRuntime(serviceKey.Namespace, "tf-serving")
			Expect(k8sClient.Create(context.TODO(), servingRuntime)).NotTo(HaveOccurred())
			defer k8sClient.Delete(ctx, servingRuntime)

			// Define InferenceService
			isvc := defaultIsvc(serviceKey.Namespace, serviceKey.Name, storageUri)
			isvc.Annotations[constants.StopAnnotationKey] = "false"
			Expect(k8sClient.Create(context.TODO(), isvc)).NotTo(HaveOccurred())
			defer k8sClient.Delete(ctx, isvc)

			// Knative service
			actualService := &knservingv1.Service{}
			predictorServiceKey := types.NamespacedName{
				Name:      constants.PredictorServiceName(serviceKey.Name),
				Namespace: serviceKey.Namespace,
			}
			Eventually(func() bool {
				err := k8sClient.Get(context.TODO(), predictorServiceKey, actualService)
				return err == nil
			}, 30*time.Second).Should(BeTrue())

			// Add a url to the knative service so the services can be made
			copiedKsvc := actualService.DeepCopy()
			predictorUrl, _ := apis.ParseURL("http://" + constants.InferenceServiceHostName(constants.DefaultPredictorServiceName(serviceKey.Name), serviceKey.Namespace, domain))
			copiedKsvc.Status.URL = predictorUrl
			copiedKsvc.Status.Conditions = duckv1.Conditions{
				{
					Type:   knservingv1.ServiceConditionReady,
					Status: "True",
				},
				{
					Type:   knservingv1.ServiceConditionRoutesReady,
					Status: "True",
				},
				{
					Type:   knservingv1.ServiceConditionConfigurationsReady,
					Status: "True",
				},
			}
			copiedKsvc.Status.LatestCreatedRevisionName = "revision-v1"
			copiedKsvc.Status.LatestReadyRevisionName = "revision-v1"
			Expect(k8sClient.Status().Update(context.TODO(), copiedKsvc)).NotTo(HaveOccurred())

			// Check that the ISVC was updated
			updatedIsvc := &v1beta1.InferenceService{}
			Eventually(func() bool {
				err := k8sClient.Get(ctx, serviceKey, updatedIsvc)
				return err == nil
			}, timeout, interval).Should(BeTrue())

			// Check that the virtual service is present
			virtualService := &istioclientv1beta1.VirtualService{}
			Eventually(func() bool {
				err := k8sClient.Get(context.TODO(), serviceKey, virtualService)
				return err == nil
			}, timeout).
				Should(BeTrue())

			// Check that the service is present
			service := &corev1.Service{}
			Eventually(func() bool {
				err := k8sClient.Get(context.TODO(), serviceKey, service)
				return err == nil
			}, timeout).
				Should(BeTrue())

			// Check that the stopped condition is false
			Eventually(func() bool {
				err := k8sClient.Get(ctx, serviceKey, updatedIsvc)
				if err == nil {
					stopped_cond := updatedIsvc.Status.GetCondition(v1beta1.Stopped)
					if stopped_cond != nil && stopped_cond.Status == corev1.ConditionFalse {
						return true
					}
				}
				return false
			}, timeout, interval).Should(BeTrue(), "The stopped condition should be set to false")

			// Check that the inference service is ready
			Eventually(func() bool {
				err := k8sClient.Get(ctx, serviceKey, updatedIsvc)
				if err != nil {
					return false
				}
				readyCond := updatedIsvc.Status.GetCondition(v1beta1.PredictorReady)
				return readyCond != nil && readyCond.Status == corev1.ConditionTrue
			}, timeout, interval).Should(BeTrue(), "The predictor should be ready")

			Eventually(func() bool {
				err := k8sClient.Get(ctx, serviceKey, updatedIsvc)
				if err != nil {
					return false
				}
				readyCond := updatedIsvc.Status.GetCondition(v1beta1.IngressReady)
				return readyCond != nil && readyCond.Status == corev1.ConditionTrue
			}, timeout, interval).Should(BeTrue(), "The ingress should be ready")
		})

		It("Should delete the knative service/virtualService/service when the annotation is set to true", func() {
			ctx, cancel := context.WithCancel(context.Background())
			DeferCleanup(cancel)

			// Config map
			configMap := createInferenceServiceConfigMap()
			Expect(k8sClient.Create(context.TODO(), configMap)).NotTo(HaveOccurred())
			defer k8sClient.Delete(ctx, configMap)

			// Serving runtime
			serviceName := "stop-true-isvc"
			serviceNamespace := "default"
			expectedRequest := reconcile.Request{NamespacedName: types.NamespacedName{Name: serviceName, Namespace: serviceNamespace}}
			serviceKey := expectedRequest.NamespacedName
			storageUri := "s3://test/mnist/export"

			servingRuntime := createServingRuntime(serviceKey.Namespace, "tf-serving")
			Expect(k8sClient.Create(context.TODO(), servingRuntime)).NotTo(HaveOccurred())
			defer k8sClient.Delete(ctx, servingRuntime)

			// Define InferenceService
			isvc := defaultIsvc(serviceKey.Namespace, serviceKey.Name, storageUri)
			isvc.Annotations[constants.StopAnnotationKey] = "true"
			Expect(k8sClient.Create(context.TODO(), isvc)).NotTo(HaveOccurred())
			defer k8sClient.Delete(ctx, isvc)

			// Check that the KSVC does not exist
			actualService := &knservingv1.Service{}
			predictorServiceKey := types.NamespacedName{
				Name:      constants.PredictorServiceName(serviceKey.Name),
				Namespace: serviceKey.Namespace,
			}
			Consistently(func() bool {
				err := k8sClient.Get(context.TODO(), predictorServiceKey, actualService)
				return apierr.IsNotFound(err)
			}, timeout).Should(BeTrue(), "The ksvc should not be created")

			// Check that the virtual service was not created
			virtualService := &istioclientv1beta1.VirtualService{}
			Consistently(func() bool {
				err := k8sClient.Get(context.TODO(), serviceKey, virtualService)
				return apierr.IsNotFound(err)
			}, timeout).
				Should(BeTrue(), "The virtual service should not be created")

			// Check that the service was not created
			service := &corev1.Service{}
			Consistently(func() bool {
				err := k8sClient.Get(context.TODO(), serviceKey, service)
				return apierr.IsNotFound(err)
			}, timeout).
				Should(BeTrue(), "The service should not be created")

			// Check that the ISVC status reflects that it is stopped
			updatedIsvc := &v1beta1.InferenceService{}
			Eventually(func() bool {
				err := k8sClient.Get(ctx, serviceKey, updatedIsvc)
				return err == nil
			}, timeout, interval).Should(BeTrue())

			Eventually(func() bool {
				err := k8sClient.Get(ctx, serviceKey, updatedIsvc)
				if err == nil {
					stopped_cond := updatedIsvc.Status.GetCondition(v1beta1.Stopped)
					if stopped_cond != nil && stopped_cond.Status == corev1.ConditionTrue {
						return true
					}
				}
				return false
			}, timeout, interval).Should(BeTrue(), "The stopped condition should be set to true")
		})

		It("Should delete the knative service/virtualService/service when the annotation is updated to true on an existing ISVC", func() {
			ctx, cancel := context.WithCancel(context.Background())
			DeferCleanup(cancel)

			// Config map
			configMap := createInferenceServiceConfigMap()
			Expect(k8sClient.Create(context.TODO(), configMap)).NotTo(HaveOccurred())
			defer k8sClient.Delete(ctx, configMap)

			// Serving runtime
			serviceName := "stop-edit-true-isvc"
			serviceNamespace := "default"
			expectedRequest := reconcile.Request{NamespacedName: types.NamespacedName{Name: serviceName, Namespace: serviceNamespace}}
			serviceKey := expectedRequest.NamespacedName
			storageUri := "s3://test/mnist/export"

			servingRuntime := createServingRuntime(serviceKey.Namespace, "tf-serving")
			Expect(k8sClient.Create(context.TODO(), servingRuntime)).NotTo(HaveOccurred())
			defer k8sClient.Delete(ctx, servingRuntime)

			// Define InferenceService
			isvc := defaultIsvc(serviceKey.Namespace, serviceKey.Name, storageUri)
			isvc.Annotations[constants.StopAnnotationKey] = "false"
			Expect(k8sClient.Create(context.TODO(), isvc)).NotTo(HaveOccurred())
			defer k8sClient.Delete(ctx, isvc)

			// Knative service
			actualService := &knservingv1.Service{}
			predictorServiceKey := types.NamespacedName{
				Name:      constants.PredictorServiceName(serviceKey.Name),
				Namespace: serviceKey.Namespace,
			}
			Eventually(func() bool {
				err := k8sClient.Get(context.TODO(), predictorServiceKey, actualService)
				return err == nil
			}, timeout).
				Should(BeTrue())

			// Add a url to the knative service so the services can be made
			copiedKsvc := actualService.DeepCopy()
			predictorUrl, _ := apis.ParseURL("http://" + constants.InferenceServiceHostName(constants.DefaultPredictorServiceName(serviceKey.Name), serviceKey.Namespace, domain))
			copiedKsvc.Status.URL = predictorUrl
			copiedKsvc.Status.Conditions = duckv1.Conditions{
				{
					Type:   knservingv1.ServiceConditionReady,
					Status: "True",
				},
				{
					Type:   knservingv1.ServiceConditionRoutesReady,
					Status: "True",
				},
				{
					Type:   knservingv1.ServiceConditionConfigurationsReady,
					Status: "True",
				},
			}
			copiedKsvc.Status.LatestCreatedRevisionName = "revision-v1"
			copiedKsvc.Status.LatestReadyRevisionName = "revision-v1"
			Expect(k8sClient.Status().Update(context.TODO(), copiedKsvc)).NotTo(HaveOccurred())

			actualIsvc := &v1beta1.InferenceService{}
			Eventually(func() bool {
				err := k8sClient.Get(ctx, expectedRequest.NamespacedName, actualIsvc)
				return err == nil
			}, timeout, interval).Should(BeTrue())

			// Check that the virtual service is present
			virtualService := &istioclientv1beta1.VirtualService{}
			Eventually(func() bool {
				err := k8sClient.Get(context.TODO(), serviceKey, virtualService)
				return err == nil
			}, timeout).
				Should(BeTrue())

			// Check that the service is present
			service := &corev1.Service{}
			Eventually(func() bool {
				err := k8sClient.Get(context.TODO(), serviceKey, service)
				return err == nil
			}, timeout).
				Should(BeTrue())

			// Check that the inference service is ready
			Eventually(func() bool {
				err := k8sClient.Get(ctx, serviceKey, actualIsvc)
				if err != nil {
					return false
				}
				readyCond := actualIsvc.Status.GetCondition(v1beta1.PredictorReady)
				return readyCond != nil && readyCond.Status == corev1.ConditionTrue
			}, timeout, interval).Should(BeTrue(), "The predictor should be ready before updating the annotation")

			Eventually(func() bool {
				err := k8sClient.Get(ctx, serviceKey, actualIsvc)
				if err != nil {
					return false
				}
				readyCond := actualIsvc.Status.GetCondition(v1beta1.IngressReady)
				return readyCond != nil && readyCond.Status == corev1.ConditionTrue
			}, timeout, interval).Should(BeTrue(), "The ingress should be ready before updating the annotation")

			// Stop the inference service
			updatedIsvc := actualIsvc.DeepCopy()
			updatedIsvc.Annotations[constants.StopAnnotationKey] = "true"
			Expect(k8sClient.Update(ctx, updatedIsvc)).NotTo(HaveOccurred())

			// Check that the KSVC was deleted
			Eventually(func() bool {
				err := k8sClient.Get(context.TODO(), predictorServiceKey, actualService)
				return apierr.IsNotFound(err)
			}, time.Second*30).Should(BeTrue(), "The ksvc should eventually be deleted")

			// Check that the virtual service is deleted
			Eventually(func() bool {
				err := k8sClient.Get(context.TODO(), serviceKey, virtualService)
				return apierr.IsNotFound(err)
			}, timeout).
				Should(BeTrue(), "The virtual service should be deleted")

			// Check that the service is deleted
			Eventually(func() bool {
				err := k8sClient.Get(context.TODO(), serviceKey, service)
				return apierr.IsNotFound(err)
			}, timeout).
				Should(BeTrue(), "The service should be deleted")

			// Check that the ISVC status reflects that it is stopped
			updatedStoppedIsvc := &v1beta1.InferenceService{}
			Eventually(func() bool {
				err := k8sClient.Get(ctx, serviceKey, updatedStoppedIsvc)
				return err == nil
			}, timeout, interval).Should(BeTrue())

			Eventually(func() bool {
				err := k8sClient.Get(ctx, serviceKey, updatedStoppedIsvc)
				if err == nil {
					stopped_cond := updatedStoppedIsvc.Status.GetCondition(v1beta1.Stopped)
					if stopped_cond != nil && stopped_cond.Status == corev1.ConditionTrue {
						return true
					}
				}
				return false
			}, timeout, interval).Should(BeTrue(), "The stopped condition should be set to true")
		})

		It("Should create the knative service/virtualService/service when the annotation is updated to false on an existing ISVC that is stopped", func() {
			ctx, cancel := context.WithCancel(context.Background())
			DeferCleanup(cancel)

			// Config map
			configMap := createInferenceServiceConfigMap()
			Expect(k8sClient.Create(context.TODO(), configMap)).NotTo(HaveOccurred())
			defer k8sClient.Delete(ctx, configMap)

			// Serving runtime
			serviceName := "stop-edit-false-isvc"
			serviceNamespace := "default"
			expectedRequest := reconcile.Request{NamespacedName: types.NamespacedName{Name: serviceName, Namespace: serviceNamespace}}
			serviceKey := expectedRequest.NamespacedName
			storageUri := "s3://test/mnist/export"

			servingRuntime := createServingRuntime(serviceKey.Namespace, "tf-serving")
			Expect(k8sClient.Create(context.TODO(), servingRuntime)).NotTo(HaveOccurred())
			defer k8sClient.Delete(ctx, servingRuntime)

			// Define InferenceService
			isvc := defaultIsvc(serviceKey.Namespace, serviceKey.Name, storageUri)
			isvc.Annotations[constants.StopAnnotationKey] = "true"
			Expect(k8sClient.Create(context.TODO(), isvc)).NotTo(HaveOccurred())
			defer k8sClient.Delete(ctx, isvc)

			// Check that the KSVC does not exist
			actualService := &knservingv1.Service{}
			predictorServiceKey := types.NamespacedName{
				Name:      constants.PredictorServiceName(serviceKey.Name),
				Namespace: serviceKey.Namespace,
			}
			Consistently(func() bool {
				err := k8sClient.Get(context.TODO(), predictorServiceKey, actualService)
				return apierr.IsNotFound(err)
			}, timeout).Should(BeTrue(), "The ksvc should not be created")

			// Check that the virtual service was not created
			virtualService := &istioclientv1beta1.VirtualService{}
			Consistently(func() bool {
				err := k8sClient.Get(context.TODO(), serviceKey, virtualService)
				return apierr.IsNotFound(err)
			}, timeout).
				Should(BeTrue(), "The virtual service should not be created")

			// Check that the service was not created
			service := &corev1.Service{}
			Consistently(func() bool {
				err := k8sClient.Get(context.TODO(), serviceKey, service)
				return apierr.IsNotFound(err)
			}, timeout).
				Should(BeTrue(), "The service should not be created")

			// Check that the ISVC status reflects that it is stopped
			actualIsvc := &v1beta1.InferenceService{}
			Eventually(func() bool {
				err := k8sClient.Get(ctx, serviceKey, actualIsvc)
				return err == nil
			}, timeout, interval).Should(BeTrue())

			Eventually(func() bool {
				err := k8sClient.Get(ctx, serviceKey, actualIsvc)
				if err == nil {
					stopped_cond := actualIsvc.Status.GetCondition(v1beta1.Stopped)
					if stopped_cond != nil && stopped_cond.Status == corev1.ConditionTrue {
						return true
					}
				}
				return false
			}, timeout, interval).Should(BeTrue(), "The stopped condition should be set to true")

			// Resume the inference service
			updatedIsvc := actualIsvc.DeepCopy()
			updatedIsvc.Annotations[constants.StopAnnotationKey] = "false"
			Expect(k8sClient.Update(ctx, updatedIsvc)).NotTo(HaveOccurred())

			// Check that the knative service was created
			Eventually(func() bool {
				err := k8sClient.Get(context.TODO(), predictorServiceKey, actualService)
				return err == nil
			}, 30*time.Second).Should(BeTrue())

			// Add a url to the knative service so the services can be made
			copiedKsvc := actualService.DeepCopy()
			predictorUrl, _ := apis.ParseURL("http://" + constants.InferenceServiceHostName(constants.DefaultPredictorServiceName(serviceKey.Name), serviceKey.Namespace, domain))
			copiedKsvc.Status.URL = predictorUrl
			copiedKsvc.Status.Conditions = duckv1.Conditions{
				{
					Type:   knservingv1.ServiceConditionReady,
					Status: "True",
				},
				{
					Type:   knservingv1.ServiceConditionRoutesReady,
					Status: "True",
				},
				{
					Type:   knservingv1.ServiceConditionConfigurationsReady,
					Status: "True",
				},
			}
			copiedKsvc.Status.LatestCreatedRevisionName = "revision-v1"
			copiedKsvc.Status.LatestReadyRevisionName = "revision-v1"
			Expect(k8sClient.Status().Update(context.TODO(), copiedKsvc)).NotTo(HaveOccurred())

			// Check that the virtual service is present
			Eventually(func() bool {
				err := k8sClient.Get(context.TODO(), serviceKey, virtualService)
				return err == nil
			}, timeout).
				Should(BeTrue())

			// Check that the service is present
			Eventually(func() bool {
				err := k8sClient.Get(context.TODO(), serviceKey, service)
				return err == nil
			}, timeout).
				Should(BeTrue())

			// Check that the stopped condition is false
			Eventually(func() bool {
				err := k8sClient.Get(ctx, serviceKey, updatedIsvc)
				if err == nil {
					stopped_cond := updatedIsvc.Status.GetCondition(v1beta1.Stopped)
					if stopped_cond != nil && stopped_cond.Status == corev1.ConditionFalse {
						return true
					}
				}
				return false
			}, timeout, interval).Should(BeTrue(), "The stopped condition should be set to false")

			// Check that the inference service is ready
			Eventually(func() bool {
				err := k8sClient.Get(ctx, serviceKey, actualIsvc)
				if err != nil {
					return false
				}
				readyCond := actualIsvc.Status.GetCondition(v1beta1.PredictorReady)
				return readyCond != nil && readyCond.Status == corev1.ConditionTrue
			}, timeout, interval).Should(BeTrue(), "The predictor should be ready")

			Eventually(func() bool {
				err := k8sClient.Get(ctx, serviceKey, actualIsvc)
				if err != nil {
					return false
				}
				readyCond := actualIsvc.Status.GetCondition(v1beta1.IngressReady)
				return readyCond != nil && readyCond.Status == corev1.ConditionTrue
			}, timeout, interval).Should(BeTrue(), "The ingress should be ready")
		})
	})

	Context("Inference Service with transformer", func() {
		It("Should create successfully", func() {
			serviceName := "svc-with-transformer"
			namespace := "default"
			expectedRequest := reconcile.Request{NamespacedName: types.NamespacedName{Name: serviceName, Namespace: namespace}}
			serviceKey := expectedRequest.NamespacedName

			predictorServiceKey := types.NamespacedName{
				Name:      constants.PredictorServiceName(serviceName),
				Namespace: namespace,
			}
			transformerServiceKey := types.NamespacedName{
				Name:      constants.TransformerServiceName(serviceName),
				Namespace: namespace,
			}
			transformer := &v1beta1.InferenceService{
				ObjectMeta: metav1.ObjectMeta{
					Name:      serviceName,
					Namespace: namespace,
					Labels: map[string]string{
						"key1": "val1FromISVC",
						"key2": "val2FromISVC",
					},
					Annotations: map[string]string{
						"serving.kserve.io/deploymentMode": "Serverless",
						"key1":                             "val1FromISVC",
						"key2":                             "val2FromISVC",
					},
				},
				Spec: v1beta1.InferenceServiceSpec{
					Predictor: v1beta1.PredictorSpec{
						ComponentExtensionSpec: v1beta1.ComponentExtensionSpec{
							MinReplicas: ptr.To(int32(1)),
							MaxReplicas: 3,
							Labels: map[string]string{
								"key2": "val2FromPredictor",
							},
							Annotations: map[string]string{
								"key2": "val2FromPredictor",
							},
						},
						Tensorflow: &v1beta1.TFServingSpec{
							PredictorExtensionSpec: v1beta1.PredictorExtensionSpec{
								StorageURI:     proto.String("s3://test/mnist/export"),
								RuntimeVersion: proto.String("1.13.0"),
							},
						},
					},
					Transformer: &v1beta1.TransformerSpec{
						ComponentExtensionSpec: v1beta1.ComponentExtensionSpec{
							MinReplicas: ptr.To(int32(1)),
							MaxReplicas: 3,
							Labels: map[string]string{
								"key2": "val2FromTransformer",
							},
							Annotations: map[string]string{
								"key2": "val2FromTransformer",
							},
						},
						PodSpec: v1beta1.PodSpec{
							Containers: []corev1.Container{
								{
									Image:     "transformer:v1",
									Resources: defaultResource,
								},
							},
						},
					},
				},
				Status: v1beta1.InferenceServiceStatus{
					Components: map[v1beta1.ComponentType]v1beta1.ComponentStatusSpec{
						v1beta1.PredictorComponent: {
							LatestReadyRevision: "revision-v1",
						},
					},
				},
			}

			// Create configmap
			configMap := &corev1.ConfigMap{
				ObjectMeta: metav1.ObjectMeta{
					Name:      constants.InferenceServiceConfigMapName,
					Namespace: constants.KServeNamespace,
				},
				Data: configs,
			}
			Expect(k8sClient.Create(context.TODO(), configMap)).NotTo(HaveOccurred())
			defer k8sClient.Delete(context.TODO(), configMap)
			// Create ServingRuntime
			servingRuntime := &v1alpha1.ServingRuntime{
				ObjectMeta: metav1.ObjectMeta{
					Name:      "tf-serving",
					Namespace: "default",
				},
				Spec: v1alpha1.ServingRuntimeSpec{
					SupportedModelFormats: []v1alpha1.SupportedModelFormat{
						{
							Name:       "tensorflow",
							Version:    proto.String("1"),
							AutoSelect: proto.Bool(true),
						},
					},
					ServingRuntimePodSpec: v1alpha1.ServingRuntimePodSpec{
						Containers: []corev1.Container{
							{
								Name:    constants.InferenceServiceContainerName,
								Image:   "tensorflow/serving:1.14.0",
								Command: []string{"/usr/bin/tensorflow_model_server"},
								Args: []string{
									"--port=9000",
									"--rest_api_port=8080",
									"--model_base_path=/mnt/models",
									"--rest_api_timeout_in_ms=60000",
								},
								Resources: defaultResource,
							},
						},
					},
					Disabled: proto.Bool(false),
				},
			}
			k8sClient.Create(context.TODO(), servingRuntime)
			defer k8sClient.Delete(context.TODO(), servingRuntime)
			// Create the InferenceService object and expect the Reconcile and knative service to be created
			transformer.DefaultInferenceService(nil, nil, &v1beta1.SecurityConfig{AutoMountServiceAccountToken: false}, nil)
			instance := transformer.DeepCopy()
			Expect(k8sClient.Create(context.TODO(), instance)).NotTo(HaveOccurred())
			defer k8sClient.Delete(context.TODO(), instance)

			predictorService := &knservingv1.Service{}
			Eventually(func() error { return k8sClient.Get(context.TODO(), predictorServiceKey, predictorService) }, timeout).
				Should(Succeed())

			transformerService := &knservingv1.Service{}
			Eventually(func() error { return k8sClient.Get(context.TODO(), transformerServiceKey, transformerService) }, timeout).
				Should(Succeed())
			expectedTransformerService := &knservingv1.Service{
				ObjectMeta: metav1.ObjectMeta{
					Name:      constants.TransformerServiceName(instance.Name),
					Namespace: instance.Namespace,
				},
				Spec: knservingv1.ServiceSpec{
					ConfigurationSpec: knservingv1.ConfigurationSpec{
						Template: knservingv1.RevisionTemplateSpec{
							ObjectMeta: metav1.ObjectMeta{
								Labels: map[string]string{
									"serving.kserve.io/inferenceservice": serviceName,
									constants.KServiceComponentLabel:     constants.Transformer.String(),
									"key1":                               "val1FromISVC",
									"key2":                               "val2FromTransformer",
								},
								Annotations: map[string]string{
									"serving.kserve.io/deploymentMode":  "Serverless",
									"autoscaling.knative.dev/class":     "kpa.autoscaling.knative.dev",
									"autoscaling.knative.dev/max-scale": "3",
									"autoscaling.knative.dev/min-scale": "1",
									"key1":                              "val1FromISVC",
									"key2":                              "val2FromTransformer",
								},
							},
							Spec: knservingv1.RevisionSpec{
								ContainerConcurrency: nil,
								TimeoutSeconds:       nil,
								PodSpec: corev1.PodSpec{
									Containers: []corev1.Container{
										{
											Image: "transformer:v1",
											Args: []string{
												"--model_name",
												serviceName,
												"--predictor_host",
												constants.PredictorServiceName(instance.Name) + "." + instance.Namespace,
												constants.ArgumentHttpPort,
												constants.InferenceServiceDefaultHttpPort,
											},
											Name:      constants.InferenceServiceContainerName,
											Resources: defaultResource,
										},
									},
									AutomountServiceAccountToken: proto.Bool(false),
								},
							},
						},
					},
					RouteSpec: knservingv1.RouteSpec{
						Traffic: []knservingv1.TrafficTarget{{LatestRevision: proto.Bool(true), Percent: proto.Int64(100)}},
					},
				},
			}
			// Set ResourceVersion which is required for update operation.
			expectedTransformerService.ResourceVersion = transformerService.ResourceVersion

			// Do a dry-run update. This will populate our local knative service object with any default values
			// that are present on the remote version.
			err := k8sClient.Update(context.TODO(), expectedTransformerService, client.DryRunAll)
			Expect(err).ShouldNot(HaveOccurred())
			Expect(cmp.Diff(transformerService.Spec, expectedTransformerService.Spec)).To(Equal(""))

			// mock update knative service status since knative serving controller is not running in test
			predictorUrl, _ := apis.ParseURL("http://" + constants.InferenceServiceHostName(constants.PredictorServiceName(serviceKey.Name), serviceKey.Namespace, domain))
			transformerUrl, _ := apis.ParseURL("http://" + constants.InferenceServiceHostName(constants.TransformerServiceName(serviceKey.Name), serviceKey.Namespace, domain))

			// update predictor
			updatedPredictorService := predictorService.DeepCopy()
			updatedPredictorService.Status.LatestCreatedRevisionName = "revision-v1"
			updatedPredictorService.Status.LatestReadyRevisionName = "revision-v1"
			updatedPredictorService.Status.URL = predictorUrl
			updatedPredictorService.Status.Conditions = duckv1.Conditions{
				{
					Type:   knservingv1.ServiceConditionReady,
					Status: "True",
				},
				{
					Type:   knservingv1.ServiceConditionRoutesReady,
					Status: "True",
				},
				{
					Type:   knservingv1.ServiceConditionConfigurationsReady,
					Status: "True",
				},
			}
			Expect(k8sClient.Status().Update(context.TODO(), updatedPredictorService)).NotTo(HaveOccurred())

			// update transformer
			updatedTransformerService := transformerService.DeepCopy()
			updatedTransformerService.Status.LatestCreatedRevisionName = "t-revision-v1"
			updatedTransformerService.Status.LatestReadyRevisionName = "t-revision-v1"
			updatedTransformerService.Status.URL = transformerUrl
			updatedTransformerService.Status.Conditions = duckv1.Conditions{
				{
					Type:   knservingv1.ServiceConditionReady,
					Status: "True",
				},
				{
					Type:   knservingv1.ServiceConditionRoutesReady,
					Status: "True",
				},
				{
					Type:   knservingv1.ServiceConditionConfigurationsReady,
					Status: "True",
				},
			}
			Expect(k8sClient.Status().Update(context.TODO(), updatedTransformerService)).NotTo(HaveOccurred())

			// verify if InferenceService status is updated
			expectedIsvcStatus := v1beta1.InferenceServiceStatus{
				Status: duckv1.Status{
					Conditions: duckv1.Conditions{
						{
							Type:   v1beta1.IngressReady,
							Status: "True",
						},
						{
							Type:   v1beta1.PredictorReady,
							Status: "True",
						},
						{
							Type:     v1beta1.PredictorRouteReady,
							Severity: "Info",
							Status:   "True",
						},
						{
							Type:     v1beta1.PredictorConfigurationReady,
							Severity: "Info",
							Status:   "True",
						},
						{
							Type:   apis.ConditionReady,
							Status: "True",
						},
						{
							Type:     v1beta1.RoutesReady,
							Severity: "Info",
							Status:   "True",
						},
						{
							Type:     v1beta1.LatestDeploymentReady,
							Severity: "Info",
							Status:   "True",
						},
						{
							Type:     v1beta1.TransformerReady,
							Severity: "Info",
							Status:   "True",
						},
						{
							Type:     v1beta1.TransformerRouteReady,
							Severity: "Info",
							Status:   "True",
						},
						{
							Type:     v1beta1.TransformerConfigurationReady,
							Severity: "Info",
							Status:   "True",
						},
					},
				},
				URL: &apis.URL{
					Scheme: "http",
					Host:   constants.InferenceServiceHostName(serviceKey.Name, serviceKey.Namespace, domain),
				},
				Address: &duckv1.Addressable{
					URL: &apis.URL{
						Scheme: "http",
						Host:   network.GetServiceHostname(serviceKey.Name, serviceKey.Namespace),
					},
				},
				Components: map[v1beta1.ComponentType]v1beta1.ComponentStatusSpec{
					v1beta1.PredictorComponent: {
						LatestReadyRevision:   "revision-v1",
						LatestCreatedRevision: "revision-v1",
						URL:                   predictorUrl,
					},
					v1beta1.TransformerComponent: {
						LatestReadyRevision:   "t-revision-v1",
						LatestCreatedRevision: "t-revision-v1",
						URL:                   transformerUrl,
					},
				},
				ModelStatus: v1beta1.ModelStatus{
					TransitionStatus:    "InProgress",
					ModelRevisionStates: &v1beta1.ModelRevisionStates{TargetModelState: "Pending"},
				},
			}
			Eventually(func() string {
				isvc := &v1beta1.InferenceService{}
				if err := k8sClient.Get(context.TODO(), serviceKey, isvc); err != nil {
					return err.Error()
				}
				return cmp.Diff(&expectedIsvcStatus, &isvc.Status, cmpopts.IgnoreTypes(apis.Condition{}, "LastTransitionTime", "Severity"))
			}, timeout).Should(BeEmpty())
		})
	})

	Context("Inference Service with transforemer and predictor collocation", func() {
		Context("When predictor and transformer are collocated", func() {
			It("Should create knative service and ingress successfully", func() {
				ctx, cancel := context.WithCancel(context.Background())
				DeferCleanup(cancel)
				serviceName := "isvc-with-collocated-transformer"
				namespace := "default"
				expectedRequest := reconcile.Request{NamespacedName: types.NamespacedName{Name: serviceName, Namespace: namespace}}
				serviceKey := expectedRequest.NamespacedName
				httpPort := int32(8060)

				predictorServiceKey := types.NamespacedName{
					Name:      constants.PredictorServiceName(serviceName),
					Namespace: namespace,
				}

				// Create configmap
				configMap := &corev1.ConfigMap{
					ObjectMeta: metav1.ObjectMeta{
						Name:      constants.InferenceServiceConfigMapName,
						Namespace: constants.KServeNamespace,
					},
					Data: configs,
				}
				Expect(k8sClient.Create(ctx, configMap)).NotTo(HaveOccurred())
				defer k8sClient.Delete(ctx, configMap)
				// Create ServingRuntime
				servingRuntime := &v1alpha1.ServingRuntime{
					ObjectMeta: metav1.ObjectMeta{
						Name:      "tf-serving",
						Namespace: "default",
					},
					Spec: v1alpha1.ServingRuntimeSpec{
						SupportedModelFormats: []v1alpha1.SupportedModelFormat{
							{
								Name:       "tensorflow",
								Version:    proto.String("1"),
								AutoSelect: proto.Bool(true),
							},
						},
						ServingRuntimePodSpec: v1alpha1.ServingRuntimePodSpec{
							Containers: []corev1.Container{
								{
									Name:    constants.InferenceServiceContainerName,
									Image:   "tensorflow/serving:1.14.0",
									Command: []string{"/usr/bin/tensorflow_model_server"},
									Args: []string{
										"--port=9000",
										"--rest_api_port=8080",
										"--model_base_path=/mnt/models",
										"--rest_api_timeout_in_ms=60000",
									},
									Resources: defaultResource,
								},
							},
						},
						Disabled: proto.Bool(false),
					},
				}
				Expect(k8sClient.Create(ctx, servingRuntime)).NotTo(HaveOccurred())
				defer k8sClient.Delete(ctx, servingRuntime)

				isvc := &v1beta1.InferenceService{
					ObjectMeta: metav1.ObjectMeta{
						Name:      serviceName,
						Namespace: namespace,
						Labels: map[string]string{
							"key1": "val1FromISVC",
							"key2": "val2FromISVC",
						},
						Annotations: map[string]string{
							"serving.kserve.io/deploymentMode": "Serverless",
							"key1":                             "val1FromISVC",
							"key2":                             "val2FromISVC",
						},
					},
					Spec: v1beta1.InferenceServiceSpec{
						Predictor: v1beta1.PredictorSpec{
							ComponentExtensionSpec: v1beta1.ComponentExtensionSpec{
								MinReplicas: ptr.To(int32(1)),
								MaxReplicas: 3,
							},
							Model: &v1beta1.ModelSpec{
								ModelFormat: v1beta1.ModelFormat{
									Name: "tensorflow",
								},
								PredictorExtensionSpec: v1beta1.PredictorExtensionSpec{
									StorageURI:     proto.String("s3://test/mnist/export"),
									RuntimeVersion: proto.String("1.13.0"),
								},
							},
							PodSpec: v1beta1.PodSpec{
								Containers: []corev1.Container{
									{
										Name:      constants.TransformerContainerName,
										Image:     "transformer:v1",
										Resources: defaultResource,
										Ports: []corev1.ContainerPort{
											{
												ContainerPort: httpPort,
											},
										},
									},
								},
							},
						},
					},
				}

				//  Create the InferenceService object and expect the Reconcile and knative service to be created
				isvc.DefaultInferenceService(nil, nil, &v1beta1.SecurityConfig{AutoMountServiceAccountToken: false}, nil)
				Expect(k8sClient.Create(ctx, isvc)).Should(Succeed())
				defer k8sClient.Delete(ctx, isvc)
				inferenceService := &v1beta1.InferenceService{}
				Eventually(func() bool {
					err := k8sClient.Get(ctx, serviceKey, inferenceService)
					return err == nil
				}, timeout, interval).Should(BeTrue())

				actualService := &knservingv1.Service{}
				Eventually(func() error { return k8sClient.Get(ctx, predictorServiceKey, actualService) }, timeout).
					Should(Succeed())

				expectedService := &knservingv1.Service{
					ObjectMeta: metav1.ObjectMeta{
						Name:      predictorServiceKey.Name,
						Namespace: predictorServiceKey.Namespace,
					},
					Spec: knservingv1.ServiceSpec{
						ConfigurationSpec: knservingv1.ConfigurationSpec{
							Template: knservingv1.RevisionTemplateSpec{
								ObjectMeta: metav1.ObjectMeta{
									Labels: map[string]string{
										constants.KServiceComponentLabel:      constants.Predictor.String(),
										constants.InferenceServicePodLabelKey: serviceName,
										"key1":                                "val1FromISVC",
										"key2":                                "val2FromISVC",
									},
									Annotations: map[string]string{
										"serving.kserve.io/deploymentMode":                         "Serverless",
										constants.StorageInitializerSourceUriInternalAnnotationKey: *isvc.Spec.Predictor.Model.StorageURI,
										"autoscaling.knative.dev/max-scale":                        "3",
										"autoscaling.knative.dev/min-scale":                        "1",
										"autoscaling.knative.dev/class":                            "kpa.autoscaling.knative.dev",
										"key1":                                                     "val1FromISVC",
										"key2":                                                     "val2FromISVC",
									},
								},
								Spec: knservingv1.RevisionSpec{
									ContainerConcurrency: isvc.Spec.Predictor.ContainerConcurrency,
									TimeoutSeconds:       isvc.Spec.Predictor.TimeoutSeconds,
									PodSpec: corev1.PodSpec{
										Containers: []corev1.Container{
											{
												Image: "tensorflow/serving:" +
													*isvc.Spec.Predictor.Model.RuntimeVersion,
												Name:    constants.InferenceServiceContainerName,
												Command: []string{v1beta1.TensorflowEntrypointCommand},
												Args: []string{
													"--port=" + v1beta1.TensorflowServingGRPCPort,
													"--rest_api_port=" + v1beta1.TensorflowServingRestPort,
													"--model_base_path=" + constants.DefaultModelLocalMountPath,
													"--rest_api_timeout_in_ms=60000",
												},
												Resources: defaultResource,
											},
											{
												Name:      constants.TransformerContainerName,
												Image:     "transformer:v1",
												Resources: defaultResource,
												Ports: []corev1.ContainerPort{
													{
														ContainerPort: httpPort,
													},
												},
											},
										},
										AutomountServiceAccountToken: proto.Bool(false),
									},
								},
							},
						},
						RouteSpec: knservingv1.RouteSpec{
							Traffic: []knservingv1.TrafficTarget{{LatestRevision: proto.Bool(true), Percent: proto.Int64(100)}},
						},
					},
				}
				// Set ResourceVersion which is required for update operation.
				expectedService.ResourceVersion = actualService.ResourceVersion

				// Do a dry-run update. This will populate our local knative service object with any default values
				// that are present on the remote version.
				err := k8sClient.Update(ctx, expectedService, client.DryRunAll)
				Expect(err).ShouldNot(HaveOccurred())
				Expect(actualService.Spec).To(BeComparableTo(expectedService.Spec))
				predictorUrl, _ := apis.ParseURL("http://" + constants.InferenceServiceHostName(constants.DefaultPredictorServiceName(serviceKey.Name), serviceKey.Namespace, domain))
				// update predictor
				{
					updatedService := actualService.DeepCopy()
					updatedService.Status.LatestCreatedRevisionName = "revision-v1"
					updatedService.Status.LatestReadyRevisionName = "revision-v1"
					updatedService.Status.URL = predictorUrl
					updatedService.Status.Conditions = duckv1.Conditions{
						{
							Type:   knservingv1.ServiceConditionReady,
							Status: "True",
						},
						{
							Type:   knservingv1.ServiceConditionRoutesReady,
							Status: "True",
						},
						{
							Type:   knservingv1.ServiceConditionConfigurationsReady,
							Status: "True",
						},
					}
					Expect(k8sClient.Status().Update(ctx, updatedService)).NotTo(HaveOccurred())
				}
				// assert ingress
				virtualService := &istioclientv1beta1.VirtualService{}
				Eventually(func() error {
					return k8sClient.Get(ctx, types.NamespacedName{
						Name:      serviceKey.Name,
						Namespace: serviceKey.Namespace,
					}, virtualService)
				}, timeout).
					Should(Succeed())
				expectedVirtualService := &istioclientv1beta1.VirtualService{
					Spec: istiov1beta1.VirtualService{
						Gateways: []string{
							constants.KnativeLocalGateway,
							constants.IstioMeshGateway,
							constants.KnativeIngressGateway,
						},
						Hosts: []string{
							network.GetServiceHostname(serviceKey.Name, serviceKey.Namespace),
							constants.InferenceServiceHostName(serviceKey.Name, serviceKey.Namespace, domain),
						},
						Http: []*istiov1beta1.HTTPRoute{
							{
								Match: []*istiov1beta1.HTTPMatchRequest{
									{
										Gateways: []string{constants.KnativeLocalGateway, constants.IstioMeshGateway},
										Authority: &istiov1beta1.StringMatch{
											MatchType: &istiov1beta1.StringMatch_Regex{
												Regex: constants.HostRegExp(network.GetServiceHostname(serviceKey.Name, serviceKey.Namespace)),
											},
										},
									},
									{
										Gateways: []string{constants.KnativeIngressGateway},
										Authority: &istiov1beta1.StringMatch{
											MatchType: &istiov1beta1.StringMatch_Regex{
												Regex: constants.HostRegExp(constants.InferenceServiceHostName(serviceKey.Name, serviceKey.Namespace, domain)),
											},
										},
									},
								},
								Route: []*istiov1beta1.HTTPRouteDestination{
									{
										Destination: &istiov1beta1.Destination{
											Host: network.GetServiceHostname("knative-local-gateway", "istio-system"),
											Port: &istiov1beta1.PortSelector{Number: constants.CommonDefaultHttpPort},
										},
										Weight: 100,
									},
								},
								Headers: &istiov1beta1.Headers{
									Request: &istiov1beta1.Headers_HeaderOperations{
										Set: map[string]string{
											"Host":                  network.GetServiceHostname(constants.PredictorServiceName(serviceKey.Name), serviceKey.Namespace),
											"KServe-Isvc-Name":      serviceName,
											"KServe-Isvc-Namespace": serviceKey.Namespace,
										},
									},
								},
							},
						},
					},
				}
				Expect(virtualService.Spec.DeepCopy()).To(Equal(expectedVirtualService.Spec.DeepCopy()))

				// get inference service
				time.Sleep(10 * time.Second)
				actualIsvc := &v1beta1.InferenceService{}
				Eventually(func() bool {
					err := k8sClient.Get(ctx, expectedRequest.NamespacedName, actualIsvc)
					return err == nil
				}, timeout, interval).Should(BeTrue())
				// update inference service with annotations and labels
				annotations := map[string]string{"testAnnotation": "test"}
				labels := map[string]string{"testLabel": "test"}
				updatedIsvc := actualIsvc.DeepCopy()
				updatedIsvc.Annotations = annotations
				updatedIsvc.Labels = labels

				Expect(k8sClient.Update(ctx, updatedIsvc)).NotTo(HaveOccurred())
				time.Sleep(10 * time.Second)
				updatedVirtualService := &istioclientv1beta1.VirtualService{}
				Eventually(func() error {
					return k8sClient.Get(ctx, types.NamespacedName{
						Name:      serviceKey.Name,
						Namespace: serviceKey.Namespace,
					}, updatedVirtualService)
				}, timeout, interval).Should(Succeed())

				Expect(updatedVirtualService.Spec.DeepCopy()).To(Equal(expectedVirtualService.Spec.DeepCopy()))
				Expect(updatedVirtualService.Annotations).To(Equal(annotations))
				Expect(updatedVirtualService.Labels).To(Equal(labels))
			})
		})
		Context("When predictor and transformer container is collocated in serving runtime", func() {
			It("Should create knative service and ingress successfully", func() {
				ctx, cancel := context.WithCancel(context.Background())
				DeferCleanup(cancel)
				serviceName := "isvc-with-collocation-transformer-runtime"
				namespace := "default"
				expectedRequest := reconcile.Request{NamespacedName: types.NamespacedName{Name: serviceName, Namespace: namespace}}
				serviceKey := expectedRequest.NamespacedName
				httpPort := int32(8060)

				predictorServiceKey := types.NamespacedName{
					Name:      constants.PredictorServiceName(serviceName),
					Namespace: namespace,
				}

				// Create configmap
				configMap := &corev1.ConfigMap{
					ObjectMeta: metav1.ObjectMeta{
						Name:      constants.InferenceServiceConfigMapName,
						Namespace: constants.KServeNamespace,
					},
					Data: configs,
				}
				Expect(k8sClient.Create(ctx, configMap)).NotTo(HaveOccurred())
				defer k8sClient.Delete(ctx, configMap)
				// Create ServingRuntime
				servingRuntime := &v1alpha1.ServingRuntime{
					ObjectMeta: metav1.ObjectMeta{
						Name:      "tf-serving-collocation",
						Namespace: "default",
					},
					Spec: v1alpha1.ServingRuntimeSpec{
						SupportedModelFormats: []v1alpha1.SupportedModelFormat{
							{
								Name:       "tensorflow",
								Version:    proto.String("1"),
								AutoSelect: proto.Bool(true),
							},
						},
						ServingRuntimePodSpec: v1alpha1.ServingRuntimePodSpec{
							Containers: []corev1.Container{
								{
									Name:    constants.InferenceServiceContainerName,
									Image:   "tensorflow/serving:1.14.0",
									Command: []string{"/usr/bin/tensorflow_model_server"},
									Args: []string{
										"--port=9000",
										"--rest_api_port=8080",
										"--model_base_path=/mnt/models",
										"--rest_api_timeout_in_ms=60000",
									},
									Resources: defaultResource,
								},
								{
									Name:  constants.TransformerContainerName,
									Image: "transformer:v1",
									Args: []string{
										"--model_name={{.Name}}",
									},
									Resources: defaultResource,
									Ports: []corev1.ContainerPort{
										{
											ContainerPort: httpPort,
										},
									},
								},
							},
						},
						Disabled: proto.Bool(false),
					},
				}
				Expect(k8sClient.Create(ctx, servingRuntime)).NotTo(HaveOccurred())
				defer k8sClient.Delete(ctx, servingRuntime)

				isvc := &v1beta1.InferenceService{
					ObjectMeta: metav1.ObjectMeta{
						Name:      serviceName,
						Namespace: namespace,
						Labels: map[string]string{
							"key1": "val1FromISVC",
							"key2": "val2FromISVC",
						},
						Annotations: map[string]string{
							"serving.kserve.io/deploymentMode": "Serverless",
							"key1":                             "val1FromISVC",
							"key2":                             "val2FromISVC",
						},
					},
					Spec: v1beta1.InferenceServiceSpec{
						Predictor: v1beta1.PredictorSpec{
							ComponentExtensionSpec: v1beta1.ComponentExtensionSpec{
								MinReplicas: ptr.To(int32(1)),
								MaxReplicas: 3,
							},
							Model: &v1beta1.ModelSpec{
								ModelFormat: v1beta1.ModelFormat{
									Name: "tensorflow",
								},
								Runtime: ptr.To("tf-serving-collocation"),
								PredictorExtensionSpec: v1beta1.PredictorExtensionSpec{
									StorageURI:     proto.String("s3://test/mnist/export"),
									RuntimeVersion: proto.String("1.13.0"),
								},
							},
						},
					},
				}

				//  Create the InferenceService object and expect the Reconcile and knative service to be created
				isvc.DefaultInferenceService(nil, nil, &v1beta1.SecurityConfig{AutoMountServiceAccountToken: false}, nil)
				Expect(k8sClient.Create(ctx, isvc)).Should(Succeed())
				defer k8sClient.Delete(ctx, isvc)
				inferenceService := &v1beta1.InferenceService{}
				Eventually(func() bool {
					err := k8sClient.Get(ctx, serviceKey, inferenceService)
					return err == nil
				}, timeout, interval).Should(BeTrue())

				actualService := &knservingv1.Service{}
				Eventually(func() error { return k8sClient.Get(ctx, predictorServiceKey, actualService) }, timeout).
					Should(Succeed())

				expectedService := &knservingv1.Service{
					ObjectMeta: metav1.ObjectMeta{
						Name:      predictorServiceKey.Name,
						Namespace: predictorServiceKey.Namespace,
					},
					Spec: knservingv1.ServiceSpec{
						ConfigurationSpec: knservingv1.ConfigurationSpec{
							Template: knservingv1.RevisionTemplateSpec{
								ObjectMeta: metav1.ObjectMeta{
									Labels: map[string]string{
										constants.KServiceComponentLabel:      constants.Predictor.String(),
										constants.InferenceServicePodLabelKey: serviceName,
										"key1":                                "val1FromISVC",
										"key2":                                "val2FromISVC",
									},
									Annotations: map[string]string{
										"serving.kserve.io/deploymentMode":                         "Serverless",
										constants.StorageInitializerSourceUriInternalAnnotationKey: *isvc.Spec.Predictor.Model.StorageURI,
										"autoscaling.knative.dev/max-scale":                        "3",
										"autoscaling.knative.dev/min-scale":                        "1",
										"autoscaling.knative.dev/class":                            "kpa.autoscaling.knative.dev",
										"key1":                                                     "val1FromISVC",
										"key2":                                                     "val2FromISVC",
									},
								},
								Spec: knservingv1.RevisionSpec{
									ContainerConcurrency: isvc.Spec.Predictor.ContainerConcurrency,
									TimeoutSeconds:       isvc.Spec.Predictor.TimeoutSeconds,
									PodSpec: corev1.PodSpec{
										Containers: []corev1.Container{
											{
												Image: "tensorflow/serving:" +
													*isvc.Spec.Predictor.Model.RuntimeVersion,
												Name:    constants.InferenceServiceContainerName,
												Command: []string{v1beta1.TensorflowEntrypointCommand},
												Args: []string{
													"--port=" + v1beta1.TensorflowServingGRPCPort,
													"--rest_api_port=" + v1beta1.TensorflowServingRestPort,
													"--model_base_path=" + constants.DefaultModelLocalMountPath,
													"--rest_api_timeout_in_ms=60000",
												},
												Resources: defaultResource,
											},
											{
												Name:      constants.TransformerContainerName,
												Image:     "transformer:v1",
												Args:      []string{"--model_name=" + serviceName},
												Resources: defaultResource,
												Ports: []corev1.ContainerPort{
													{
														ContainerPort: httpPort,
													},
												},
											},
										},
										AutomountServiceAccountToken: proto.Bool(false),
									},
								},
							},
						},
						RouteSpec: knservingv1.RouteSpec{
							Traffic: []knservingv1.TrafficTarget{{LatestRevision: proto.Bool(true), Percent: proto.Int64(100)}},
						},
					},
				}
				// Set ResourceVersion which is required for update operation.
				expectedService.ResourceVersion = actualService.ResourceVersion

				// Do a dry-run update. This will populate our local knative service object with any default values
				// that are present on the remote version.
				err := k8sClient.Update(ctx, expectedService, client.DryRunAll)
				Expect(err).ShouldNot(HaveOccurred())
				Expect(actualService.Spec).To(BeComparableTo(expectedService.Spec))
				predictorUrl, _ := apis.ParseURL("http://" + constants.InferenceServiceHostName(constants.DefaultPredictorServiceName(serviceKey.Name), serviceKey.Namespace, domain))
				// update predictor
				{
					updatedService := actualService.DeepCopy()
					updatedService.Status.LatestCreatedRevisionName = "revision-v1"
					updatedService.Status.LatestReadyRevisionName = "revision-v1"
					updatedService.Status.URL = predictorUrl
					updatedService.Status.Conditions = duckv1.Conditions{
						{
							Type:   knservingv1.ServiceConditionReady,
							Status: "True",
						},
						{
							Type:   knservingv1.ServiceConditionRoutesReady,
							Status: "True",
						},
						{
							Type:   knservingv1.ServiceConditionConfigurationsReady,
							Status: "True",
						},
					}
					Expect(k8sClient.Status().Update(ctx, updatedService)).NotTo(HaveOccurred())
				}
				// assert ingress
				virtualService := &istioclientv1beta1.VirtualService{}
				Eventually(func() error {
					return k8sClient.Get(ctx, types.NamespacedName{
						Name:      serviceKey.Name,
						Namespace: serviceKey.Namespace,
					}, virtualService)
				}, timeout).
					Should(Succeed())
				expectedVirtualService := &istioclientv1beta1.VirtualService{
					Spec: istiov1beta1.VirtualService{
						Gateways: []string{
							constants.KnativeLocalGateway,
							constants.IstioMeshGateway,
							constants.KnativeIngressGateway,
						},
						Hosts: []string{
							network.GetServiceHostname(serviceKey.Name, serviceKey.Namespace),
							constants.InferenceServiceHostName(serviceKey.Name, serviceKey.Namespace, domain),
						},
						Http: []*istiov1beta1.HTTPRoute{
							{
								Match: []*istiov1beta1.HTTPMatchRequest{
									{
										Gateways: []string{constants.KnativeLocalGateway, constants.IstioMeshGateway},
										Authority: &istiov1beta1.StringMatch{
											MatchType: &istiov1beta1.StringMatch_Regex{
												Regex: constants.HostRegExp(network.GetServiceHostname(serviceKey.Name, serviceKey.Namespace)),
											},
										},
									},
									{
										Gateways: []string{constants.KnativeIngressGateway},
										Authority: &istiov1beta1.StringMatch{
											MatchType: &istiov1beta1.StringMatch_Regex{
												Regex: constants.HostRegExp(constants.InferenceServiceHostName(serviceKey.Name, serviceKey.Namespace, domain)),
											},
										},
									},
								},
								Route: []*istiov1beta1.HTTPRouteDestination{
									{
										Destination: &istiov1beta1.Destination{
											Host: network.GetServiceHostname("knative-local-gateway", "istio-system"),
											Port: &istiov1beta1.PortSelector{Number: constants.CommonDefaultHttpPort},
										},
										Weight: 100,
									},
								},
								Headers: &istiov1beta1.Headers{
									Request: &istiov1beta1.Headers_HeaderOperations{
										Set: map[string]string{
											"Host":                  network.GetServiceHostname(constants.PredictorServiceName(serviceKey.Name), serviceKey.Namespace),
											"KServe-Isvc-Name":      serviceName,
											"KServe-Isvc-Namespace": serviceKey.Namespace,
										},
									},
								},
							},
						},
					},
				}
				Expect(virtualService.Spec.DeepCopy()).To(Equal(expectedVirtualService.Spec.DeepCopy()))

				// get inference service
				time.Sleep(10 * time.Second)
				actualIsvc := &v1beta1.InferenceService{}
				Eventually(func() bool {
					err := k8sClient.Get(ctx, expectedRequest.NamespacedName, actualIsvc)
					return err == nil
				}, timeout, interval).Should(BeTrue())
				// update inference service with annotations and labels
				annotations := map[string]string{"testAnnotation": "test"}
				labels := map[string]string{"testLabel": "test"}
				updatedIsvc := actualIsvc.DeepCopy()
				updatedIsvc.Annotations = annotations
				updatedIsvc.Labels = labels

				Expect(k8sClient.Update(ctx, updatedIsvc)).NotTo(HaveOccurred())
				time.Sleep(10 * time.Second)
				updatedVirtualService := &istioclientv1beta1.VirtualService{}
				Eventually(func() error {
					return k8sClient.Get(ctx, types.NamespacedName{
						Name:      serviceKey.Name,
						Namespace: serviceKey.Namespace,
					}, updatedVirtualService)
				}, timeout, interval).Should(Succeed())

				Expect(updatedVirtualService.Spec.DeepCopy()).To(Equal(expectedVirtualService.Spec.DeepCopy()))
				Expect(updatedVirtualService.Annotations).To(Equal(annotations))
				Expect(updatedVirtualService.Labels).To(Equal(labels))
			})
		})
		Context("When transformer container is present in both serving runtime and inference service", func() {
			It("Transformer container should be merged successfully", func() {
				ctx, cancel := context.WithCancel(context.Background())
				DeferCleanup(cancel)
				serviceName := "isvc-with-collocated-transformer-runtime"
				namespace := "default"
				expectedRequest := reconcile.Request{NamespacedName: types.NamespacedName{Name: serviceName, Namespace: namespace}}
				serviceKey := expectedRequest.NamespacedName
				httpPort := int32(8060)

				predictorServiceKey := types.NamespacedName{
					Name:      constants.PredictorServiceName(serviceName),
					Namespace: namespace,
				}

				// Create configmap
				configMap := &corev1.ConfigMap{
					ObjectMeta: metav1.ObjectMeta{
						Name:      constants.InferenceServiceConfigMapName,
						Namespace: constants.KServeNamespace,
					},
					Data: configs,
				}
				Expect(k8sClient.Create(ctx, configMap)).NotTo(HaveOccurred())
				defer k8sClient.Delete(ctx, configMap)
				// Create ServingRuntime
				servingRuntime := &v1alpha1.ServingRuntime{
					ObjectMeta: metav1.ObjectMeta{
						Name:      "tf-serving-collocation",
						Namespace: "default",
					},
					Spec: v1alpha1.ServingRuntimeSpec{
						SupportedModelFormats: []v1alpha1.SupportedModelFormat{
							{
								Name:       "tensorflow",
								Version:    proto.String("1"),
								AutoSelect: proto.Bool(true),
							},
						},
						ServingRuntimePodSpec: v1alpha1.ServingRuntimePodSpec{
							Containers: []corev1.Container{
								{
									Name:    constants.InferenceServiceContainerName,
									Image:   "tensorflow/serving:1.14.0",
									Command: []string{"/usr/bin/tensorflow_model_server"},
									Args: []string{
										"--port=9000",
										"--rest_api_port=8080",
										"--model_base_path=/mnt/models",
										"--rest_api_timeout_in_ms=60000",
									},
									Resources: defaultResource,
								},
								{
									Name:  constants.TransformerContainerName,
									Image: "transformer:v1",
									Args: []string{
										"--model_name={{.Name}}",
									},
									Resources: defaultResource,
									Ports: []corev1.ContainerPort{
										{
											ContainerPort: httpPort,
										},
									},
								},
							},
						},
						Disabled: proto.Bool(false),
					},
				}
				Expect(k8sClient.Create(ctx, servingRuntime)).NotTo(HaveOccurred())
				defer k8sClient.Delete(ctx, servingRuntime)

				isvc := &v1beta1.InferenceService{
					ObjectMeta: metav1.ObjectMeta{
						Name:      serviceName,
						Namespace: namespace,
						Labels: map[string]string{
							"key1": "val1FromISVC",
							"key2": "val2FromISVC",
						},
						Annotations: map[string]string{
							"serving.kserve.io/deploymentMode": "Serverless",
							"key1":                             "val1FromISVC",
							"key2":                             "val2FromISVC",
						},
					},
					Spec: v1beta1.InferenceServiceSpec{
						Predictor: v1beta1.PredictorSpec{
							ComponentExtensionSpec: v1beta1.ComponentExtensionSpec{
								MinReplicas: ptr.To(int32(1)),
								MaxReplicas: 3,
							},
							Model: &v1beta1.ModelSpec{
								ModelFormat: v1beta1.ModelFormat{
									Name: "tensorflow",
								},
								Runtime: ptr.To("tf-serving-collocation"),
								PredictorExtensionSpec: v1beta1.PredictorExtensionSpec{
									StorageURI:     proto.String("s3://test/mnist/export"),
									RuntimeVersion: proto.String("1.13.0"),
								},
							},
							PodSpec: v1beta1.PodSpec{
								Containers: []corev1.Container{
									{
										Name:  constants.TransformerContainerName,
										Image: "transformer:v1",
										Command: []string{
											"transformer",
										},
										Args: []string{
											"--http-port",
											strconv.Itoa(int(httpPort)),
										},
										Resources: defaultResource,
									},
								},
							},
						},
					},
				}

				//  Create the InferenceService object and expect the Reconcile and knative service to be created
				isvc.DefaultInferenceService(nil, nil, &v1beta1.SecurityConfig{AutoMountServiceAccountToken: false}, nil)
				Expect(k8sClient.Create(ctx, isvc)).Should(Succeed())
				defer k8sClient.Delete(ctx, isvc)
				inferenceService := &v1beta1.InferenceService{}
				Eventually(func() bool {
					err := k8sClient.Get(ctx, serviceKey, inferenceService)
					return err == nil
				}, timeout, interval).Should(BeTrue())

				actualService := &knservingv1.Service{}
				Eventually(func() error { return k8sClient.Get(ctx, predictorServiceKey, actualService) }, timeout).
					Should(Succeed())

				expectedService := &knservingv1.Service{
					ObjectMeta: metav1.ObjectMeta{
						Name:      predictorServiceKey.Name,
						Namespace: predictorServiceKey.Namespace,
					},
					Spec: knservingv1.ServiceSpec{
						ConfigurationSpec: knservingv1.ConfigurationSpec{
							Template: knservingv1.RevisionTemplateSpec{
								ObjectMeta: metav1.ObjectMeta{
									Labels: map[string]string{
										constants.KServiceComponentLabel:      constants.Predictor.String(),
										constants.InferenceServicePodLabelKey: serviceName,
										"key1":                                "val1FromISVC",
										"key2":                                "val2FromISVC",
									},
									Annotations: map[string]string{
										"serving.kserve.io/deploymentMode":                         "Serverless",
										constants.StorageInitializerSourceUriInternalAnnotationKey: *isvc.Spec.Predictor.Model.StorageURI,
										"autoscaling.knative.dev/max-scale":                        "3",
										"autoscaling.knative.dev/min-scale":                        "1",
										"autoscaling.knative.dev/class":                            "kpa.autoscaling.knative.dev",
										"key1":                                                     "val1FromISVC",
										"key2":                                                     "val2FromISVC",
									},
								},
								Spec: knservingv1.RevisionSpec{
									ContainerConcurrency: isvc.Spec.Predictor.ContainerConcurrency,
									TimeoutSeconds:       isvc.Spec.Predictor.TimeoutSeconds,
									PodSpec: corev1.PodSpec{
										Containers: []corev1.Container{
											{
												Image: "tensorflow/serving:" +
													*isvc.Spec.Predictor.Model.RuntimeVersion,
												Name:    constants.InferenceServiceContainerName,
												Command: []string{v1beta1.TensorflowEntrypointCommand},
												Args: []string{
													"--port=" + v1beta1.TensorflowServingGRPCPort,
													"--rest_api_port=" + v1beta1.TensorflowServingRestPort,
													"--model_base_path=" + constants.DefaultModelLocalMountPath,
													"--rest_api_timeout_in_ms=60000",
												},
												Resources: defaultResource,
											},
											{
												Name:  constants.TransformerContainerName,
												Image: "transformer:v1",
												Command: []string{
													"transformer",
												},
												Args:      []string{"--model_name=" + serviceName, "--http-port", strconv.Itoa(int(httpPort))},
												Resources: defaultResource,
												Ports: []corev1.ContainerPort{
													{
														ContainerPort: httpPort,
													},
												},
											},
										},
										AutomountServiceAccountToken: proto.Bool(false),
									},
								},
							},
						},
						RouteSpec: knservingv1.RouteSpec{
							Traffic: []knservingv1.TrafficTarget{{LatestRevision: proto.Bool(true), Percent: proto.Int64(100)}},
						},
					},
				}
				// Set ResourceVersion which is required for update operation.
				expectedService.ResourceVersion = actualService.ResourceVersion

				// Do a dry-run update. This will populate our local knative service object with any default values
				// that are present on the remote version.
				err := k8sClient.Update(ctx, expectedService, client.DryRunAll)
				Expect(err).ShouldNot(HaveOccurred())
				Expect(actualService.Spec).To(BeComparableTo(expectedService.Spec))
				predictorUrl, _ := apis.ParseURL("http://" + constants.InferenceServiceHostName(constants.DefaultPredictorServiceName(serviceKey.Name), serviceKey.Namespace, domain))
				// update predictor
				{
					updatedService := actualService.DeepCopy()
					updatedService.Status.LatestCreatedRevisionName = "revision-v1"
					updatedService.Status.LatestReadyRevisionName = "revision-v1"
					updatedService.Status.URL = predictorUrl
					updatedService.Status.Conditions = duckv1.Conditions{
						{
							Type:   knservingv1.ServiceConditionReady,
							Status: "True",
						},
						{
							Type:   knservingv1.ServiceConditionRoutesReady,
							Status: "True",
						},
						{
							Type:   knservingv1.ServiceConditionConfigurationsReady,
							Status: "True",
						},
					}
					Expect(k8sClient.Status().Update(ctx, updatedService)).NotTo(HaveOccurred())
				}
				// assert ingress
				virtualService := &istioclientv1beta1.VirtualService{}
				Eventually(func() error {
					return k8sClient.Get(ctx, types.NamespacedName{
						Name:      serviceKey.Name,
						Namespace: serviceKey.Namespace,
					}, virtualService)
				}, timeout).
					Should(Succeed())
				expectedVirtualService := &istioclientv1beta1.VirtualService{
					Spec: istiov1beta1.VirtualService{
						Gateways: []string{
							constants.KnativeLocalGateway,
							constants.IstioMeshGateway,
							constants.KnativeIngressGateway,
						},
						Hosts: []string{
							network.GetServiceHostname(serviceKey.Name, serviceKey.Namespace),
							constants.InferenceServiceHostName(serviceKey.Name, serviceKey.Namespace, domain),
						},
						Http: []*istiov1beta1.HTTPRoute{
							{
								Match: []*istiov1beta1.HTTPMatchRequest{
									{
										Gateways: []string{constants.KnativeLocalGateway, constants.IstioMeshGateway},
										Authority: &istiov1beta1.StringMatch{
											MatchType: &istiov1beta1.StringMatch_Regex{
												Regex: constants.HostRegExp(network.GetServiceHostname(serviceKey.Name, serviceKey.Namespace)),
											},
										},
									},
									{
										Gateways: []string{constants.KnativeIngressGateway},
										Authority: &istiov1beta1.StringMatch{
											MatchType: &istiov1beta1.StringMatch_Regex{
												Regex: constants.HostRegExp(constants.InferenceServiceHostName(serviceKey.Name, serviceKey.Namespace, domain)),
											},
										},
									},
								},
								Route: []*istiov1beta1.HTTPRouteDestination{
									{
										Destination: &istiov1beta1.Destination{
											Host: network.GetServiceHostname("knative-local-gateway", "istio-system"),
											Port: &istiov1beta1.PortSelector{Number: constants.CommonDefaultHttpPort},
										},
										Weight: 100,
									},
								},
								Headers: &istiov1beta1.Headers{
									Request: &istiov1beta1.Headers_HeaderOperations{
										Set: map[string]string{
											"Host":                  network.GetServiceHostname(constants.PredictorServiceName(serviceKey.Name), serviceKey.Namespace),
											"KServe-Isvc-Name":      serviceName,
											"KServe-Isvc-Namespace": serviceKey.Namespace,
										},
									},
								},
							},
						},
					},
				}
				Expect(virtualService.Spec.DeepCopy()).To(Equal(expectedVirtualService.Spec.DeepCopy()))

				// get inference service
				time.Sleep(10 * time.Second)
				actualIsvc := &v1beta1.InferenceService{}
				Eventually(func() bool {
					err := k8sClient.Get(ctx, expectedRequest.NamespacedName, actualIsvc)
					return err == nil
				}, timeout, interval).Should(BeTrue())
				// update inference service with annotations and labels
				annotations := map[string]string{"testAnnotation": "test"}
				labels := map[string]string{"testLabel": "test"}
				updatedIsvc := actualIsvc.DeepCopy()
				updatedIsvc.Annotations = annotations
				updatedIsvc.Labels = labels

				Expect(k8sClient.Update(ctx, updatedIsvc)).NotTo(HaveOccurred())
				time.Sleep(10 * time.Second)
				updatedVirtualService := &istioclientv1beta1.VirtualService{}
				Eventually(func() error {
					return k8sClient.Get(ctx, types.NamespacedName{
						Name:      serviceKey.Name,
						Namespace: serviceKey.Namespace,
					}, updatedVirtualService)
				}, timeout, interval).Should(Succeed())

				Expect(updatedVirtualService.Spec.DeepCopy()).To(Equal(expectedVirtualService.Spec.DeepCopy()))
				Expect(updatedVirtualService.Annotations).To(Equal(annotations))
				Expect(updatedVirtualService.Labels).To(Equal(labels))
			})
		})

		Context("When custom predictor and transformer are collocated", func() {
			It("Should create knative service and ingress successfully", func() {
				ctx, cancel := context.WithCancel(context.Background())
				DeferCleanup(cancel)
				serviceName := "isvc-custom-collocated-transformer"
				namespace := "default"
				expectedRequest := reconcile.Request{NamespacedName: types.NamespacedName{Name: serviceName, Namespace: namespace}}
				serviceKey := expectedRequest.NamespacedName
				httpPort := int32(8060)

				predictorServiceKey := types.NamespacedName{
					Name:      constants.PredictorServiceName(serviceName),
					Namespace: namespace,
				}

				// Create configmap
				configMap := &corev1.ConfigMap{
					ObjectMeta: metav1.ObjectMeta{
						Name:      constants.InferenceServiceConfigMapName,
						Namespace: constants.KServeNamespace,
					},
					Data: configs,
				}
				Expect(k8sClient.Create(ctx, configMap)).NotTo(HaveOccurred())
				defer k8sClient.Delete(ctx, configMap)

				isvc := &v1beta1.InferenceService{
					ObjectMeta: metav1.ObjectMeta{
						Name:      serviceName,
						Namespace: namespace,
						Labels: map[string]string{
							"key1": "val1FromISVC",
							"key2": "val2FromISVC",
						},
						Annotations: map[string]string{
							"serving.kserve.io/deploymentMode": "Serverless",
							"key1":                             "val1FromISVC",
							"key2":                             "val2FromISVC",
						},
					},
					Spec: v1beta1.InferenceServiceSpec{
						Predictor: v1beta1.PredictorSpec{
							ComponentExtensionSpec: v1beta1.ComponentExtensionSpec{
								MinReplicas: ptr.To(int32(1)),
								MaxReplicas: 3,
							},
							PodSpec: v1beta1.PodSpec{
								Containers: []corev1.Container{
									{
										Name:    constants.InferenceServiceContainerName,
										Image:   "tensorflow/serving:1.14.0",
										Command: []string{"/usr/bin/tensorflow_model_server"},
										Args: []string{
											"--port=9000",
											"--rest_api_port=8080",
											"--model_base_path=/mnt/models",
										},
										Resources: defaultResource,
									},
									{
										Name:      constants.TransformerContainerName,
										Image:     "transformer:v1",
										Resources: defaultResource,
										Ports: []corev1.ContainerPort{
											{
												ContainerPort: httpPort,
											},
										},
									},
								},
							},
						},
					},
				}

				//  Create the InferenceService object and expect the Reconcile and knative service to be created
				isvc.DefaultInferenceService(nil, nil, &v1beta1.SecurityConfig{AutoMountServiceAccountToken: false}, nil)
				Expect(k8sClient.Create(ctx, isvc)).Should(Succeed())
				defer k8sClient.Delete(ctx, isvc)
				inferenceService := &v1beta1.InferenceService{}
				Eventually(func() bool {
					err := k8sClient.Get(ctx, serviceKey, inferenceService)
					return err == nil
				}, timeout, interval).Should(BeTrue())

				actualService := &knservingv1.Service{}
				Eventually(func() error { return k8sClient.Get(ctx, predictorServiceKey, actualService) }, timeout).
					Should(Succeed())

				expectedService := &knservingv1.Service{
					ObjectMeta: metav1.ObjectMeta{
						Name:      predictorServiceKey.Name,
						Namespace: predictorServiceKey.Namespace,
					},
					Spec: knservingv1.ServiceSpec{
						ConfigurationSpec: knservingv1.ConfigurationSpec{
							Template: knservingv1.RevisionTemplateSpec{
								ObjectMeta: metav1.ObjectMeta{
									Labels: map[string]string{
										constants.KServiceComponentLabel:      constants.Predictor.String(),
										constants.InferenceServicePodLabelKey: serviceName,
										"key1":                                "val1FromISVC",
										"key2":                                "val2FromISVC",
									},
									Annotations: map[string]string{
										"serving.kserve.io/deploymentMode":  "Serverless",
										"autoscaling.knative.dev/max-scale": "3",
										"autoscaling.knative.dev/min-scale": "1",
										"autoscaling.knative.dev/class":     "kpa.autoscaling.knative.dev",
										"key1":                              "val1FromISVC",
										"key2":                              "val2FromISVC",
									},
								},
								Spec: knservingv1.RevisionSpec{
									ContainerConcurrency: isvc.Spec.Predictor.ContainerConcurrency,
									TimeoutSeconds:       isvc.Spec.Predictor.TimeoutSeconds,
									PodSpec: corev1.PodSpec{
										Containers: []corev1.Container{
											{
												Image:   "tensorflow/serving:1.14.0",
												Name:    constants.InferenceServiceContainerName,
												Command: []string{v1beta1.TensorflowEntrypointCommand},
												Args: []string{
													"--port=" + v1beta1.TensorflowServingGRPCPort,
													"--rest_api_port=" + v1beta1.TensorflowServingRestPort,
													"--model_base_path=" + constants.DefaultModelLocalMountPath,
												},
												Resources: defaultResource,
											},
											{
												Name:      constants.TransformerContainerName,
												Image:     "transformer:v1",
												Resources: defaultResource,
												Ports: []corev1.ContainerPort{
													{
														ContainerPort: httpPort,
													},
												},
											},
										},
										AutomountServiceAccountToken: proto.Bool(false),
									},
								},
							},
						},
						RouteSpec: knservingv1.RouteSpec{
							Traffic: []knservingv1.TrafficTarget{{LatestRevision: proto.Bool(true), Percent: proto.Int64(100)}},
						},
					},
				}
				// Set ResourceVersion which is required for update operation.
				expectedService.ResourceVersion = actualService.ResourceVersion

				// Do a dry-run update. This will populate our local knative service object with any default values
				// that are present on the remote version.
				err := k8sClient.Update(ctx, expectedService, client.DryRunAll)
				Expect(err).ShouldNot(HaveOccurred())
				Expect(actualService.Spec).To(BeComparableTo(expectedService.Spec))
				predictorUrl, _ := apis.ParseURL("http://" + constants.InferenceServiceHostName(constants.DefaultPredictorServiceName(serviceKey.Name), serviceKey.Namespace, domain))
				// update predictor
				{
					updatedService := actualService.DeepCopy()
					updatedService.Status.LatestCreatedRevisionName = "revision-v1"
					updatedService.Status.LatestReadyRevisionName = "revision-v1"
					updatedService.Status.URL = predictorUrl
					updatedService.Status.Conditions = duckv1.Conditions{
						{
							Type:   knservingv1.ServiceConditionReady,
							Status: "True",
						},
						{
							Type:   knservingv1.ServiceConditionRoutesReady,
							Status: "True",
						},
						{
							Type:   knservingv1.ServiceConditionConfigurationsReady,
							Status: "True",
						},
					}
					Expect(k8sClient.Status().Update(ctx, updatedService)).NotTo(HaveOccurred())
				}
				// assert ingress
				virtualService := &istioclientv1beta1.VirtualService{}
				Eventually(func() error {
					return k8sClient.Get(ctx, types.NamespacedName{
						Name:      serviceKey.Name,
						Namespace: serviceKey.Namespace,
					}, virtualService)
				}, timeout).
					Should(Succeed())
				expectedVirtualService := &istioclientv1beta1.VirtualService{
					Spec: istiov1beta1.VirtualService{
						Gateways: []string{
							constants.KnativeLocalGateway,
							constants.IstioMeshGateway,
							constants.KnativeIngressGateway,
						},
						Hosts: []string{
							network.GetServiceHostname(serviceKey.Name, serviceKey.Namespace),
							constants.InferenceServiceHostName(serviceKey.Name, serviceKey.Namespace, domain),
						},
						Http: []*istiov1beta1.HTTPRoute{
							{
								Match: []*istiov1beta1.HTTPMatchRequest{
									{
										Gateways: []string{constants.KnativeLocalGateway, constants.IstioMeshGateway},
										Authority: &istiov1beta1.StringMatch{
											MatchType: &istiov1beta1.StringMatch_Regex{
												Regex: constants.HostRegExp(network.GetServiceHostname(serviceKey.Name, serviceKey.Namespace)),
											},
										},
									},
									{
										Gateways: []string{constants.KnativeIngressGateway},
										Authority: &istiov1beta1.StringMatch{
											MatchType: &istiov1beta1.StringMatch_Regex{
												Regex: constants.HostRegExp(constants.InferenceServiceHostName(serviceKey.Name, serviceKey.Namespace, domain)),
											},
										},
									},
								},
								Route: []*istiov1beta1.HTTPRouteDestination{
									{
										Destination: &istiov1beta1.Destination{
											Host: network.GetServiceHostname("knative-local-gateway", "istio-system"),
											Port: &istiov1beta1.PortSelector{Number: constants.CommonDefaultHttpPort},
										},
										Weight: 100,
									},
								},
								Headers: &istiov1beta1.Headers{
									Request: &istiov1beta1.Headers_HeaderOperations{
										Set: map[string]string{
											"Host":                  network.GetServiceHostname(constants.PredictorServiceName(serviceKey.Name), serviceKey.Namespace),
											"KServe-Isvc-Name":      serviceName,
											"KServe-Isvc-Namespace": serviceKey.Namespace,
										},
									},
								},
							},
						},
					},
				}
				Expect(virtualService.Spec.DeepCopy()).To(Equal(expectedVirtualService.Spec.DeepCopy()))

				// get inference service
				time.Sleep(10 * time.Second)
				actualIsvc := &v1beta1.InferenceService{}
				Eventually(func() bool {
					err := k8sClient.Get(ctx, expectedRequest.NamespacedName, actualIsvc)
					return err == nil
				}, timeout, interval).Should(BeTrue())
				// update inference service with annotations and labels
				annotations := map[string]string{"testAnnotation": "test"}
				labels := map[string]string{"testLabel": "test"}
				updatedIsvc := actualIsvc.DeepCopy()
				updatedIsvc.Annotations = annotations
				updatedIsvc.Labels = labels

				Expect(k8sClient.Update(ctx, updatedIsvc)).NotTo(HaveOccurred())
				time.Sleep(10 * time.Second)
				updatedVirtualService := &istioclientv1beta1.VirtualService{}
				Eventually(func() error {
					return k8sClient.Get(ctx, types.NamespacedName{
						Name:      serviceKey.Name,
						Namespace: serviceKey.Namespace,
					}, updatedVirtualService)
				}, timeout, interval).Should(Succeed())

				Expect(updatedVirtualService.Spec.DeepCopy()).To(Equal(expectedVirtualService.Spec.DeepCopy()))
				Expect(updatedVirtualService.Annotations).To(Equal(annotations))
				Expect(updatedVirtualService.Labels).To(Equal(labels))
			})
		})
	})

	Context("When doing canary out with inference service", func() {
		It("Should have traffic split between two revisions", func() {
			By("By moving canary traffic percent to the latest revision")
			// Create configmap
			configMap := &corev1.ConfigMap{
				ObjectMeta: metav1.ObjectMeta{
					Name:      constants.InferenceServiceConfigMapName,
					Namespace: constants.KServeNamespace,
				},
				Data: configs,
			}
			Expect(k8sClient.Create(context.TODO(), configMap)).NotTo(HaveOccurred())
			defer k8sClient.Delete(context.TODO(), configMap)
			// Create ServingRuntime
			servingRuntime := &v1alpha1.ServingRuntime{
				ObjectMeta: metav1.ObjectMeta{
					Name:      "tf-serving",
					Namespace: "default",
				},
				Spec: v1alpha1.ServingRuntimeSpec{
					SupportedModelFormats: []v1alpha1.SupportedModelFormat{
						{
							Name:       "tensorflow",
							Version:    proto.String("1"),
							AutoSelect: proto.Bool(true),
						},
					},
					ServingRuntimePodSpec: v1alpha1.ServingRuntimePodSpec{
						Containers: []corev1.Container{
							{
								Name:    constants.InferenceServiceContainerName,
								Image:   "tensorflow/serving:1.14.0",
								Command: []string{"/usr/bin/tensorflow_model_server"},
								Args: []string{
									"--port=9000",
									"--rest_api_port=8080",
									"--model_base_path=/mnt/models",
									"--rest_api_timeout_in_ms=60000",
								},
								Resources: defaultResource,
							},
						},
					},
					Disabled: proto.Bool(false),
				},
			}
			k8sClient.Create(context.TODO(), servingRuntime)
			defer k8sClient.Delete(context.TODO(), servingRuntime)
			// Create Canary InferenceService
			serviceName := "foo-canary"
			expectedRequest := reconcile.Request{NamespacedName: types.NamespacedName{Name: serviceName, Namespace: "default"}}
			serviceKey := expectedRequest.NamespacedName
			storageUri := "s3://test/mnist/export"
			storageUri2 := "s3://test/mnist/export/v2"
			ctx := context.Background()
			isvc := &v1beta1.InferenceService{
				ObjectMeta: metav1.ObjectMeta{
					Name:      serviceKey.Name,
					Namespace: serviceKey.Namespace,
				},
				Spec: v1beta1.InferenceServiceSpec{
					Predictor: v1beta1.PredictorSpec{
						ComponentExtensionSpec: v1beta1.ComponentExtensionSpec{
							MinReplicas: ptr.To(int32(1)),
							MaxReplicas: 3,
						},
						Tensorflow: &v1beta1.TFServingSpec{
							PredictorExtensionSpec: v1beta1.PredictorExtensionSpec{
								StorageURI:     &storageUri,
								RuntimeVersion: proto.String("1.14.0"),
								Container: corev1.Container{
									Name:      constants.InferenceServiceContainerName,
									Resources: defaultResource,
								},
							},
						},
					},
				},
			}
			isvc.DefaultInferenceService(nil, nil, &v1beta1.SecurityConfig{AutoMountServiceAccountToken: false}, nil)
			Expect(k8sClient.Create(ctx, isvc)).Should(Succeed())
			inferenceService := &v1beta1.InferenceService{}

			Eventually(func() bool {
				err := k8sClient.Get(ctx, serviceKey, inferenceService)
				return err == nil
			}, timeout, interval).Should(BeTrue())

			updatedService := &knservingv1.Service{}
			predictorServiceKey := types.NamespacedName{
				Name:      constants.PredictorServiceName(serviceKey.Name),
				Namespace: serviceKey.Namespace,
			}
			Eventually(func() error { return k8sClient.Get(context.TODO(), predictorServiceKey, updatedService) }, timeout).
				Should(Succeed())

			predictorUrl, _ := apis.ParseURL("http://" + constants.InferenceServiceHostName(constants.PredictorServiceName(serviceKey.Name), serviceKey.Namespace, domain))
			// update predictor status
			updatedService.Status.LatestCreatedRevisionName = "revision-v1"
			updatedService.Status.LatestReadyRevisionName = "revision-v1"
			updatedService.Status.URL = predictorUrl
			updatedService.Status.Conditions = duckv1.Conditions{
				{
					Type:   knservingv1.ServiceConditionReady,
					Status: "True",
				},
			}
			updatedService.Status.Traffic = []knservingv1.TrafficTarget{
				{
					LatestRevision: proto.Bool(true),
					RevisionName:   "revision-v1",
					Percent:        proto.Int64(100),
				},
			}
			Expect(retry.RetryOnConflict(retry.DefaultBackoff, func() error {
				return k8sClient.Status().Update(context.TODO(), updatedService)
			})).NotTo(HaveOccurred())

			// assert inference service predictor status
			Eventually(func() string {
				err := k8sClient.Get(ctx, serviceKey, inferenceService)
				if err != nil {
					return ""
				}
				return inferenceService.Status.Components[v1beta1.PredictorComponent].LatestReadyRevision
			}, timeout, interval).Should(Equal("revision-v1"))

			// assert latest rolled out revision
			Eventually(func() string {
				err := k8sClient.Get(ctx, serviceKey, inferenceService)
				if err != nil {
					return ""
				}
				return inferenceService.Status.Components[v1beta1.PredictorComponent].LatestRolledoutRevision
			}, timeout, interval).Should(Equal("revision-v1"))

			// update canary traffic percent to 20%
			updatedIsvc := inferenceService.DeepCopy()
			updatedIsvc.Spec.Predictor.Model.StorageURI = &storageUri2
			updatedIsvc.Spec.Predictor.CanaryTrafficPercent = proto.Int64(20)
			Expect(k8sClient.Update(context.TODO(), updatedIsvc)).NotTo(HaveOccurred())

			// update predictor status
			canaryService := &knservingv1.Service{}
			Eventually(func() string {
				k8sClient.Get(context.TODO(), predictorServiceKey, canaryService)
				return canaryService.Spec.Template.Annotations[constants.StorageInitializerSourceUriInternalAnnotationKey]
			}, timeout).Should(Equal(storageUri2))
			canaryService.Status.LatestCreatedRevisionName = "revision-v2"
			canaryService.Status.LatestReadyRevisionName = "revision-v2"
			canaryService.Status.URL = predictorUrl
			canaryService.Status.Conditions = duckv1.Conditions{
				{
					Type:   knservingv1.ServiceConditionReady,
					Status: "True",
				},
			}
			Expect(k8sClient.Status().Update(context.TODO(), canaryService)).NotTo(HaveOccurred())

			expectedTrafficTarget := []knservingv1.TrafficTarget{
				{
					LatestRevision: proto.Bool(true),
					Percent:        proto.Int64(20),
				},
				{
					Tag:            "prev",
					RevisionName:   "revision-v1",
					LatestRevision: proto.Bool(false),
					Percent:        proto.Int64(80),
				},
			}
			Eventually(func() []knservingv1.TrafficTarget {
				actualService := &knservingv1.Service{}
				err := k8sClient.Get(context.TODO(), predictorServiceKey, actualService)
				if err != nil {
					return []knservingv1.TrafficTarget{}
				} else {
					return actualService.Spec.Traffic
				}
			}, timeout).Should(Equal(expectedTrafficTarget))

			rolloutIsvc := &v1beta1.InferenceService{}
			Eventually(func() string {
				err := k8sClient.Get(ctx, serviceKey, rolloutIsvc)
				if err != nil {
					return ""
				}
				return rolloutIsvc.Status.Components[v1beta1.PredictorComponent].LatestReadyRevision
			}, timeout, interval).Should(Equal("revision-v2"))

			// rollout canary
			rolloutIsvc.Spec.Predictor.CanaryTrafficPercent = nil

			Expect(k8sClient.Update(context.TODO(), rolloutIsvc)).NotTo(HaveOccurred())
			expectedTrafficTarget = []knservingv1.TrafficTarget{
				{
					LatestRevision: proto.Bool(true),
					Percent:        proto.Int64(100),
				},
			}
			Eventually(func() []knservingv1.TrafficTarget {
				actualService := &knservingv1.Service{}
				err := k8sClient.Get(context.TODO(), predictorServiceKey, actualService)
				if err != nil {
					return []knservingv1.TrafficTarget{}
				} else {
					return actualService.Spec.Traffic
				}
			}, timeout).Should(Equal(expectedTrafficTarget))

			// update predictor knative service status
			serviceRevision2 := &knservingv1.Service{}
			Eventually(func() string {
				k8sClient.Get(context.TODO(), predictorServiceKey, serviceRevision2)
				return serviceRevision2.Spec.Template.Annotations[constants.StorageInitializerSourceUriInternalAnnotationKey]
			}, timeout).Should(Equal(storageUri2))
			serviceRevision2.Status.Traffic = []knservingv1.TrafficTarget{
				{
					LatestRevision: proto.Bool(true),
					RevisionName:   "revision-v2",
					Percent:        proto.Int64(100),
				},
			}
			Expect(k8sClient.Status().Update(context.TODO(), serviceRevision2)).NotTo(HaveOccurred())
			// assert latest rolled out revision
			expectedIsvc := &v1beta1.InferenceService{}
			Eventually(func() string {
				err := k8sClient.Get(ctx, serviceKey, expectedIsvc)
				if err != nil {
					return ""
				}
				return expectedIsvc.Status.Components[v1beta1.PredictorComponent].LatestRolledoutRevision
			}, timeout, interval).Should(Equal("revision-v2"))
			// assert previous rolled out revision
			Eventually(func() string {
				err := k8sClient.Get(ctx, serviceKey, expectedIsvc)
				if err != nil {
					return ""
				}
				return expectedIsvc.Status.Components[v1beta1.PredictorComponent].PreviousRolledoutRevision
			}, timeout, interval).Should(Equal("revision-v1"))
		})
	})

	Context("When creating and deleting inference service without storageUri (multi-model inferenceservice)", func() {
		// Create configmap
		configMap := &corev1.ConfigMap{
			ObjectMeta: metav1.ObjectMeta{
				Name:      constants.InferenceServiceConfigMapName,
				Namespace: constants.KServeNamespace,
			},
			Data: configs,
		}

		serviceName := "bar"
		expectedRequest := reconcile.Request{NamespacedName: types.NamespacedName{Name: serviceName, Namespace: "default"}}
		serviceKey := expectedRequest.NamespacedName
		modelConfigMapKey := types.NamespacedName{
			Name:      constants.ModelConfigName(serviceName, 0),
			Namespace: serviceKey.Namespace,
		}
		ctx := context.Background()

		instance := &v1beta1.InferenceService{
			ObjectMeta: metav1.ObjectMeta{
				Name:      serviceKey.Name,
				Namespace: serviceKey.Namespace,
			},
			Spec: v1beta1.InferenceServiceSpec{
				Predictor: v1beta1.PredictorSpec{
					ComponentExtensionSpec: v1beta1.ComponentExtensionSpec{
						MinReplicas: ptr.To(int32(1)),
						MaxReplicas: 3,
					},
					SKLearn: &v1beta1.SKLearnSpec{
						PredictorExtensionSpec: v1beta1.PredictorExtensionSpec{
							RuntimeVersion: proto.String("1.14.0"),
						},
					},
				},
			},
		}

		It("Should have model config created and mounted", func() {
			Expect(k8sClient.Create(context.TODO(), configMap)).NotTo(HaveOccurred())
			defer k8sClient.Delete(context.TODO(), configMap)
			By("By creating a new InferenceService")
			Expect(k8sClient.Create(ctx, instance)).Should(Succeed())

			inferenceService := &v1beta1.InferenceService{}
			Eventually(func() bool {
				// Check if InferenceService is created
				err := k8sClient.Get(ctx, serviceKey, inferenceService)
				return err == nil
			}, timeout, interval).Should(BeTrue())

			modelConfigMap := &corev1.ConfigMap{}
			Eventually(func() bool {
				// Check if modelconfig is created
				err := k8sClient.Get(ctx, modelConfigMapKey, modelConfigMap)
				if err != nil {
					return false
				}

				// Verify that this configmap's ownerreference is it's parent InferenceService
				Expect(modelConfigMap.OwnerReferences[0].Name).To(Equal(serviceKey.Name))

				return true
			}, timeout, interval).Should(BeTrue())
		})
	})

	Context("When creating an inference service using a ServingRuntime", func() {
		It("Should create successfully", func() {
			serviceName := "svc-with-servingruntime"
			namespace := "default"

			predictorServiceKey := types.NamespacedName{
				Name:      constants.PredictorServiceName(serviceName),
				Namespace: namespace,
			}
			servingRuntime := &v1alpha1.ServingRuntime{
				ObjectMeta: metav1.ObjectMeta{
					Name:      "tf-serving",
					Namespace: "default",
				},
				Spec: v1alpha1.ServingRuntimeSpec{
					SupportedModelFormats: []v1alpha1.SupportedModelFormat{
						{
							Name:       "tensorflow",
							Version:    proto.String("1"),
							AutoSelect: proto.Bool(true),
						},
					},
					ServingRuntimePodSpec: v1alpha1.ServingRuntimePodSpec{
						Labels: map[string]string{
							"key1": "val1FromSR",
							"key2": "val2FromSR",
						},
						Annotations: map[string]string{
							"key1": "val1FromSR",
							"key2": "val2FromSR",
						},
						Containers: []corev1.Container{
							{
								Name:    constants.InferenceServiceContainerName,
								Image:   "tensorflow/serving:1.14.0",
								Command: []string{"/usr/bin/tensorflow_model_server"},
								Args: []string{
									"--port=9000",
									"--rest_api_port=8080",
									"--model_base_path=/mnt/models",
									"--rest_api_timeout_in_ms=60000",
								},
								Resources: defaultResource,
							},
						},
						ImagePullSecrets: []corev1.LocalObjectReference{
							{Name: "sr-image-pull-secret"},
						},
					},
					Disabled: proto.Bool(false),
				},
			}
			Expect(k8sClient.Create(context.TODO(), servingRuntime)).NotTo(HaveOccurred())
			defer k8sClient.Delete(context.TODO(), servingRuntime)

			isvc := &v1beta1.InferenceService{
				ObjectMeta: metav1.ObjectMeta{
					Name:      serviceName,
					Namespace: namespace,
					Labels: map[string]string{
						"key2": "val2FromISVC",
					},
					Annotations: map[string]string{
						"key2": "val2FromISVC",
					},
				},
				Spec: v1beta1.InferenceServiceSpec{
					Predictor: v1beta1.PredictorSpec{
						ComponentExtensionSpec: v1beta1.ComponentExtensionSpec{
							MinReplicas: ptr.To(int32(1)),
							MaxReplicas: 3,
						},
						Model: &v1beta1.ModelSpec{
							ModelFormat: v1beta1.ModelFormat{
								Name: "tensorflow",
							},
							PredictorExtensionSpec: v1beta1.PredictorExtensionSpec{
								StorageURI: proto.String("s3://test/mnist/export"),
							},
						},
						PodSpec: v1beta1.PodSpec{
							ImagePullSecrets: []corev1.LocalObjectReference{
								{Name: "isvc-image-pull-secret"},
							},
						},
					},
				},
				Status: v1beta1.InferenceServiceStatus{
					Components: map[v1beta1.ComponentType]v1beta1.ComponentStatusSpec{
						v1beta1.PredictorComponent: {
							LatestReadyRevision: "revision-v1",
						},
					},
				},
			}

			// Create configmap
			configMap := &corev1.ConfigMap{
				ObjectMeta: metav1.ObjectMeta{
					Name:      constants.InferenceServiceConfigMapName,
					Namespace: constants.KServeNamespace,
				},
				Data: configs,
			}
			Expect(k8sClient.Create(context.TODO(), configMap)).NotTo(HaveOccurred())
			defer k8sClient.Delete(context.TODO(), configMap)

			// Create the InferenceService object and expect the Reconcile and knative service to be created
			instance := isvc.DeepCopy()
			Expect(k8sClient.Create(context.TODO(), instance)).NotTo(HaveOccurred())
			defer k8sClient.Delete(context.TODO(), instance)

			predictorService := &knservingv1.Service{}
			Eventually(func() error { return k8sClient.Get(context.TODO(), predictorServiceKey, predictorService) }, timeout).
				Should(Succeed())

			expectedPredictorService := &knservingv1.Service{
				ObjectMeta: metav1.ObjectMeta{
					Name:      constants.DefaultPredictorServiceName(serviceName),
					Namespace: instance.Namespace,
				},
				Spec: knservingv1.ServiceSpec{
					ConfigurationSpec: knservingv1.ConfigurationSpec{
						Template: knservingv1.RevisionTemplateSpec{
							ObjectMeta: metav1.ObjectMeta{
								Labels: map[string]string{
									"serving.kserve.io/inferenceservice": serviceName,
									constants.KServiceComponentLabel:     constants.Predictor.String(),
									"key1":                               "val1FromSR",
									"key2":                               "val2FromISVC",
								},
								Annotations: map[string]string{
									constants.StorageInitializerSourceUriInternalAnnotationKey: "s3://test/mnist/export",
									"autoscaling.knative.dev/class":                            "kpa.autoscaling.knative.dev",
									"autoscaling.knative.dev/max-scale":                        "3",
									"autoscaling.knative.dev/min-scale":                        "1",
									"key1":                                                     "val1FromSR",
									"key2":                                                     "val2FromISVC",
								},
							},
							Spec: knservingv1.RevisionSpec{
								ContainerConcurrency: nil,
								TimeoutSeconds:       nil,
								PodSpec: corev1.PodSpec{
									Containers: []corev1.Container{
										{
											Name:    constants.InferenceServiceContainerName,
											Image:   "tensorflow/serving:1.14.0",
											Command: []string{"/usr/bin/tensorflow_model_server"},
											Args: []string{
												"--port=9000",
												"--rest_api_port=8080",
												"--model_base_path=/mnt/models",
												"--rest_api_timeout_in_ms=60000",
											},
											Resources: defaultResource,
										},
									},
									ImagePullSecrets: []corev1.LocalObjectReference{
										{Name: "isvc-image-pull-secret"},
										{Name: "sr-image-pull-secret"},
									},
								},
							},
						},
					},
					RouteSpec: knservingv1.RouteSpec{
						Traffic: []knservingv1.TrafficTarget{{LatestRevision: proto.Bool(true), Percent: proto.Int64(100)}},
					},
				},
			}

			// Set ResourceVersion which is required for update operation.
			expectedPredictorService.ResourceVersion = predictorService.ResourceVersion

			// Do a dry-run update. This will populate our local knative service object with any default values
			// that are present on the remote version.
			err := k8sClient.Update(context.TODO(), predictorService, client.DryRunAll)
			Expect(err).ShouldNot(HaveOccurred())
			Expect(cmp.Diff(predictorService.Spec, expectedPredictorService.Spec)).To(Equal(""))
		})
	})

	Context("When creating an inference service with a ServingRuntime which does not exists", func() {
		It("Should fail with reason RuntimeNotRecognized", func() {
			ctx, cancel := context.WithCancel(context.Background())
			DeferCleanup(cancel)
			serviceName := "svc-with-unknown-servingruntime"
			servingRuntimeName := "tf-serving-unknown"
			namespace := "default"

			predictorServiceKey := types.NamespacedName{Name: serviceName, Namespace: namespace}

			isvc := &v1beta1.InferenceService{
				ObjectMeta: metav1.ObjectMeta{
					Name:      serviceName,
					Namespace: namespace,
				},
				Spec: v1beta1.InferenceServiceSpec{
					Predictor: v1beta1.PredictorSpec{
						ComponentExtensionSpec: v1beta1.ComponentExtensionSpec{
							MinReplicas: ptr.To(int32(1)),
							MaxReplicas: 3,
						},
						Model: &v1beta1.ModelSpec{
							ModelFormat: v1beta1.ModelFormat{
								Name: "tensorflow",
							},
							Runtime: &servingRuntimeName,
							PredictorExtensionSpec: v1beta1.PredictorExtensionSpec{
								StorageURI: proto.String("s3://test/mnist/export"),
							},
						},
					},
				},
			}

			// Create configmap
			configMap := &corev1.ConfigMap{
				ObjectMeta: metav1.ObjectMeta{
					Name:      constants.InferenceServiceConfigMapName,
					Namespace: constants.KServeNamespace,
				},
				Data: configs,
			}
			Expect(k8sClient.Create(context.TODO(), configMap)).NotTo(HaveOccurred())
			defer k8sClient.Delete(context.TODO(), configMap)

			// Create the InferenceService object and expect the Reconcile and knative service to be created
			Expect(k8sClient.Create(context.TODO(), isvc)).NotTo(HaveOccurred())
			defer k8sClient.Delete(context.TODO(), isvc)

			inferenceService := &v1beta1.InferenceService{}
			Eventually(func() bool {
				err := k8sClient.Get(ctx, predictorServiceKey, inferenceService)
				if err != nil {
					return false
				}
				if inferenceService.Status.ModelStatus.LastFailureInfo == nil {
					return false
				}
				return true
			}, timeout, interval).Should(BeTrue())

			failureInfo := v1beta1.FailureInfo{
				Reason:  v1beta1.RuntimeNotRecognized,
				Message: "Waiting for runtime to become available",
			}
			Expect(inferenceService.Status.ModelStatus.TransitionStatus).To(Equal(v1beta1.InvalidSpec))
			Expect(inferenceService.Status.ModelStatus.ModelRevisionStates.TargetModelState).To(Equal(v1beta1.FailedToLoad))
			Expect(cmp.Diff(&failureInfo, inferenceService.Status.ModelStatus.LastFailureInfo)).To(Equal(""))
		})
	})

	Context("When creating an inference service with a ServingRuntime which is disabled", func() {
		It("Should fail with reason RuntimeDisabled", func() {
			ctx, cancel := context.WithCancel(context.Background())
			DeferCleanup(cancel)
			serviceName := "svc-with-disabled-servingruntime"
			servingRuntimeName := "tf-serving-disabled"
			namespace := "default"

			predictorServiceKey := types.NamespacedName{Name: serviceName, Namespace: namespace}

			servingRuntime := &v1alpha1.ServingRuntime{
				ObjectMeta: metav1.ObjectMeta{
					Name:      servingRuntimeName,
					Namespace: namespace,
				},
				Spec: v1alpha1.ServingRuntimeSpec{
					SupportedModelFormats: []v1alpha1.SupportedModelFormat{
						{
							Name:       "tensorflow",
							Version:    proto.String("1"),
							AutoSelect: proto.Bool(true),
						},
					},
					ServingRuntimePodSpec: v1alpha1.ServingRuntimePodSpec{
						Containers: []corev1.Container{
							{
								Name:    constants.InferenceServiceContainerName,
								Image:   "tensorflow/serving:1.14.0",
								Command: []string{"/usr/bin/tensorflow_model_server"},
								Args: []string{
									"--port=9000",
									"--rest_api_port=8080",
									"--model_base_path=/mnt/models",
									"--rest_api_timeout_in_ms=60000",
								},
								Resources: defaultResource,
							},
						},
					},
					Disabled: proto.Bool(true),
				},
			}

			Expect(k8sClient.Create(context.TODO(), servingRuntime)).NotTo(HaveOccurred())
			defer k8sClient.Delete(context.TODO(), servingRuntime)

			isvc := &v1beta1.InferenceService{
				ObjectMeta: metav1.ObjectMeta{
					Name:      serviceName,
					Namespace: namespace,
				},
				Spec: v1beta1.InferenceServiceSpec{
					Predictor: v1beta1.PredictorSpec{
						ComponentExtensionSpec: v1beta1.ComponentExtensionSpec{
							MinReplicas: ptr.To(int32(1)),
							MaxReplicas: 3,
						},
						Model: &v1beta1.ModelSpec{
							ModelFormat: v1beta1.ModelFormat{
								Name: "tensorflow",
							},
							Runtime: &servingRuntimeName,
							PredictorExtensionSpec: v1beta1.PredictorExtensionSpec{
								StorageURI: proto.String("s3://test/mnist/export"),
							},
						},
					},
				},
			}

			// Create configmap
			configMap := &corev1.ConfigMap{
				ObjectMeta: metav1.ObjectMeta{
					Name:      constants.InferenceServiceConfigMapName,
					Namespace: constants.KServeNamespace,
				},
				Data: configs,
			}
			Expect(k8sClient.Create(context.TODO(), configMap)).NotTo(HaveOccurred())
			defer k8sClient.Delete(context.TODO(), configMap)

			// Create the InferenceService object and expect the Reconcile and knative service to be created
			Expect(k8sClient.Create(context.TODO(), isvc)).NotTo(HaveOccurred())
			defer k8sClient.Delete(context.TODO(), isvc)

			inferenceService := &v1beta1.InferenceService{}
			Eventually(func() bool {
				err := k8sClient.Get(ctx, predictorServiceKey, inferenceService)
				if err != nil {
					return false
				}
				if inferenceService.Status.ModelStatus.LastFailureInfo == nil {
					return false
				}
				return true
			}, timeout, interval).Should(BeTrue())

			failureInfo := v1beta1.FailureInfo{
				Reason:  v1beta1.RuntimeDisabled,
				Message: "Specified runtime is disabled",
			}
			Expect(inferenceService.Status.ModelStatus.TransitionStatus).To(Equal(v1beta1.InvalidSpec))
			Expect(inferenceService.Status.ModelStatus.ModelRevisionStates.TargetModelState).To(Equal(v1beta1.FailedToLoad))
			Expect(cmp.Diff(&failureInfo, inferenceService.Status.ModelStatus.LastFailureInfo)).To(Equal(""))
		})
	})

	Context("When creating an inference service with a ServingRuntime which does not support specified model format", func() {
		It("Should fail with reason NoSupportingRuntime", func() {
			ctx, cancel := context.WithCancel(context.Background())
			DeferCleanup(cancel)
			serviceName := "svc-with-unsupported-servingruntime"
			servingRuntimeName := "tf-serving-unsupported"
			namespace := "default"

			predictorServiceKey := types.NamespacedName{Name: serviceName, Namespace: namespace}

			// Create configmap
			configMap := &corev1.ConfigMap{
				ObjectMeta: metav1.ObjectMeta{
					Name:      constants.InferenceServiceConfigMapName,
					Namespace: constants.KServeNamespace,
				},
				Data: configs,
			}
			Expect(k8sClient.Create(context.TODO(), configMap)).NotTo(HaveOccurred())
			defer k8sClient.Delete(context.TODO(), configMap)

			servingRuntime := &v1alpha1.ServingRuntime{
				ObjectMeta: metav1.ObjectMeta{
					Name:      servingRuntimeName,
					Namespace: namespace,
				},
				Spec: v1alpha1.ServingRuntimeSpec{
					SupportedModelFormats: []v1alpha1.SupportedModelFormat{
						{
							Name:       "tensorflow",
							Version:    proto.String("1"),
							AutoSelect: proto.Bool(true),
						},
					},
					ServingRuntimePodSpec: v1alpha1.ServingRuntimePodSpec{
						Containers: []corev1.Container{
							{
								Name:    constants.InferenceServiceContainerName,
								Image:   "tensorflow/serving:1.14.0",
								Command: []string{"/usr/bin/tensorflow_model_server"},
								Args: []string{
									"--port=9000",
									"--rest_api_port=8080",
									"--model_base_path=/mnt/models",
									"--rest_api_timeout_in_ms=60000",
								},
								Resources: defaultResource,
							},
						},
					},
					Disabled: proto.Bool(false),
				},
			}

			Expect(k8sClient.Create(context.TODO(), servingRuntime)).NotTo(HaveOccurred())
			defer k8sClient.Delete(context.TODO(), servingRuntime)

			isvc := &v1beta1.InferenceService{
				ObjectMeta: metav1.ObjectMeta{
					Name:      serviceName,
					Namespace: namespace,
				},
				Spec: v1beta1.InferenceServiceSpec{
					Predictor: v1beta1.PredictorSpec{
						ComponentExtensionSpec: v1beta1.ComponentExtensionSpec{
							MinReplicas: ptr.To(int32(1)),
							MaxReplicas: 3,
						},
						Model: &v1beta1.ModelSpec{
							ModelFormat: v1beta1.ModelFormat{
								Name: "sklearn",
							},
							Runtime: &servingRuntimeName,
							PredictorExtensionSpec: v1beta1.PredictorExtensionSpec{
								StorageURI: proto.String("s3://test/mnist/export"),
							},
						},
					},
				},
			}

			// Create the InferenceService object and expect the Reconcile and knative service to be created
			Expect(k8sClient.Create(context.TODO(), isvc)).NotTo(HaveOccurred())
			defer k8sClient.Delete(context.TODO(), isvc)

			inferenceService := &v1beta1.InferenceService{}
			Eventually(func() bool {
				err := k8sClient.Get(ctx, predictorServiceKey, inferenceService)
				if err != nil {
					return false
				}
				if inferenceService.Status.ModelStatus.LastFailureInfo == nil {
					return false
				}
				return true
			}, timeout, interval).Should(BeTrue())

			failureInfo := v1beta1.FailureInfo{
				Reason:  v1beta1.NoSupportingRuntime,
				Message: "Specified runtime does not support specified framework/version",
			}
			Expect(inferenceService.Status.ModelStatus.TransitionStatus).To(Equal(v1beta1.InvalidSpec))
			Expect(inferenceService.Status.ModelStatus.ModelRevisionStates.TargetModelState).To(Equal(v1beta1.FailedToLoad))
			Expect(cmp.Diff(&failureInfo, inferenceService.Status.ModelStatus.LastFailureInfo)).To(Equal(""))
		})
	})

	Context("When creating inference service with storage.kserve.io/readonly", func() {
		defaultIsvc := func(namespace string, name string, storageUri string) *v1beta1.InferenceService {
			predictor := v1beta1.PredictorSpec{
				ComponentExtensionSpec: v1beta1.ComponentExtensionSpec{
					MinReplicas: ptr.To(int32(1)),
					MaxReplicas: 3,
				},
				Tensorflow: &v1beta1.TFServingSpec{
					PredictorExtensionSpec: v1beta1.PredictorExtensionSpec{
						StorageURI:     &storageUri,
						RuntimeVersion: proto.String("1.14.0"),
						Container: corev1.Container{
							Name:      constants.InferenceServiceContainerName,
							Resources: defaultResource,
							VolumeMounts: []corev1.VolumeMount{
								{Name: "predictor-volume"},
							},
						},
					},
				},
			}
			isvc := &v1beta1.InferenceService{
				ObjectMeta: metav1.ObjectMeta{
					Name:      name,
					Namespace: namespace,
				},

				Spec: v1beta1.InferenceServiceSpec{
					Predictor: predictor,
				},
			}
			return isvc
		}

		createServingRuntime := func(namespace string, name string) *v1alpha1.ServingRuntime {
			// Define and create serving runtime
			servingRuntime := &v1alpha1.ServingRuntime{
				ObjectMeta: metav1.ObjectMeta{
					Name:      name,
					Namespace: namespace,
				},
				Spec: v1alpha1.ServingRuntimeSpec{
					SupportedModelFormats: []v1alpha1.SupportedModelFormat{
						{
							Name:       "tensorflow",
							Version:    proto.String("1"),
							AutoSelect: proto.Bool(true),
						},
					},
					ServingRuntimePodSpec: v1alpha1.ServingRuntimePodSpec{
						Containers: []corev1.Container{
							{
								Name:    constants.InferenceServiceContainerName,
								Image:   "tensorflow/serving:1.14.0",
								Command: []string{"/usr/bin/tensorflow_model_server"},
								Args: []string{
									"--port=9000",
									"--rest_api_port=8080",
									"--model_base_path=/mnt/models",
									"--rest_api_timeout_in_ms=60000",
								},
								Resources: defaultResource,
							},
						},
						ImagePullSecrets: []corev1.LocalObjectReference{
							{Name: "sr-image-pull-secret"},
						},
					},
					Disabled: proto.Bool(false),
				},
			}
			Expect(k8sClient.Create(context.TODO(), servingRuntime)).NotTo(HaveOccurred())
			return servingRuntime
		}

		createInferenceServiceConfigMap := func() *corev1.ConfigMap {
			configMap := &corev1.ConfigMap{
				ObjectMeta: metav1.ObjectMeta{
					Name:      constants.InferenceServiceConfigMapName,
					Namespace: constants.KServeNamespace,
				},
				Data: configs,
			}

			Expect(k8sClient.Create(context.TODO(), configMap)).NotTo(HaveOccurred())
			return configMap
		}

		It("should have the readonly annotation set to true in the knative serving pod spec", func() {
			ctx, cancel := context.WithCancel(context.Background())
			DeferCleanup(cancel)
			configMap := createInferenceServiceConfigMap()
			defer k8sClient.Delete(ctx, configMap)

			serviceName := "readonly-true-isvc"
			serviceNamespace := "default"
			expectedRequest := reconcile.Request{NamespacedName: types.NamespacedName{Name: serviceName, Namespace: serviceNamespace}}
			serviceKey := expectedRequest.NamespacedName
			storageUri := "s3://test/mnist/export"

			servingRuntime := createServingRuntime(serviceKey.Namespace, "tf-serving")
			defer k8sClient.Delete(ctx, servingRuntime)

			// Define InferenceService
			isvc := defaultIsvc(serviceKey.Namespace, serviceKey.Name, storageUri)
			isvc.Annotations = map[string]string{}
			isvc.Annotations[constants.StorageReadonlyAnnotationKey] = "true"
			Expect(k8sClient.Create(context.TODO(), isvc)).NotTo(HaveOccurred())
			defer k8sClient.Delete(ctx, isvc)

			// Knative service
			actualService := &knservingv1.Service{}
			predictorServiceKey := types.NamespacedName{
				Name:      constants.PredictorServiceName(serviceKey.Name),
				Namespace: serviceKey.Namespace,
			}
			Eventually(func() error { return k8sClient.Get(context.TODO(), predictorServiceKey, actualService) }, timeout).
				Should(Succeed())

			// Check readonly value
			Expect(actualService.Spec.Template.Annotations[constants.StorageReadonlyAnnotationKey]).
				To(Equal("true"))
		})

		It("should have the readonly annotation set to false in the knative serving pod spec", func() {
			ctx, cancel := context.WithCancel(context.Background())
			DeferCleanup(cancel)
			configMap := createInferenceServiceConfigMap()
			defer k8sClient.Delete(ctx, configMap)

			serviceName := "readonly-false-isvc"
			serviceNamespace := "default"
			expectedRequest := reconcile.Request{NamespacedName: types.NamespacedName{Name: serviceName, Namespace: serviceNamespace}}
			serviceKey := expectedRequest.NamespacedName
			storageUri := "s3://test/mnist/export"

			servingRuntime := createServingRuntime(serviceKey.Namespace, "tf-serving")
			defer k8sClient.Delete(ctx, servingRuntime)

			// Define InferenceService
			isvc := defaultIsvc(serviceKey.Namespace, serviceKey.Name, storageUri)
			isvc.Annotations = map[string]string{}
			isvc.Annotations[constants.StorageReadonlyAnnotationKey] = "false"
			Expect(k8sClient.Create(context.TODO(), isvc)).NotTo(HaveOccurred())
			defer k8sClient.Delete(ctx, isvc)

			// Knative service
			actualService := &knservingv1.Service{}
			predictorServiceKey := types.NamespacedName{
				Name:      constants.PredictorServiceName(serviceKey.Name),
				Namespace: serviceKey.Namespace,
			}
			Eventually(func() error { return k8sClient.Get(context.TODO(), predictorServiceKey, actualService) }, timeout).
				Should(Succeed())

			// Check readonly value
			Expect(actualService.Spec.Template.Annotations[constants.StorageReadonlyAnnotationKey]).
				To(Equal("false"))
		})
	})

	Context("When creating an inference service with invalid Storage URI", func() {
		It("Should fail with reason ModelLoadFailed", func() {
			ctx, cancel := context.WithCancel(context.Background())
			DeferCleanup(cancel)
			serviceName := "servingruntime-test"
			servingRuntimeName := "tf-serving"
			namespace := "default"
			inferenceServiceKey := types.NamespacedName{Name: serviceName, Namespace: namespace}

			// Create configmap
			configMap := &corev1.ConfigMap{
				ObjectMeta: metav1.ObjectMeta{
					Name:      constants.InferenceServiceConfigMapName,
					Namespace: constants.KServeNamespace,
				},
				Data: configs,
			}
			Expect(k8sClient.Create(context.TODO(), configMap)).NotTo(HaveOccurred())
			defer k8sClient.Delete(context.TODO(), configMap)

			servingRuntime := &v1alpha1.ServingRuntime{
				ObjectMeta: metav1.ObjectMeta{
					Name:      servingRuntimeName,
					Namespace: namespace,
				},
				Spec: v1alpha1.ServingRuntimeSpec{
					SupportedModelFormats: []v1alpha1.SupportedModelFormat{
						{
							Name:       "tensorflow",
							Version:    proto.String("1"),
							AutoSelect: proto.Bool(true),
						},
					},
					ServingRuntimePodSpec: v1alpha1.ServingRuntimePodSpec{
						Containers: []corev1.Container{
							{
								Name:    constants.InferenceServiceContainerName,
								Image:   "tensorflow/serving:1.14.0",
								Command: []string{"/usr/bin/tensorflow_model_server"},
								Args: []string{
									"--port=9000",
									"--rest_api_port=8080",
									"--model_base_path=/mnt/models",
									"--rest_api_timeout_in_ms=60000",
								},
								Resources: defaultResource,
							},
						},
					},
					Disabled: proto.Bool(false),
				},
			}

			Expect(k8sClient.Create(context.TODO(), servingRuntime)).NotTo(HaveOccurred())
			defer k8sClient.Delete(context.TODO(), servingRuntime)

			isvc := &v1beta1.InferenceService{
				ObjectMeta: metav1.ObjectMeta{
					Name:      serviceName,
					Namespace: namespace,
				},
				Spec: v1beta1.InferenceServiceSpec{
					Predictor: v1beta1.PredictorSpec{
						ComponentExtensionSpec: v1beta1.ComponentExtensionSpec{
							MinReplicas: ptr.To(int32(1)),
							MaxReplicas: 3,
						},
						Model: &v1beta1.ModelSpec{
							ModelFormat: v1beta1.ModelFormat{
								Name: "tensorflow",
							},
							Runtime: &servingRuntimeName,
							PredictorExtensionSpec: v1beta1.PredictorExtensionSpec{
								StorageURI: proto.String("s3://test/mnist/invalid"),
							},
						},
					},
				},
			}

			// Create the InferenceService object and expect the Reconcile and knative service to be created
			Expect(k8sClient.Create(context.TODO(), isvc)).NotTo(HaveOccurred())
			defer k8sClient.Delete(context.TODO(), isvc)

			pod := &corev1.Pod{
				ObjectMeta: metav1.ObjectMeta{
					Name:      serviceName + "-predictor-" + namespace + "-00001-deployment-76464ds2zpv",
					Namespace: namespace,
					Labels:    map[string]string{"serving.knative.dev/revision": serviceName + "-predictor-" + namespace + "-00001"},
				},
				Spec: corev1.PodSpec{
					InitContainers: []corev1.Container{
						{
							Name:  "storage-initializer",
							Image: "kserve/storage-initializer:latest",
							Args: []string{
								"gs://kserve-invalid/models/sklearn/1.0/model",
								"/mnt/models",
							},
							Resources: defaultResource,
						},
					},
					Containers: []corev1.Container{
						{
							Name:    constants.InferenceServiceContainerName,
							Image:   "tensorflow/serving:1.14.0",
							Command: []string{"/usr/bin/tensorflow_model_server"},
							Args: []string{
								"--port=9000",
								"--rest_api_port=8080",
								"--model_base_path=/mnt/models",
								"--rest_api_timeout_in_ms=60000",
							},
							Env: []corev1.EnvVar{
								{
									Name:  "PORT",
									Value: "8080",
								},
								{
									Name:  "K_REVISION",
									Value: serviceName + "-predictor-" + namespace + "-00001",
								},
								{
									Name:  "K_CONFIGURATION",
									Value: serviceName + "-predictor-" + namespace,
								},
								{
									Name:  "K_SERVICE",
									Value: serviceName + "-predictor-" + namespace,
								},
							},
							Resources: defaultResource,
						},
					},
				},
			}
			Eventually(func() bool {
				err := k8sClient.Create(context.TODO(), pod)
				return err == nil
			}, timeout).Should(BeTrue())
			defer k8sClient.Delete(context.TODO(), pod)

			podStatusPatch := []byte(`{"status":{"containerStatuses":[{"image":"tensorflow/serving:1.14.0","name":"kserve-container","lastState":{},"state":{"waiting":{"reason":"PodInitializing"}}}],"initContainerStatuses":[{"image":"kserve/storage-initializer:latest","name":"storage-initializer","lastState":{"terminated":{"exitCode":1,"message":"Invalid Storage URI provided","reason":"Error"}},"state":{"waiting":{"reason":"CrashLoopBackOff"}}}]}}`)
			Eventually(func() bool {
				err := k8sClient.Status().Patch(context.TODO(), pod, client.RawPatch(types.StrategicMergePatchType, podStatusPatch))
				return err == nil
			}, timeout).Should(BeTrue())

			actualService := &knservingv1.Service{}
			predictorServiceKey := types.NamespacedName{
				Name:      constants.PredictorServiceName(serviceName),
				Namespace: namespace,
			}
			Eventually(func() error { return k8sClient.Get(context.TODO(), predictorServiceKey, actualService) }, timeout).
				Should(Succeed())

			predictorUrl, _ := apis.ParseURL("http://" + constants.InferenceServiceHostName(constants.PredictorServiceName(serviceName), namespace, domain))
			// update predictor status
			updatedService := actualService.DeepCopy()
			updatedService.Status.LatestCreatedRevisionName = serviceName + "-predictor-" + namespace + "-00001"
			updatedService.Status.URL = predictorUrl
			updatedService.Status.Conditions = duckv1.Conditions{
				{
					Type:   knservingv1.ServiceConditionReady,
					Status: "False",
				},
			}
			Expect(retry.RetryOnConflict(retry.DefaultBackoff, func() error {
				return k8sClient.Status().Update(context.TODO(), updatedService)
			})).NotTo(HaveOccurred())

			inferenceService := &v1beta1.InferenceService{}
			Eventually(func() bool {
				err := k8sClient.Get(ctx, inferenceServiceKey, inferenceService)
				if err != nil {
					return false
				}
				if inferenceService.Status.ModelStatus.LastFailureInfo == nil {
					return false
				}
				return true
			}, timeout, interval).Should(BeTrue())

			Expect(inferenceService.Status.ModelStatus.TransitionStatus).To(Equal(v1beta1.BlockedByFailedLoad))
			Expect(inferenceService.Status.ModelStatus.ModelRevisionStates.TargetModelState).To(Equal(v1beta1.FailedToLoad))
			Expect(inferenceService.Status.ModelStatus.LastFailureInfo.Reason).To(Equal(v1beta1.ModelLoadFailed))
			Expect(inferenceService.Status.ModelStatus.LastFailureInfo.Message).To(Equal("Invalid Storage URI provided"))
		})
	})

	Context("When creating inference service with predictor and without top level istio virtual service", func() {
		It("Should have knative service created", func() {
			By("By creating a new InferenceService")
			// Create configmap
			copiedConfigs := make(map[string]string)
			for key, value := range configs {
				if key == "ingress" {
					copiedConfigs[key] = `{
						"kserveIngressGateway": "kserve/kserve-ingress-gateway",
						"disableIstioVirtualHost": true,
						"ingressGateway": "knative-serving/knative-ingress-gateway",
						"localGateway": "knative-serving/knative-local-gateway",
						"localGatewayService": "knative-local-gateway.istio-system.svc.cluster.local"
					}`
				} else {
					copiedConfigs[key] = value
				}
			}
			configMap := &corev1.ConfigMap{
				ObjectMeta: metav1.ObjectMeta{
					Name:      constants.InferenceServiceConfigMapName,
					Namespace: constants.KServeNamespace,
				},
				Data: copiedConfigs,
			}
			Expect(k8sClient.Create(context.TODO(), configMap)).NotTo(HaveOccurred())
			defer k8sClient.Delete(context.TODO(), configMap)
			serviceName := "foo-disable-istio"
			expectedRequest := reconcile.Request{NamespacedName: types.NamespacedName{Name: serviceName, Namespace: "default"}}
			serviceKey := expectedRequest.NamespacedName
			storageUri := "s3://test/mnist/export"
			ctx := context.Background()
			isvc := &v1beta1.InferenceService{
				ObjectMeta: metav1.ObjectMeta{
					Name:      serviceKey.Name,
					Namespace: serviceKey.Namespace,
				},
				Spec: v1beta1.InferenceServiceSpec{
					Predictor: v1beta1.PredictorSpec{
						ComponentExtensionSpec: v1beta1.ComponentExtensionSpec{
							MinReplicas: ptr.To(int32(1)),
							MaxReplicas: 3,
						},
						Tensorflow: &v1beta1.TFServingSpec{
							PredictorExtensionSpec: v1beta1.PredictorExtensionSpec{
								StorageURI:     &storageUri,
								RuntimeVersion: proto.String("1.14.0"),
								Container: corev1.Container{
									Name:      constants.InferenceServiceContainerName,
									Resources: defaultResource,
								},
							},
						},
					},
				},
			}
			Expect(k8sClient.Create(ctx, isvc)).Should(Succeed())
			defer k8sClient.Delete(ctx, isvc)
			inferenceService := &v1beta1.InferenceService{}

			Eventually(func() bool {
				err := k8sClient.Get(ctx, serviceKey, inferenceService)
				return err == nil
			}, timeout, interval).Should(BeTrue())

			actualService := &knservingv1.Service{}
			predictorServiceKey := types.NamespacedName{
				Name:      constants.PredictorServiceName(serviceKey.Name),
				Namespace: serviceKey.Namespace,
			}
			Eventually(func() error {
				return k8sClient.Get(context.TODO(), predictorServiceKey, actualService)
			}, timeout).Should(Succeed())
			predictorUrl, _ := apis.ParseURL("http://" + constants.InferenceServiceHostName(constants.PredictorServiceName(serviceKey.Name), serviceKey.Namespace, domain))
			// update predictor
			updatedService := actualService.DeepCopy()
			updatedService.Status.LatestCreatedRevisionName = "revision-v1"
			updatedService.Status.LatestReadyRevisionName = "revision-v1"
			updatedService.Status.URL = predictorUrl
			updatedService.Status.Conditions = duckv1.Conditions{
				{
					Type:   knservingv1.ServiceConditionReady,
					Status: "True",
				},
			}
			Expect(k8sClient.Status().Update(context.TODO(), updatedService)).NotTo(HaveOccurred())
			// get inference service
			time.Sleep(10 * time.Second)
			actualIsvc := &v1beta1.InferenceService{}
			Eventually(func() bool {
				err := k8sClient.Get(ctx, expectedRequest.NamespacedName, actualIsvc)
				return err == nil
			}, timeout, interval).Should(BeTrue())

			Expect(actualIsvc.Status.URL).To(Equal(&apis.URL{
				Scheme: "http",
				Host:   constants.InferenceServiceHostName(constants.PredictorServiceName(serviceKey.Name), serviceKey.Namespace, domain),
			}))
			Expect(actualIsvc.Status.Address.URL).To(Equal(&apis.URL{
				Scheme: "https",
				Host:   network.GetServiceHostname(fmt.Sprintf("%s-%s", serviceKey.Name, string(constants.Predictor)), serviceKey.Namespace),
			}))
		})
	})
	Context("Set CaBundle ConfigMap in inferenceservice-config confimap", func() {
		It("Should not create a global cabundle configMap in a user namespace when CaBundleConfigMapName set ''", func() {
			// Create configmap
			configMap := &corev1.ConfigMap{
				ObjectMeta: metav1.ObjectMeta{
					Name:      constants.InferenceServiceConfigMapName,
					Namespace: constants.KServeNamespace,
				},
				Data: configs,
			}

			Expect(k8sClient.Create(context.TODO(), configMap)).NotTo(HaveOccurred())
			defer k8sClient.Delete(context.TODO(), configMap)

			By("By creating a new InferenceService")
			serviceName := "sample-isvc"
			expectedRequest := reconcile.Request{NamespacedName: types.NamespacedName{Name: serviceName, Namespace: "default"}}
			serviceKey := expectedRequest.NamespacedName
			storageUri := "s3://test/mnist/export"
			ctx := context.Background()
			isvc := &v1beta1.InferenceService{
				ObjectMeta: metav1.ObjectMeta{
					Name:      serviceKey.Name,
					Namespace: serviceKey.Namespace,
				},
				Spec: v1beta1.InferenceServiceSpec{
					Predictor: v1beta1.PredictorSpec{
						ComponentExtensionSpec: v1beta1.ComponentExtensionSpec{
							MinReplicas: ptr.To(int32(1)),
							MaxReplicas: 3,
						},
						Tensorflow: &v1beta1.TFServingSpec{
							PredictorExtensionSpec: v1beta1.PredictorExtensionSpec{
								StorageURI:     &storageUri,
								RuntimeVersion: proto.String("1.14.0"),
								Container: corev1.Container{
									Name:      constants.InferenceServiceContainerName,
									Resources: defaultResource,
								},
							},
						},
					},
				},
			}
			Expect(k8sClient.Create(ctx, isvc)).Should(Succeed())

			caBundleConfigMap := &corev1.ConfigMap{}
			Consistently(func() bool {
				err := k8sClient.Get(ctx, types.NamespacedName{Name: constants.DefaultGlobalCaBundleConfigMapName, Namespace: "default"}, caBundleConfigMap)
				if err != nil {
					if apierr.IsNotFound(err) {
						return true
					}
				}
				return false
			}, timeout, interval).Should(BeTrue())
		})
		It("Should not create a global cabundle configmap in a user namespace when the target cabundle configmap in the 'inferenceservice-config' configmap does not exist", func() {
			// Create configmap
			copiedConfigs := make(map[string]string)
			for key, value := range configs {
				if key == "storageInitializer" {
					copiedConfigs[key] = `{
							"image" : "kserve/storage-initializer:latest",
							"memoryRequest": "100Mi",
							"memoryLimit": "1Gi",
							"cpuRequest": "100m",
							"cpuLimit": "1",
							"CaBundleConfigMapName": "not-exist-configmap",
							"caBundleVolumeMountPath": "/etc/ssl/custom-certs",
							"enableDirectPvcVolumeMount": false						
					}`
				} else {
					copiedConfigs[key] = value
				}
			}

			configMap := &corev1.ConfigMap{
				ObjectMeta: metav1.ObjectMeta{
					Name:      constants.InferenceServiceConfigMapName,
					Namespace: constants.KServeNamespace,
				},
				Data: copiedConfigs,
			}

			Expect(k8sClient.Create(context.TODO(), configMap)).NotTo(HaveOccurred())
			defer k8sClient.Delete(context.TODO(), configMap)

			By("By creating a new InferenceService")
			serviceName := "sample-isvc-2"
			expectedRequest := reconcile.Request{NamespacedName: types.NamespacedName{Name: serviceName, Namespace: "default"}}
			serviceKey := expectedRequest.NamespacedName
			storageUri := "s3://test/mnist/export"
			ctx := context.Background()
			isvc := &v1beta1.InferenceService{
				ObjectMeta: metav1.ObjectMeta{
					Name:      serviceKey.Name,
					Namespace: serviceKey.Namespace,
				},
				Spec: v1beta1.InferenceServiceSpec{
					Predictor: v1beta1.PredictorSpec{
						ComponentExtensionSpec: v1beta1.ComponentExtensionSpec{
							MinReplicas: ptr.To(int32(1)),
							MaxReplicas: 3,
						},
						Tensorflow: &v1beta1.TFServingSpec{
							PredictorExtensionSpec: v1beta1.PredictorExtensionSpec{
								StorageURI:     &storageUri,
								RuntimeVersion: proto.String("1.14.0"),
								Container: corev1.Container{
									Name:      constants.InferenceServiceContainerName,
									Resources: defaultResource,
								},
							},
						},
					},
				},
			}
			Expect(k8sClient.Create(ctx, isvc)).Should(Succeed())
			defer k8sClient.Delete(ctx, isvc)

			caBundleConfigMap := &corev1.ConfigMap{}
			Consistently(func() bool {
				err := k8sClient.Get(ctx, types.NamespacedName{Name: constants.DefaultGlobalCaBundleConfigMapName, Namespace: "default"}, caBundleConfigMap)
				if err != nil {
					if apierr.IsNotFound(err) {
						return true
					}
				}
				return false
			}, timeout, interval).Should(BeTrue())
		})
		It("Should not create a global cabundle configmap in a user namespace when the cabundle.crt file data does not exist in the target cabundle configmap in the 'inferenceservice-config' configmap", func() {
			// Create configmap
			copiedConfigs := make(map[string]string)
			for key, value := range configs {
				if key == "storageInitializer" {
					copiedConfigs[key] = `{
							"image" : "kserve/storage-initializer:latest",
							"memoryRequest": "100Mi",
							"memoryLimit": "1Gi",
							"cpuRequest": "100m",
							"cpuLimit": "1",
							"CaBundleConfigMapName": "test-cabundle-with-wrong-file-name",
							"caBundleVolumeMountPath": "/etc/ssl/custom-certs",
							"enableDirectPvcVolumeMount": false						
					}`
				} else {
					copiedConfigs[key] = value
				}
			}
			configMap := &corev1.ConfigMap{
				ObjectMeta: metav1.ObjectMeta{
					Name:      constants.InferenceServiceConfigMapName,
					Namespace: constants.KServeNamespace,
				},
				Data: copiedConfigs,
			}

			Expect(k8sClient.Create(context.TODO(), configMap)).NotTo(HaveOccurred())
			defer k8sClient.Delete(context.TODO(), configMap)

			// Create original cabundle configmap with wrong file name
			cabundleConfigMapData := make(map[string]string)
			cabundleConfigMapData["wrong-cabundle-name.crt"] = "SAMPLE_CA_BUNDLE"
			originalCabundleConfigMap := &corev1.ConfigMap{
				ObjectMeta: metav1.ObjectMeta{
					Name:      "test-cabundle-with-wrong-file-name",
					Namespace: constants.KServeNamespace,
				},
				Data: cabundleConfigMapData,
			}

			Expect(k8sClient.Create(context.TODO(), originalCabundleConfigMap)).NotTo(HaveOccurred())
			defer k8sClient.Delete(context.TODO(), originalCabundleConfigMap)

			By("By creating a new InferenceService")
			serviceName := "sample-isvc-3"
			expectedRequest := reconcile.Request{NamespacedName: types.NamespacedName{Name: serviceName, Namespace: "default"}}
			serviceKey := expectedRequest.NamespacedName
			storageUri := "s3://test/mnist/export"
			ctx := context.Background()
			isvc := &v1beta1.InferenceService{
				ObjectMeta: metav1.ObjectMeta{
					Name:      serviceKey.Name,
					Namespace: serviceKey.Namespace,
				},
				Spec: v1beta1.InferenceServiceSpec{
					Predictor: v1beta1.PredictorSpec{
						ComponentExtensionSpec: v1beta1.ComponentExtensionSpec{
							MinReplicas: ptr.To(int32(1)),
							MaxReplicas: 3,
						},
						Tensorflow: &v1beta1.TFServingSpec{
							PredictorExtensionSpec: v1beta1.PredictorExtensionSpec{
								StorageURI:     &storageUri,
								RuntimeVersion: proto.String("1.14.0"),
								Container: corev1.Container{
									Name:      constants.InferenceServiceContainerName,
									Resources: defaultResource,
								},
							},
						},
					},
				},
			}
			Expect(k8sClient.Create(ctx, isvc)).Should(Succeed())
			defer k8sClient.Delete(ctx, isvc)

			caBundleConfigMap := &corev1.ConfigMap{}
			Consistently(func() bool {
				err := k8sClient.Get(ctx, types.NamespacedName{Name: constants.DefaultGlobalCaBundleConfigMapName, Namespace: "default"}, caBundleConfigMap)
				if err != nil {
					if apierr.IsNotFound(err) {
						return true
					}
				}
				return false
			}, timeout, interval).Should(BeTrue())
		})

		It("Should create a global cabundle configmap in a user namespace when it meets all conditions and an inferenceservice is created", func() {
			// Create configmap
			copiedConfigs := make(map[string]string)
			for key, value := range configs {
				if key == "storageInitializer" {
					copiedConfigs[key] = `{
					"image" : "kserve/storage-initializer:latest",
					"memoryRequest": "100Mi",
					"memoryLimit": "1Gi",
					"cpuRequest": "100m",
					"cpuLimit": "1",
					"CaBundleConfigMapName": "test-cabundle-with-right-file-name",
					"caBundleVolumeMountPath": "/etc/ssl/custom-certs",
					"enableDirectPvcVolumeMount": false						
			}`
				} else {
					copiedConfigs[key] = value
				}
			}
			configMap := &corev1.ConfigMap{
				ObjectMeta: metav1.ObjectMeta{
					Name:      constants.InferenceServiceConfigMapName,
					Namespace: constants.KServeNamespace,
				},
				Data: copiedConfigs,
			}

			Expect(k8sClient.Create(context.TODO(), configMap)).NotTo(HaveOccurred())
			defer k8sClient.Delete(context.TODO(), configMap)

			// Create original cabundle configmap with right file name
			cabundleConfigMapData := make(map[string]string)
			// cabundle data
			cabundleConfigMapData["cabundle.crt"] = "SAMPLE_CA_BUNDLE"
			originalCabundleConfigMap := &corev1.ConfigMap{
				ObjectMeta: metav1.ObjectMeta{
					Name:      "test-cabundle-with-right-file-name",
					Namespace: constants.KServeNamespace,
				},
				Data: cabundleConfigMapData,
			}

			Expect(k8sClient.Create(context.TODO(), originalCabundleConfigMap)).NotTo(HaveOccurred())
			defer k8sClient.Delete(context.TODO(), originalCabundleConfigMap)

			By("By creating a new InferenceService")
			serviceName := "sample-isvc-4"
			expectedRequest := reconcile.Request{NamespacedName: types.NamespacedName{Name: serviceName, Namespace: "default"}}
			serviceKey := expectedRequest.NamespacedName
			storageUri := "s3://test/mnist/export"
			ctx := context.Background()
			isvc := &v1beta1.InferenceService{
				ObjectMeta: metav1.ObjectMeta{
					Name:      serviceKey.Name,
					Namespace: serviceKey.Namespace,
				},
				Spec: v1beta1.InferenceServiceSpec{
					Predictor: v1beta1.PredictorSpec{
						ComponentExtensionSpec: v1beta1.ComponentExtensionSpec{
							MinReplicas: ptr.To(int32(1)),
							MaxReplicas: 3,
						},
						Tensorflow: &v1beta1.TFServingSpec{
							PredictorExtensionSpec: v1beta1.PredictorExtensionSpec{
								StorageURI:     &storageUri,
								RuntimeVersion: proto.String("1.14.0"),
								Container: corev1.Container{
									Name:      constants.InferenceServiceContainerName,
									Resources: defaultResource,
								},
							},
						},
					},
				},
			}
			Expect(k8sClient.Create(ctx, isvc)).Should(Succeed())
			defer k8sClient.Delete(ctx, isvc)

			caBundleConfigMap := &corev1.ConfigMap{}
			Eventually(func() bool {
				err := k8sClient.Get(ctx, types.NamespacedName{Name: constants.DefaultGlobalCaBundleConfigMapName, Namespace: "default"}, caBundleConfigMap)
				if err != nil {
					if apierr.IsNotFound(err) {
						return false
					}
				}
				return true
			}, timeout, interval).Should(BeTrue())
		})
	})
	Context("If the InferenceService occurred any error", func() {
		It("InferenceService should generate event message about non-ready conditions", func() {
			// Create configmap
			configMap := &corev1.ConfigMap{
				ObjectMeta: metav1.ObjectMeta{
					Name:      constants.InferenceServiceConfigMapName,
					Namespace: constants.KServeNamespace,
				},
				Data: configs,
			}
			Expect(k8sClient.Create(context.TODO(), configMap)).NotTo(HaveOccurred())
			defer k8sClient.Delete(context.TODO(), configMap)
			// Create ServingRuntime
			servingRuntime := &v1alpha1.ServingRuntime{
				ObjectMeta: metav1.ObjectMeta{
					Name:      "tf-serving",
					Namespace: "default",
				},
				Spec: v1alpha1.ServingRuntimeSpec{
					SupportedModelFormats: []v1alpha1.SupportedModelFormat{
						{
							Name:       "tensorflow",
							Version:    proto.String("1"),
							AutoSelect: proto.Bool(true),
						},
					},
					ServingRuntimePodSpec: v1alpha1.ServingRuntimePodSpec{
						Containers: []corev1.Container{
							{
								Name:    constants.InferenceServiceContainerName,
								Image:   "tensorflow/serving:1.14.0",
								Command: []string{"/usr/bin/tensorflow_model_server"},
								Args: []string{
									"--port=9000",
									"--rest_api_port=8080",
									"--model_base_path=/mnt/models",
									"--rest_api_timeout_in_ms=60000",
								},
								Resources: defaultResource,
							},
						},
					},
					Disabled: proto.Bool(false),
				},
			}
			k8sClient.Create(context.TODO(), servingRuntime)
			defer k8sClient.Delete(context.TODO(), servingRuntime)
			serviceName := "test-err-msg"
			expectedRequest := reconcile.Request{NamespacedName: types.NamespacedName{Name: serviceName, Namespace: "default"}}
			serviceKey := expectedRequest.NamespacedName
			storageUri := "s3://test/mnist/export"
			ctx := context.Background()
			isvc := &v1beta1.InferenceService{
				ObjectMeta: metav1.ObjectMeta{
					Name:      serviceKey.Name,
					Namespace: serviceKey.Namespace,
				},
				Spec: v1beta1.InferenceServiceSpec{
					Predictor: v1beta1.PredictorSpec{
						ComponentExtensionSpec: v1beta1.ComponentExtensionSpec{
							MinReplicas: ptr.To(int32(1)),
							MaxReplicas: 3,
						},
						Tensorflow: &v1beta1.TFServingSpec{
							PredictorExtensionSpec: v1beta1.PredictorExtensionSpec{
								StorageURI:     &storageUri,
								RuntimeVersion: proto.String("1.14.0"),
								Container: corev1.Container{
									Name:      constants.InferenceServiceContainerName,
									Resources: defaultResource,
								},
							},
						},
					},
				},
			}
			Expect(k8sClient.Create(ctx, isvc)).Should(Succeed())
			defer k8sClient.Delete(ctx, isvc)
			inferenceService := &v1beta1.InferenceService{}

			updatedService := &knservingv1.Service{}
			predictorServiceKey := types.NamespacedName{
				Name:      constants.PredictorServiceName(serviceKey.Name),
				Namespace: serviceKey.Namespace,
			}
			Eventually(func() error { return k8sClient.Get(context.TODO(), predictorServiceKey, updatedService) }, timeout).
				Should(Succeed())

			predictorUrl, _ := apis.ParseURL("http://" + constants.InferenceServiceHostName(constants.PredictorServiceName(serviceKey.Name), serviceKey.Namespace, domain))
			// update predictor status
			updatedService.Status.URL = predictorUrl
			updatedService.Status.Conditions = duckv1.Conditions{
				{
					Type:   knservingv1.ServiceConditionReady,
					Status: "True",
				},
			}

			Expect(retry.RetryOnConflict(retry.DefaultBackoff, func() error {
				return k8sClient.Status().Update(context.TODO(), updatedService)
			})).NotTo(HaveOccurred())

			// assert inference service predictor status
			Eventually(func() bool {
				err := k8sClient.Get(ctx, serviceKey, inferenceService)
				return err == nil
			}, timeout, interval).Should(BeTrue())

			// should turn to fail
			time.Sleep(10 * time.Second)
			updatedService.Status.Conditions = duckv1.Conditions{
				{
					Type:   knservingv1.ServiceConditionReady,
					Status: "False",
				},
			}
			Expect(retry.RetryOnConflict(retry.DefaultBackoff, func() error {
				return k8sClient.Status().Update(context.TODO(), updatedService)
			})).NotTo(HaveOccurred())

			r := &InferenceServiceReconciler{
				Client: k8sClient,
			}

			Eventually(func() bool {
				events := &corev1.EventList{}
				err := k8sClient.List(ctx, events, client.InNamespace(serviceKey.Namespace))
				if err != nil {
					return false
				}

				notReadyEventFound := false
				for _, event := range events.Items {
					if event.InvolvedObject.Kind == "InferenceService" &&
						event.InvolvedObject.Name == serviceKey.Name &&
						event.Reason == string(InferenceServiceNotReadyState) {

						notReadyEventFound = true
						break
					}
				}

				err = k8sClient.Get(ctx, serviceKey, inferenceService)
				if err != nil {
					return false
				}
				failConditions := r.GetFailConditions(inferenceService)
				expectedConditions := strings.Split(failConditions, ", ")

				for _, expectedCondition := range expectedConditions {
					found := false
					for _, cond := range inferenceService.Status.Conditions {
						if string(cond.Type) == expectedCondition && cond.Status == corev1.ConditionFalse {
							found = true
							break
						}
					}
					if !found {
						return false
					}
				}

				return notReadyEventFound
			}, timeout, interval).Should(BeTrue())
		})
	})
})<|MERGE_RESOLUTION|>--- conflicted
+++ resolved
@@ -36,13 +36,9 @@
 	metav1 "k8s.io/apimachinery/pkg/apis/meta/v1"
 	"k8s.io/apimachinery/pkg/types"
 	"k8s.io/client-go/util/retry"
-<<<<<<< HEAD
-	operatorv1beta1 "knative.dev/operator/pkg/apis/operator/v1beta1"
-=======
 
 	"k8s.io/utils/ptr"
 
->>>>>>> a6052cf8
 	"knative.dev/pkg/apis"
 	duckv1 "knative.dev/pkg/apis/duck/v1"
 	"knative.dev/pkg/network"
@@ -100,20 +96,12 @@
 			}`,
 		}
 	)
-<<<<<<< HEAD
-	Context("with knative configured to allow zero initial scale", func() {
-		When("an InferenceService with minReplicas=0 is created", func() {
-			It("should create a knative service with initial-scale:0 and min-scale:0 annotations", func() {
-				// Create configmap
-				var configMap = &v1.ConfigMap{
-=======
 
 	Context("with knative configured to not allow zero initial scale", func() {
 		When("a Serverless InferenceService is created with an initial scale annotation and value of zero", func() {
 			It("should ignore the annotation", func() {
 				// Create configmap
 				configMap := &corev1.ConfigMap{
->>>>>>> a6052cf8
 					ObjectMeta: metav1.ObjectMeta{
 						Name:      constants.InferenceServiceConfigMapName,
 						Namespace: constants.KServeNamespace,
@@ -125,48 +113,30 @@
 
 				// Create InferenceService
 				serviceName := "initialscale1"
-<<<<<<< HEAD
-				var expectedRequest = reconcile.Request{NamespacedName: types.NamespacedName{Name: serviceName, Namespace: "default"}}
-				var serviceKey = expectedRequest.NamespacedName
-				var storageUri = "s3://test/mnist/export"
-				ctx := context.Background()
-=======
 				expectedRequest := reconcile.Request{NamespacedName: types.NamespacedName{Name: serviceName, Namespace: "default"}}
 				serviceKey := expectedRequest.NamespacedName
 				storageUri := "s3://test/mnist/export"
 				ctx := context.Background()
 				var minScale int32 = 2
->>>>>>> a6052cf8
 				isvc := &v1beta1.InferenceService{
 					ObjectMeta: metav1.ObjectMeta{
 						Name:      serviceKey.Name,
 						Namespace: serviceKey.Namespace,
-<<<<<<< HEAD
-=======
 						Annotations: map[string]string{
 							"serving.kserve.io/deploymentMode":    "Serverless",
 							autoscaling.InitialScaleAnnotationKey: "0",
 						},
->>>>>>> a6052cf8
 					},
 					Spec: v1beta1.InferenceServiceSpec{
 						Predictor: v1beta1.PredictorSpec{
 							ComponentExtensionSpec: v1beta1.ComponentExtensionSpec{
-<<<<<<< HEAD
-								MinReplicas: v1beta1.GetIntReference(0),
-=======
 								MinReplicas: &minScale,
->>>>>>> a6052cf8
 							},
 							Tensorflow: &v1beta1.TFServingSpec{
 								PredictorExtensionSpec: v1beta1.PredictorExtensionSpec{
 									StorageURI:     &storageUri,
 									RuntimeVersion: proto.String("1.14.0"),
-<<<<<<< HEAD
-									Container: v1.Container{
-=======
 									Container: corev1.Container{
->>>>>>> a6052cf8
 										Name:      constants.InferenceServiceContainerName,
 										Resources: defaultResource,
 									},
@@ -178,22 +148,6 @@
 				Expect(k8sClient.Create(ctx, isvc)).Should(Succeed())
 				defer k8sClient.Delete(ctx, isvc)
 
-<<<<<<< HEAD
-				actualService := &knservingv1.Service{}
-				predictorServiceKey := types.NamespacedName{Name: constants.PredictorServiceName(serviceKey.Name),
-					Namespace: serviceKey.Namespace}
-				Eventually(func() error { return k8sClient.Get(context.TODO(), predictorServiceKey, actualService) }, timeout).
-					Should(Succeed())
-
-				Expect(actualService.Spec.Template.Annotations[constants.InitialScaleAnnotationKey]).To(Equal("0"))
-				Expect(actualService.Spec.Template.Annotations[constants.MinScaleAnnotationKey]).To(Equal("0"))
-			})
-		})
-		When("an InferenceService with minReplicas!=0 is created", func() {
-			It("should create a knative service with no initial-scale annotation and min-scale:<minReplicas> annotation", func() {
-				// Create configmap
-				var configMap = &v1.ConfigMap{
-=======
 				predictorServiceKey := types.NamespacedName{
 					Name:      constants.PredictorServiceName(serviceKey.Name),
 					Namespace: serviceKey.Namespace,
@@ -209,7 +163,6 @@
 			It("should override the default initial scale value with the annotation value", func() {
 				// Create configmap
 				configMap := &corev1.ConfigMap{
->>>>>>> a6052cf8
 					ObjectMeta: metav1.ObjectMeta{
 						Name:      constants.InferenceServiceConfigMapName,
 						Namespace: constants.KServeNamespace,
@@ -221,48 +174,30 @@
 
 				// Create InferenceService
 				serviceName := "initialscale2"
-<<<<<<< HEAD
-				var expectedRequest = reconcile.Request{NamespacedName: types.NamespacedName{Name: serviceName, Namespace: "default"}}
-				var serviceKey = expectedRequest.NamespacedName
-				var storageUri = "s3://test/mnist/export"
-				ctx := context.Background()
-=======
 				expectedRequest := reconcile.Request{NamespacedName: types.NamespacedName{Name: serviceName, Namespace: "default"}}
 				serviceKey := expectedRequest.NamespacedName
 				storageUri := "s3://test/mnist/export"
 				ctx := context.Background()
 				var minScale int32 = 2
->>>>>>> a6052cf8
 				isvc := &v1beta1.InferenceService{
 					ObjectMeta: metav1.ObjectMeta{
 						Name:      serviceKey.Name,
 						Namespace: serviceKey.Namespace,
-<<<<<<< HEAD
-=======
 						Annotations: map[string]string{
 							"serving.kserve.io/deploymentMode":    "Serverless",
 							autoscaling.InitialScaleAnnotationKey: "3",
 						},
->>>>>>> a6052cf8
 					},
 					Spec: v1beta1.InferenceServiceSpec{
 						Predictor: v1beta1.PredictorSpec{
 							ComponentExtensionSpec: v1beta1.ComponentExtensionSpec{
-<<<<<<< HEAD
-								MinReplicas: v1beta1.GetIntReference(1),
-=======
 								MinReplicas: &minScale,
->>>>>>> a6052cf8
 							},
 							Tensorflow: &v1beta1.TFServingSpec{
 								PredictorExtensionSpec: v1beta1.PredictorExtensionSpec{
 									StorageURI:     &storageUri,
 									RuntimeVersion: proto.String("1.14.0"),
-<<<<<<< HEAD
-									Container: v1.Container{
-=======
 									Container: corev1.Container{
->>>>>>> a6052cf8
 										Name:      constants.InferenceServiceContainerName,
 										Resources: defaultResource,
 									},
@@ -274,42 +209,6 @@
 				Expect(k8sClient.Create(ctx, isvc)).Should(Succeed())
 				defer k8sClient.Delete(ctx, isvc)
 
-<<<<<<< HEAD
-				actualService := &knservingv1.Service{}
-				predictorServiceKey := types.NamespacedName{Name: constants.PredictorServiceName(serviceKey.Name),
-					Namespace: serviceKey.Namespace}
-				Eventually(func() error { return k8sClient.Get(context.TODO(), predictorServiceKey, actualService) }, timeout).
-					Should(Succeed())
-
-				Expect(actualService.Spec.Template.Annotations[constants.MinScaleAnnotationKey]).To(Equal("1"))
-				Expect(constants.InitialScaleAnnotationKey).ShouldNot(BeKeyOf(actualService.Spec.Template.Annotations))
-			})
-		})
-	})
-	Context("with knative configured to not allow zero initial scale", func() {
-		BeforeEach(func() {
-			// Update the existing knativeserving custom resource to set allow-zero-intial-scale to false
-			knativeService := &operatorv1beta1.KnativeServing{}
-			Expect(k8sClient.Get(context.TODO(), types.NamespacedName{Name: constants.DefaultKnServingName, Namespace: constants.DefaultKnServingNamespace}, knativeService)).ToNot(HaveOccurred())
-			knativeService.Spec.CommonSpec.Config["autoscaler"]["allow-zero-initial-scale"] = "false"
-			Eventually(func() error {
-				return k8sClient.Update(context.TODO(), knativeService)
-			}, timeout).Should(Succeed())
-		})
-		AfterEach(func() {
-			// Restore the original knativeserving custom resource configuration
-			knativeServiceRestored := &operatorv1beta1.KnativeServing{}
-			Expect(k8sClient.Get(context.TODO(), types.NamespacedName{Name: constants.DefaultKnServingName, Namespace: constants.DefaultKnServingNamespace}, knativeServiceRestored)).ToNot(HaveOccurred())
-			knativeServiceRestored.Spec.CommonSpec.Config["autoscaler"]["allow-zero-initial-scale"] = "true"
-			Eventually(func() error {
-				return k8sClient.Update(context.TODO(), knativeServiceRestored)
-			}, timeout).Should(Succeed())
-		})
-		When("an InferenceService with minReplicas=0 is created", func() {
-			It("should create a knative service with no initial-scale annotation and min-scale:0 annotation", func() {
-				// Create configmap
-				var configMap = &v1.ConfigMap{
-=======
 				predictorServiceKey := types.NamespacedName{
 					Name:      constants.PredictorServiceName(serviceKey.Name),
 					Namespace: serviceKey.Namespace,
@@ -476,7 +375,6 @@
 			It("should override the default initial scale value with the annotation value", func() {
 				// Create configmap
 				configMap := &corev1.ConfigMap{
->>>>>>> a6052cf8
 					ObjectMeta: metav1.ObjectMeta{
 						Name:      constants.InferenceServiceConfigMapName,
 						Namespace: constants.KServeNamespace,
@@ -487,50 +385,31 @@
 				defer k8sClient.Delete(context.TODO(), configMap)
 
 				// Create InferenceService
-<<<<<<< HEAD
-				serviceName := "initialscale3"
-				var expectedRequest = reconcile.Request{NamespacedName: types.NamespacedName{Name: serviceName, Namespace: "default"}}
-				var serviceKey = expectedRequest.NamespacedName
-				var storageUri = "s3://test/mnist/export"
-				ctx := context.Background()
-=======
 				serviceName := "initialscale5"
 				expectedRequest := reconcile.Request{NamespacedName: types.NamespacedName{Name: serviceName, Namespace: "default"}}
 				serviceKey := expectedRequest.NamespacedName
 				storageUri := "s3://test/mnist/export"
 				ctx := context.Background()
 				var minScale int32 = 2
->>>>>>> a6052cf8
 				isvc := &v1beta1.InferenceService{
 					ObjectMeta: metav1.ObjectMeta{
 						Name:      serviceKey.Name,
 						Namespace: serviceKey.Namespace,
-<<<<<<< HEAD
-=======
 						Annotations: map[string]string{
 							"serving.kserve.io/deploymentMode":    "Serverless",
 							autoscaling.InitialScaleAnnotationKey: "0",
 						},
->>>>>>> a6052cf8
 					},
 					Spec: v1beta1.InferenceServiceSpec{
 						Predictor: v1beta1.PredictorSpec{
 							ComponentExtensionSpec: v1beta1.ComponentExtensionSpec{
-<<<<<<< HEAD
-								MinReplicas: v1beta1.GetIntReference(0),
-=======
 								MinReplicas: &minScale,
->>>>>>> a6052cf8
 							},
 							Tensorflow: &v1beta1.TFServingSpec{
 								PredictorExtensionSpec: v1beta1.PredictorExtensionSpec{
 									StorageURI:     &storageUri,
 									RuntimeVersion: proto.String("1.14.0"),
-<<<<<<< HEAD
-									Container: v1.Container{
-=======
 									Container: corev1.Container{
->>>>>>> a6052cf8
 										Name:      constants.InferenceServiceContainerName,
 										Resources: defaultResource,
 									},
@@ -542,22 +421,6 @@
 				Expect(k8sClient.Create(ctx, isvc)).Should(Succeed())
 				defer k8sClient.Delete(ctx, isvc)
 
-<<<<<<< HEAD
-				actualService := &knservingv1.Service{}
-				predictorServiceKey := types.NamespacedName{Name: constants.PredictorServiceName(serviceKey.Name),
-					Namespace: serviceKey.Namespace}
-				Eventually(func() error { return k8sClient.Get(context.TODO(), predictorServiceKey, actualService) }, timeout).
-					Should(Succeed())
-
-				Expect(actualService.Spec.Template.Annotations[constants.MinScaleAnnotationKey]).To(Equal("0"))
-				Expect(constants.InitialScaleAnnotationKey).ShouldNot(BeKeyOf(actualService.Spec.Template.Annotations))
-			})
-		})
-		When("an InferenceService with minReplicas!=0 is created", func() {
-			It("should create a knative service with no initial-scale annotation and min-scale:<minReplicas> annotation", func() {
-				// Create configmap
-				var configMap = &v1.ConfigMap{
-=======
 				predictorServiceKey := types.NamespacedName{
 					Name:      constants.PredictorServiceName(serviceKey.Name),
 					Namespace: serviceKey.Namespace,
@@ -573,7 +436,6 @@
 			It("should override the default initial scale value with the annotation value", func() {
 				// Create configmap
 				configMap := &corev1.ConfigMap{
->>>>>>> a6052cf8
 					ObjectMeta: metav1.ObjectMeta{
 						Name:      constants.InferenceServiceConfigMapName,
 						Namespace: constants.KServeNamespace,
@@ -584,50 +446,31 @@
 				defer k8sClient.Delete(context.TODO(), configMap)
 
 				// Create InferenceService
-<<<<<<< HEAD
-				serviceName := "initialscale4"
-				var expectedRequest = reconcile.Request{NamespacedName: types.NamespacedName{Name: serviceName, Namespace: "default"}}
-				var serviceKey = expectedRequest.NamespacedName
-				var storageUri = "s3://test/mnist/export"
-				ctx := context.Background()
-=======
 				serviceName := "initialscale6"
 				expectedRequest := reconcile.Request{NamespacedName: types.NamespacedName{Name: serviceName, Namespace: "default"}}
 				serviceKey := expectedRequest.NamespacedName
 				storageUri := "s3://test/mnist/export"
 				ctx := context.Background()
 				var minScale int32 = 2
->>>>>>> a6052cf8
 				isvc := &v1beta1.InferenceService{
 					ObjectMeta: metav1.ObjectMeta{
 						Name:      serviceKey.Name,
 						Namespace: serviceKey.Namespace,
-<<<<<<< HEAD
-=======
 						Annotations: map[string]string{
 							"serving.kserve.io/deploymentMode":    "Serverless",
 							autoscaling.InitialScaleAnnotationKey: "3",
 						},
->>>>>>> a6052cf8
 					},
 					Spec: v1beta1.InferenceServiceSpec{
 						Predictor: v1beta1.PredictorSpec{
 							ComponentExtensionSpec: v1beta1.ComponentExtensionSpec{
-<<<<<<< HEAD
-								MinReplicas: v1beta1.GetIntReference(1),
-=======
 								MinReplicas: &minScale,
->>>>>>> a6052cf8
 							},
 							Tensorflow: &v1beta1.TFServingSpec{
 								PredictorExtensionSpec: v1beta1.PredictorExtensionSpec{
 									StorageURI:     &storageUri,
 									RuntimeVersion: proto.String("1.14.0"),
-<<<<<<< HEAD
-									Container: v1.Container{
-=======
 									Container: corev1.Container{
->>>>>>> a6052cf8
 										Name:      constants.InferenceServiceContainerName,
 										Resources: defaultResource,
 									},
@@ -639,16 +482,6 @@
 				Expect(k8sClient.Create(ctx, isvc)).Should(Succeed())
 				defer k8sClient.Delete(ctx, isvc)
 
-<<<<<<< HEAD
-				actualService := &knservingv1.Service{}
-				predictorServiceKey := types.NamespacedName{Name: constants.PredictorServiceName(serviceKey.Name),
-					Namespace: serviceKey.Namespace}
-				Eventually(func() error { return k8sClient.Get(context.TODO(), predictorServiceKey, actualService) }, timeout).
-					Should(Succeed())
-
-				Expect(actualService.Spec.Template.Annotations[constants.MinScaleAnnotationKey]).To(Equal("1"))
-				Expect(constants.InitialScaleAnnotationKey).ShouldNot(BeKeyOf(actualService.Spec.Template.Annotations))
-=======
 				predictorServiceKey := types.NamespacedName{
 					Name:      constants.PredictorServiceName(serviceKey.Name),
 					Namespace: serviceKey.Namespace,
@@ -779,7 +612,6 @@
 					Should(Succeed())
 
 				Expect(actualService.Spec.Template.Annotations[autoscaling.InitialScaleAnnotationKey]).To(Equal("0"))
->>>>>>> a6052cf8
 			})
 		})
 	})
@@ -793,11 +625,7 @@
 				defer delete(configs, "inferenceService")
 
 				// Create configmap
-<<<<<<< HEAD
-				var configMap = &v1.ConfigMap{
-=======
 				configMap := &corev1.ConfigMap{
->>>>>>> a6052cf8
 					ObjectMeta: metav1.ObjectMeta{
 						Name:      constants.InferenceServiceConfigMapName,
 						Namespace: constants.KServeNamespace,
@@ -809,15 +637,9 @@
 
 				// Create InferenceService
 				serviceName := "annotated"
-<<<<<<< HEAD
-				var expectedRequest = reconcile.Request{NamespacedName: types.NamespacedName{Name: serviceName, Namespace: "default"}}
-				var serviceKey = expectedRequest.NamespacedName
-				var storageUri = "s3://test/mnist/export"
-=======
 				expectedRequest := reconcile.Request{NamespacedName: types.NamespacedName{Name: serviceName, Namespace: "default"}}
 				serviceKey := expectedRequest.NamespacedName
 				storageUri := "s3://test/mnist/export"
->>>>>>> a6052cf8
 				ctx := context.Background()
 				isvc := &v1beta1.InferenceService{
 					ObjectMeta: metav1.ObjectMeta{
@@ -830,22 +652,14 @@
 					Spec: v1beta1.InferenceServiceSpec{
 						Predictor: v1beta1.PredictorSpec{
 							ComponentExtensionSpec: v1beta1.ComponentExtensionSpec{
-<<<<<<< HEAD
-								MinReplicas: v1beta1.GetIntReference(1),
-=======
 								MinReplicas: ptr.To(int32(1)),
->>>>>>> a6052cf8
 								MaxReplicas: 1,
 							},
 							Tensorflow: &v1beta1.TFServingSpec{
 								PredictorExtensionSpec: v1beta1.PredictorExtensionSpec{
 									StorageURI:     &storageUri,
 									RuntimeVersion: proto.String("1.14.0"),
-<<<<<<< HEAD
-									Container: v1.Container{
-=======
 									Container: corev1.Container{
->>>>>>> a6052cf8
 										Name:      constants.InferenceServiceContainerName,
 										Resources: defaultResource,
 									},
@@ -858,15 +672,10 @@
 				defer k8sClient.Delete(ctx, isvc)
 
 				actualService := &knservingv1.Service{}
-<<<<<<< HEAD
-				predictorServiceKey := types.NamespacedName{Name: constants.PredictorServiceName(serviceKey.Name),
-					Namespace: serviceKey.Namespace}
-=======
 				predictorServiceKey := types.NamespacedName{
 					Name:      constants.PredictorServiceName(serviceKey.Name),
 					Namespace: serviceKey.Namespace,
 				}
->>>>>>> a6052cf8
 				Eventually(func() error { return k8sClient.Get(context.TODO(), predictorServiceKey, actualService) }, timeout).
 					Should(Succeed())
 
@@ -1261,22 +1070,14 @@
 		defaultIsvc := func(namespace string, name string, storageUri string) *v1beta1.InferenceService {
 			predictor := v1beta1.PredictorSpec{
 				ComponentExtensionSpec: v1beta1.ComponentExtensionSpec{
-<<<<<<< HEAD
-					MinReplicas: v1beta1.GetIntReference(1),
-=======
 					MinReplicas: ptr.To(int32(1)),
->>>>>>> a6052cf8
 					MaxReplicas: 3,
 				},
 				Tensorflow: &v1beta1.TFServingSpec{
 					PredictorExtensionSpec: v1beta1.PredictorExtensionSpec{
 						StorageURI:     &storageUri,
 						RuntimeVersion: proto.String("1.14.0"),
-<<<<<<< HEAD
-						Container: v1.Container{
-=======
 						Container: corev1.Container{
->>>>>>> a6052cf8
 							Name:      constants.InferenceServiceContainerName,
 							Resources: defaultResource,
 						},
@@ -1284,569 +1085,6 @@
 				},
 			}
 			isvc := &v1beta1.InferenceService{
-<<<<<<< HEAD
-				ObjectMeta: metav1.ObjectMeta{
-					Name:      name,
-					Namespace: namespace,
-					Annotations: map[string]string{
-						"serving.kserve.io/deploymentMode": "Serverless",
-					},
-				},
-
-				Spec: v1beta1.InferenceServiceSpec{
-					Predictor: predictor,
-				},
-			}
-			return isvc
-		}
-
-		createServingRuntime := func(namespace string, name string) *v1alpha1.ServingRuntime {
-			// Define and create serving runtime
-			servingRuntime := &v1alpha1.ServingRuntime{
-				ObjectMeta: metav1.ObjectMeta{
-					Name:      name,
-					Namespace: namespace,
-				},
-				Spec: v1alpha1.ServingRuntimeSpec{
-					SupportedModelFormats: []v1alpha1.SupportedModelFormat{
-						{
-							Name:       "tensorflow",
-							Version:    proto.String("1"),
-							AutoSelect: proto.Bool(true),
-						},
-					},
-					ServingRuntimePodSpec: v1alpha1.ServingRuntimePodSpec{
-						Containers: []v1.Container{
-							{
-								Name:    constants.InferenceServiceContainerName,
-								Image:   "tensorflow/serving:1.14.0",
-								Command: []string{"/usr/bin/tensorflow_model_server"},
-								Args: []string{
-									"--port=9000",
-									"--rest_api_port=8080",
-									"--model_base_path=/mnt/models",
-									"--rest_api_timeout_in_ms=60000",
-								},
-								Resources: defaultResource,
-							},
-						},
-						ImagePullSecrets: []v1.LocalObjectReference{
-							{Name: "sr-image-pull-secret"},
-						},
-					},
-					Disabled: proto.Bool(false),
-				},
-			}
-			return servingRuntime
-		}
-
-		createInferenceServiceConfigMap := func() *v1.ConfigMap {
-			configMap := &v1.ConfigMap{
-				ObjectMeta: metav1.ObjectMeta{
-					Name:      constants.InferenceServiceConfigMapName,
-					Namespace: constants.KServeNamespace,
-				},
-				Data: configs,
-			}
-			return configMap
-		}
-
-		It("Should keep the knative service/virtualService/service when the annotation is set to false", func() {
-			ctx, cancel := context.WithCancel(context.Background())
-			DeferCleanup(cancel)
-
-			// Config map
-			configMap := createInferenceServiceConfigMap()
-			Expect(k8sClient.Create(context.TODO(), configMap)).NotTo(HaveOccurred())
-			defer k8sClient.Delete(ctx, configMap)
-
-			// Serving runtime
-			serviceName := "stop-false-isvc"
-			serviceNamespace := "default"
-			expectedRequest := reconcile.Request{NamespacedName: types.NamespacedName{Name: serviceName, Namespace: serviceNamespace}}
-			serviceKey := expectedRequest.NamespacedName
-			storageUri := "s3://test/mnist/export"
-
-			servingRuntime := createServingRuntime(serviceKey.Namespace, "tf-serving")
-			Expect(k8sClient.Create(context.TODO(), servingRuntime)).NotTo(HaveOccurred())
-			defer k8sClient.Delete(ctx, servingRuntime)
-
-			// Define InferenceService
-			isvc := defaultIsvc(serviceKey.Namespace, serviceKey.Name, storageUri)
-			isvc.Annotations[constants.StopAnnotationKey] = "false"
-			Expect(k8sClient.Create(context.TODO(), isvc)).NotTo(HaveOccurred())
-			defer k8sClient.Delete(ctx, isvc)
-
-			// Knative service
-			actualService := &knservingv1.Service{}
-			predictorServiceKey := types.NamespacedName{
-				Name:      constants.PredictorServiceName(serviceKey.Name),
-				Namespace: serviceKey.Namespace,
-			}
-			Eventually(func() bool {
-				err := k8sClient.Get(context.TODO(), predictorServiceKey, actualService)
-				return err == nil
-			}, 30*time.Second).Should(BeTrue())
-
-			// Add a url to the knative service so the services can be made
-			copiedKsvc := actualService.DeepCopy()
-			predictorUrl, _ := apis.ParseURL("http://" + constants.InferenceServiceHostName(constants.DefaultPredictorServiceName(serviceKey.Name), serviceKey.Namespace, domain))
-			copiedKsvc.Status.URL = predictorUrl
-			copiedKsvc.Status.Conditions = duckv1.Conditions{
-				{
-					Type:   knservingv1.ServiceConditionReady,
-					Status: "True",
-				},
-				{
-					Type:   knservingv1.ServiceConditionRoutesReady,
-					Status: "True",
-				},
-				{
-					Type:   knservingv1.ServiceConditionConfigurationsReady,
-					Status: "True",
-				},
-			}
-			copiedKsvc.Status.LatestCreatedRevisionName = "revision-v1"
-			copiedKsvc.Status.LatestReadyRevisionName = "revision-v1"
-			Expect(k8sClient.Status().Update(context.TODO(), copiedKsvc)).NotTo(HaveOccurred())
-
-			// Check that the ISVC was updated
-			updatedIsvc := &v1beta1.InferenceService{}
-			Eventually(func() bool {
-				err := k8sClient.Get(ctx, serviceKey, updatedIsvc)
-				return err == nil
-			}, timeout, interval).Should(BeTrue())
-
-			// Check that the virtual service is present
-			virtualService := &istioclientv1beta1.VirtualService{}
-			Eventually(func() bool {
-				err := k8sClient.Get(context.TODO(), serviceKey, virtualService)
-				return err == nil
-			}, timeout).
-				Should(BeTrue())
-
-			// Check that the service is present
-			service := &v1.Service{}
-			Eventually(func() bool {
-				err := k8sClient.Get(context.TODO(), serviceKey, service)
-				return err == nil
-			}, timeout).
-				Should(BeTrue())
-
-			// Check that the stopped condition is false
-			Eventually(func() bool {
-				err := k8sClient.Get(ctx, serviceKey, updatedIsvc)
-				if err == nil {
-					stopped_cond := updatedIsvc.Status.GetCondition(v1beta1.Stopped)
-					if stopped_cond != nil && stopped_cond.Status == v1.ConditionFalse {
-						return true
-					}
-				}
-				return false
-			}, timeout, interval).Should(BeTrue(), "The stopped condition should be set to false")
-
-			// Check that the inference service is ready
-			Eventually(func() bool {
-				err := k8sClient.Get(ctx, serviceKey, updatedIsvc)
-				if err != nil {
-					return false
-				}
-				readyCond := updatedIsvc.Status.GetCondition(v1beta1.PredictorReady)
-				return readyCond != nil && readyCond.Status == v1.ConditionTrue
-			}, timeout, interval).Should(BeTrue(), "The predictor should be ready")
-
-			Eventually(func() bool {
-				err := k8sClient.Get(ctx, serviceKey, updatedIsvc)
-				if err != nil {
-					return false
-				}
-				readyCond := updatedIsvc.Status.GetCondition(v1beta1.IngressReady)
-				return readyCond != nil && readyCond.Status == v1.ConditionTrue
-			}, timeout, interval).Should(BeTrue(), "The ingress should be ready")
-		})
-
-		It("Should delete the knative service/virtualService/service when the annotation is set to true", func() {
-			ctx, cancel := context.WithCancel(context.Background())
-			DeferCleanup(cancel)
-
-			// Config map
-			configMap := createInferenceServiceConfigMap()
-			Expect(k8sClient.Create(context.TODO(), configMap)).NotTo(HaveOccurred())
-			defer k8sClient.Delete(ctx, configMap)
-
-			// Serving runtime
-			serviceName := "stop-true-isvc"
-			serviceNamespace := "default"
-			expectedRequest := reconcile.Request{NamespacedName: types.NamespacedName{Name: serviceName, Namespace: serviceNamespace}}
-			serviceKey := expectedRequest.NamespacedName
-			storageUri := "s3://test/mnist/export"
-
-			servingRuntime := createServingRuntime(serviceKey.Namespace, "tf-serving")
-			Expect(k8sClient.Create(context.TODO(), servingRuntime)).NotTo(HaveOccurred())
-			defer k8sClient.Delete(ctx, servingRuntime)
-
-			// Define InferenceService
-			isvc := defaultIsvc(serviceKey.Namespace, serviceKey.Name, storageUri)
-			isvc.Annotations[constants.StopAnnotationKey] = "true"
-			Expect(k8sClient.Create(context.TODO(), isvc)).NotTo(HaveOccurred())
-			defer k8sClient.Delete(ctx, isvc)
-
-			// Check that the KSVC does not exist
-			actualService := &knservingv1.Service{}
-			predictorServiceKey := types.NamespacedName{
-				Name:      constants.PredictorServiceName(serviceKey.Name),
-				Namespace: serviceKey.Namespace,
-			}
-			Consistently(func() bool {
-				err := k8sClient.Get(context.TODO(), predictorServiceKey, actualService)
-				return apierr.IsNotFound(err)
-			}, timeout).Should(BeTrue(), "The ksvc should not be created")
-
-			// Check that the virtual service was not created
-			virtualService := &istioclientv1beta1.VirtualService{}
-			Consistently(func() bool {
-				err := k8sClient.Get(context.TODO(), serviceKey, virtualService)
-				return apierr.IsNotFound(err)
-			}, timeout).
-				Should(BeTrue(), "The virtual service should not be created")
-
-			// Check that the service was not created
-			service := &v1.Service{}
-			Consistently(func() bool {
-				err := k8sClient.Get(context.TODO(), serviceKey, service)
-				return apierr.IsNotFound(err)
-			}, timeout).
-				Should(BeTrue(), "The service should not be created")
-
-			// Check that the ISVC status reflects that it is stopped
-			updatedIsvc := &v1beta1.InferenceService{}
-			Eventually(func() bool {
-				err := k8sClient.Get(ctx, serviceKey, updatedIsvc)
-				return err == nil
-			}, timeout, interval).Should(BeTrue())
-
-			Eventually(func() bool {
-				err := k8sClient.Get(ctx, serviceKey, updatedIsvc)
-				if err == nil {
-					stopped_cond := updatedIsvc.Status.GetCondition(v1beta1.Stopped)
-					if stopped_cond != nil && stopped_cond.Status == v1.ConditionTrue {
-						return true
-					}
-				}
-				return false
-			}, timeout, interval).Should(BeTrue(), "The stopped condition should be set to true")
-		})
-
-		It("Should delete the knative service/virtualService/service when the annotation is updated to true on an existing ISVC", func() {
-			ctx, cancel := context.WithCancel(context.Background())
-			DeferCleanup(cancel)
-
-			// Config map
-			configMap := createInferenceServiceConfigMap()
-			Expect(k8sClient.Create(context.TODO(), configMap)).NotTo(HaveOccurred())
-			defer k8sClient.Delete(ctx, configMap)
-
-			// Serving runtime
-			serviceName := "stop-edit-true-isvc"
-			serviceNamespace := "default"
-			expectedRequest := reconcile.Request{NamespacedName: types.NamespacedName{Name: serviceName, Namespace: serviceNamespace}}
-			serviceKey := expectedRequest.NamespacedName
-			storageUri := "s3://test/mnist/export"
-
-			servingRuntime := createServingRuntime(serviceKey.Namespace, "tf-serving")
-			Expect(k8sClient.Create(context.TODO(), servingRuntime)).NotTo(HaveOccurred())
-			defer k8sClient.Delete(ctx, servingRuntime)
-
-			// Define InferenceService
-			isvc := defaultIsvc(serviceKey.Namespace, serviceKey.Name, storageUri)
-			isvc.Annotations[constants.StopAnnotationKey] = "false"
-			Expect(k8sClient.Create(context.TODO(), isvc)).NotTo(HaveOccurred())
-			defer k8sClient.Delete(ctx, isvc)
-
-			// Knative service
-			actualService := &knservingv1.Service{}
-			predictorServiceKey := types.NamespacedName{
-				Name:      constants.PredictorServiceName(serviceKey.Name),
-				Namespace: serviceKey.Namespace,
-			}
-			Eventually(func() bool {
-				err := k8sClient.Get(context.TODO(), predictorServiceKey, actualService)
-				return err == nil
-			}, timeout).
-				Should(BeTrue())
-
-			// Add a url to the knative service so the services can be made
-			copiedKsvc := actualService.DeepCopy()
-			predictorUrl, _ := apis.ParseURL("http://" + constants.InferenceServiceHostName(constants.DefaultPredictorServiceName(serviceKey.Name), serviceKey.Namespace, domain))
-			copiedKsvc.Status.URL = predictorUrl
-			copiedKsvc.Status.Conditions = duckv1.Conditions{
-				{
-					Type:   knservingv1.ServiceConditionReady,
-					Status: "True",
-				},
-				{
-					Type:   knservingv1.ServiceConditionRoutesReady,
-					Status: "True",
-				},
-				{
-					Type:   knservingv1.ServiceConditionConfigurationsReady,
-					Status: "True",
-				},
-			}
-			copiedKsvc.Status.LatestCreatedRevisionName = "revision-v1"
-			copiedKsvc.Status.LatestReadyRevisionName = "revision-v1"
-			Expect(k8sClient.Status().Update(context.TODO(), copiedKsvc)).NotTo(HaveOccurred())
-
-			actualIsvc := &v1beta1.InferenceService{}
-			Eventually(func() bool {
-				err := k8sClient.Get(ctx, expectedRequest.NamespacedName, actualIsvc)
-				return err == nil
-			}, timeout, interval).Should(BeTrue())
-
-			// Check that the virtual service is present
-			virtualService := &istioclientv1beta1.VirtualService{}
-			Eventually(func() bool {
-				err := k8sClient.Get(context.TODO(), serviceKey, virtualService)
-				return err == nil
-			}, timeout).
-				Should(BeTrue())
-
-			// Check that the service is present
-			service := &v1.Service{}
-			Eventually(func() bool {
-				err := k8sClient.Get(context.TODO(), serviceKey, service)
-				return err == nil
-			}, timeout).
-				Should(BeTrue())
-
-			// Check that the inference service is ready
-			Eventually(func() bool {
-				err := k8sClient.Get(ctx, serviceKey, actualIsvc)
-				if err != nil {
-					return false
-				}
-				readyCond := actualIsvc.Status.GetCondition(v1beta1.PredictorReady)
-				return readyCond != nil && readyCond.Status == v1.ConditionTrue
-			}, timeout, interval).Should(BeTrue(), "The predictor should be ready before updating the annotation")
-
-			Eventually(func() bool {
-				err := k8sClient.Get(ctx, serviceKey, actualIsvc)
-				if err != nil {
-					return false
-				}
-				readyCond := actualIsvc.Status.GetCondition(v1beta1.IngressReady)
-				return readyCond != nil && readyCond.Status == v1.ConditionTrue
-			}, timeout, interval).Should(BeTrue(), "The ingress should be ready before updating the annotation")
-
-			// Stop the inference service
-			updatedIsvc := actualIsvc.DeepCopy()
-			updatedIsvc.Annotations[constants.StopAnnotationKey] = "true"
-			Expect(k8sClient.Update(ctx, updatedIsvc)).NotTo(HaveOccurred())
-
-			// Check that the KSVC was deleted
-			Eventually(func() bool {
-				err := k8sClient.Get(context.TODO(), predictorServiceKey, actualService)
-				return apierr.IsNotFound(err)
-			}, time.Second*30).Should(BeTrue(), "The ksvc should eventually be deleted")
-
-			// Check that the virtual service is deleted
-			Eventually(func() bool {
-				err := k8sClient.Get(context.TODO(), serviceKey, virtualService)
-				return apierr.IsNotFound(err)
-			}, timeout).
-				Should(BeTrue(), "The virtual service should be deleted")
-
-			// Check that the service is deleted
-			Eventually(func() bool {
-				err := k8sClient.Get(context.TODO(), serviceKey, service)
-				return apierr.IsNotFound(err)
-			}, timeout).
-				Should(BeTrue(), "The service should be deleted")
-
-			// Check that the ISVC status reflects that it is stopped
-			updatedStoppedIsvc := &v1beta1.InferenceService{}
-			Eventually(func() bool {
-				err := k8sClient.Get(ctx, serviceKey, updatedStoppedIsvc)
-				return err == nil
-			}, timeout, interval).Should(BeTrue())
-
-			Eventually(func() bool {
-				err := k8sClient.Get(ctx, serviceKey, updatedStoppedIsvc)
-				if err == nil {
-					stopped_cond := updatedStoppedIsvc.Status.GetCondition(v1beta1.Stopped)
-					if stopped_cond != nil && stopped_cond.Status == v1.ConditionTrue {
-						return true
-					}
-				}
-				return false
-			}, timeout, interval).Should(BeTrue(), "The stopped condition should be set to true")
-		})
-
-		It("Should create the knative service/virtualService/service when the annotation is updated to false on an existing ISVC that is stopped", func() {
-			ctx, cancel := context.WithCancel(context.Background())
-			DeferCleanup(cancel)
-
-			// Config map
-			configMap := createInferenceServiceConfigMap()
-			Expect(k8sClient.Create(context.TODO(), configMap)).NotTo(HaveOccurred())
-			defer k8sClient.Delete(ctx, configMap)
-
-			// Serving runtime
-			serviceName := "stop-edit-false-isvc"
-			serviceNamespace := "default"
-			expectedRequest := reconcile.Request{NamespacedName: types.NamespacedName{Name: serviceName, Namespace: serviceNamespace}}
-			serviceKey := expectedRequest.NamespacedName
-			storageUri := "s3://test/mnist/export"
-
-			servingRuntime := createServingRuntime(serviceKey.Namespace, "tf-serving")
-			Expect(k8sClient.Create(context.TODO(), servingRuntime)).NotTo(HaveOccurred())
-			defer k8sClient.Delete(ctx, servingRuntime)
-
-			// Define InferenceService
-			isvc := defaultIsvc(serviceKey.Namespace, serviceKey.Name, storageUri)
-			isvc.Annotations[constants.StopAnnotationKey] = "true"
-			Expect(k8sClient.Create(context.TODO(), isvc)).NotTo(HaveOccurred())
-			defer k8sClient.Delete(ctx, isvc)
-
-			// Check that the KSVC does not exist
-			actualService := &knservingv1.Service{}
-			predictorServiceKey := types.NamespacedName{
-				Name:      constants.PredictorServiceName(serviceKey.Name),
-				Namespace: serviceKey.Namespace,
-			}
-			Consistently(func() bool {
-				err := k8sClient.Get(context.TODO(), predictorServiceKey, actualService)
-				return apierr.IsNotFound(err)
-			}, timeout).Should(BeTrue(), "The ksvc should not be created")
-
-			// Check that the virtual service was not created
-			virtualService := &istioclientv1beta1.VirtualService{}
-			Consistently(func() bool {
-				err := k8sClient.Get(context.TODO(), serviceKey, virtualService)
-				return apierr.IsNotFound(err)
-			}, timeout).
-				Should(BeTrue(), "The virtual service should not be created")
-
-			// Check that the service was not created
-			service := &v1.Service{}
-			Consistently(func() bool {
-				err := k8sClient.Get(context.TODO(), serviceKey, service)
-				return apierr.IsNotFound(err)
-			}, timeout).
-				Should(BeTrue(), "The service should not be created")
-
-			// Check that the ISVC status reflects that it is stopped
-			actualIsvc := &v1beta1.InferenceService{}
-			Eventually(func() bool {
-				err := k8sClient.Get(ctx, serviceKey, actualIsvc)
-				return err == nil
-			}, timeout, interval).Should(BeTrue())
-
-			Eventually(func() bool {
-				err := k8sClient.Get(ctx, serviceKey, actualIsvc)
-				if err == nil {
-					stopped_cond := actualIsvc.Status.GetCondition(v1beta1.Stopped)
-					if stopped_cond != nil && stopped_cond.Status == v1.ConditionTrue {
-						return true
-					}
-				}
-				return false
-			}, timeout, interval).Should(BeTrue(), "The stopped condition should be set to true")
-
-			// Resume the inference service
-			updatedIsvc := actualIsvc.DeepCopy()
-			updatedIsvc.Annotations[constants.StopAnnotationKey] = "false"
-			Expect(k8sClient.Update(ctx, updatedIsvc)).NotTo(HaveOccurred())
-
-			// Check that the knative service was created
-			Eventually(func() bool {
-				err := k8sClient.Get(context.TODO(), predictorServiceKey, actualService)
-				return err == nil
-			}, 30*time.Second).Should(BeTrue())
-
-			// Add a url to the knative service so the services can be made
-			copiedKsvc := actualService.DeepCopy()
-			predictorUrl, _ := apis.ParseURL("http://" + constants.InferenceServiceHostName(constants.DefaultPredictorServiceName(serviceKey.Name), serviceKey.Namespace, domain))
-			copiedKsvc.Status.URL = predictorUrl
-			copiedKsvc.Status.Conditions = duckv1.Conditions{
-				{
-					Type:   knservingv1.ServiceConditionReady,
-					Status: "True",
-				},
-				{
-					Type:   knservingv1.ServiceConditionRoutesReady,
-					Status: "True",
-				},
-				{
-					Type:   knservingv1.ServiceConditionConfigurationsReady,
-					Status: "True",
-				},
-			}
-			copiedKsvc.Status.LatestCreatedRevisionName = "revision-v1"
-			copiedKsvc.Status.LatestReadyRevisionName = "revision-v1"
-			Expect(k8sClient.Status().Update(context.TODO(), copiedKsvc)).NotTo(HaveOccurred())
-
-			// Check that the virtual service is present
-			Eventually(func() bool {
-				err := k8sClient.Get(context.TODO(), serviceKey, virtualService)
-				return err == nil
-			}, timeout).
-				Should(BeTrue())
-
-			// Check that the service is present
-			Eventually(func() bool {
-				err := k8sClient.Get(context.TODO(), serviceKey, service)
-				return err == nil
-			}, timeout).
-				Should(BeTrue())
-
-			// Check that the stopped condition is false
-			Eventually(func() bool {
-				err := k8sClient.Get(ctx, serviceKey, updatedIsvc)
-				if err == nil {
-					stopped_cond := updatedIsvc.Status.GetCondition(v1beta1.Stopped)
-					if stopped_cond != nil && stopped_cond.Status == v1.ConditionFalse {
-						return true
-					}
-				}
-				return false
-			}, timeout, interval).Should(BeTrue(), "The stopped condition should be set to false")
-
-			// Check that the inference service is ready
-			Eventually(func() bool {
-				err := k8sClient.Get(ctx, serviceKey, actualIsvc)
-				if err != nil {
-					return false
-				}
-				readyCond := actualIsvc.Status.GetCondition(v1beta1.PredictorReady)
-				return readyCond != nil && readyCond.Status == v1.ConditionTrue
-			}, timeout, interval).Should(BeTrue(), "The predictor should be ready")
-
-			Eventually(func() bool {
-				err := k8sClient.Get(ctx, serviceKey, actualIsvc)
-				if err != nil {
-					return false
-				}
-				readyCond := actualIsvc.Status.GetCondition(v1beta1.IngressReady)
-				return readyCond != nil && readyCond.Status == v1.ConditionTrue
-			}, timeout, interval).Should(BeTrue(), "The ingress should be ready")
-		})
-	})
-
-	Context("Inference Service with transformer", func() {
-		It("Should create successfully", func() {
-			serviceName := "svc-with-transformer"
-			namespace := "default"
-			var expectedRequest = reconcile.Request{NamespacedName: types.NamespacedName{Name: serviceName, Namespace: namespace}}
-			var serviceKey = expectedRequest.NamespacedName
-
-			var predictorServiceKey = types.NamespacedName{Name: constants.PredictorServiceName(serviceName),
-				Namespace: namespace}
-			var transformerServiceKey = types.NamespacedName{Name: constants.TransformerServiceName(serviceName),
-				Namespace: namespace}
-			var transformer = &v1beta1.InferenceService{
-=======
->>>>>>> a6052cf8
 				ObjectMeta: metav1.ObjectMeta{
 					Name:      name,
 					Namespace: namespace,
