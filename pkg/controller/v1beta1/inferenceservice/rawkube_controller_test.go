/*
Copyright 2021 The KServe Authors.

Licensed under the Apache License, Version 2.0 (the "License");
you may not use this file except in compliance with the License.
You may obtain a copy of the License at

    http://www.apache.org/licenses/LICENSE-2.0

Unless required by applicable law or agreed to in writing, software
distributed under the License is distributed on an "AS IS" BASIS,
WITHOUT WARRANTIES OR CONDITIONS OF ANY KIND, either express or implied.
See the License for the specific language governing permissions and
limitations under the License.
*/

package inferenceservice

import (
	"context"
	"fmt"
	"maps"
	"reflect"
	"time"

	kedav1alpha1 "github.com/kedacore/keda/v2/apis/keda/v1alpha1"
	otelv1beta1 "github.com/open-telemetry/opentelemetry-operator/apis/v1beta1"
	routev1 "github.com/openshift/api/route/v1"
	apierr "k8s.io/apimachinery/pkg/api/errors"

	v1beta1utils "github.com/kserve/kserve/pkg/controller/v1beta1/inferenceservice/utils"
	"github.com/kserve/kserve/pkg/utils"

	"github.com/google/go-cmp/cmp"
	"github.com/google/go-cmp/cmp/cmpopts"
	. "github.com/onsi/ginkgo/v2"
	. "github.com/onsi/gomega"
	"google.golang.org/protobuf/proto"
	appsv1 "k8s.io/api/apps/v1"
	autoscalingv2 "k8s.io/api/autoscaling/v2"
	corev1 "k8s.io/api/core/v1"
	netv1 "k8s.io/api/networking/v1"
	"k8s.io/apimachinery/pkg/api/resource"
	metav1 "k8s.io/apimachinery/pkg/apis/meta/v1"
	"k8s.io/apimachinery/pkg/types"
	"k8s.io/apimachinery/pkg/util/intstr"
	"k8s.io/utils/ptr"
	"knative.dev/pkg/apis"
	duckv1 "knative.dev/pkg/apis/duck/v1"
	"sigs.k8s.io/controller-runtime/pkg/client"
	"sigs.k8s.io/controller-runtime/pkg/reconcile"
	gatewayapiv1 "sigs.k8s.io/gateway-api/apis/v1"

	"github.com/kserve/kserve/pkg/apis/serving/v1alpha1"
	"github.com/kserve/kserve/pkg/apis/serving/v1beta1"
	"github.com/kserve/kserve/pkg/constants"
	"github.com/kserve/kserve/pkg/controller/v1beta1/inferenceservice/components"
)

var _ = Describe("v1beta1 inference service controller", func() {
	// Define utility constants for object names and testing timeouts/durations and intervals.
	const (
		consistentlyTimeout = time.Second * 5
		timeout             = time.Second * 60
		interval            = time.Millisecond * 250
		domain              = "example.com"
	)
	defaultResource := corev1.ResourceRequirements{
		Limits: corev1.ResourceList{
			corev1.ResourceCPU:    resource.MustParse("1"),
			corev1.ResourceMemory: resource.MustParse("2Gi"),
		},
		Requests: corev1.ResourceList{
			corev1.ResourceCPU:    resource.MustParse("1"),
			corev1.ResourceMemory: resource.MustParse("2Gi"),
		},
	}
	kserveGateway := types.NamespacedName{Name: "kserve-ingress-gateway", Namespace: "kserve"}

	configs := map[string]string{
		"explainers": `{
				"alibi": {
					"image": "kserve/alibi-explainer",
					"defaultImageVersion": "latest"
				}
			}`,
		"ingress": `{
				"enableGatewayApi": true,
				"kserveIngressGateway": "kserve/kserve-ingress-gateway",
				"ingressGateway": "knative-serving/knative-ingress-gateway",
				"localGateway": "knative-serving/knative-local-gateway",
				"localGatewayService": "knative-local-gateway.istio-system.svc.cluster.local",
				"additionalIngressDomains": ["additional.example.com"]
			}`,
		"storageInitializer": `{
				"image" : "kserve/storage-initializer:latest",
				"memoryRequest": "100Mi",
				"memoryLimit": "1Gi",
				"cpuRequest": "100m",
				"cpuLimit": "1",
				"CaBundleConfigMapName": "",
				"caBundleVolumeMountPath": "/etc/ssl/custom-certs",
				"enableDirectPvcVolumeMount": false
			}`,
	}
	Context("When creating inference service with raw kube predictor", func() {
		It("Should have httproute/service/deployment/httproute created", func() {
			By("By creating a new InferenceService")
			// Create configmap
			configMap := &corev1.ConfigMap{
				ObjectMeta: metav1.ObjectMeta{
					Name:      constants.InferenceServiceConfigMapName,
					Namespace: constants.KServeNamespace,
				},
				Data: configs,
			}
			Expect(k8sClient.Create(context.TODO(), configMap)).NotTo(HaveOccurred())
			defer k8sClient.Delete(context.TODO(), configMap)
			// Create ServingRuntime
			servingRuntime := &v1alpha1.ServingRuntime{
				ObjectMeta: metav1.ObjectMeta{
					Name:      "tf-serving-raw",
					Namespace: "default",
				},
				Spec: v1alpha1.ServingRuntimeSpec{
					SupportedModelFormats: []v1alpha1.SupportedModelFormat{
						{
							Name:       "tensorflow",
							Version:    proto.String("1"),
							AutoSelect: proto.Bool(true),
						},
					},
					ServingRuntimePodSpec: v1alpha1.ServingRuntimePodSpec{
						Containers: []corev1.Container{
							{
								Name:    "kserve-container",
								Image:   "tensorflow/serving:1.14.0",
								Command: []string{"/usr/bin/tensorflow_model_server"},
								Args: []string{
									"--port=9000",
									"--rest_api_port=8080",
									"--model_base_path=/mnt/models",
									"--rest_api_timeout_in_ms=60000",
								},
								Resources: defaultResource,
							},
						},
					},
					Disabled: proto.Bool(false),
				},
			}
			k8sClient.Create(context.TODO(), servingRuntime)
			defer k8sClient.Delete(context.TODO(), servingRuntime)
			serviceName := "raw-foo"
			expectedRequest := reconcile.Request{NamespacedName: types.NamespacedName{Name: serviceName, Namespace: "default"}}
			serviceKey := expectedRequest.NamespacedName
			storageUri := "s3://test/mnist/export"
			qty := resource.MustParse("10Gi")
			ctx := context.Background()
			isvc := &v1beta1.InferenceService{
				ObjectMeta: metav1.ObjectMeta{
					Name:      serviceKey.Name,
					Namespace: serviceKey.Namespace,
					Annotations: map[string]string{
						constants.DeploymentMode:  string(constants.RawDeployment),
						constants.AutoscalerClass: string(constants.AutoscalerClassHPA),
					},
				},
				Spec: v1beta1.InferenceServiceSpec{
					Predictor: v1beta1.PredictorSpec{
						ComponentExtensionSpec: v1beta1.ComponentExtensionSpec{
							MinReplicas:    ptr.To(int32(1)),
							MaxReplicas:    3,
							TimeoutSeconds: ptr.To(int64(30)),
							AutoScaling: &v1beta1.AutoScalingSpec{
								Metrics: []v1beta1.MetricsSpec{
									{
										Type: v1beta1.ResourceMetricSourceType,
										Resource: &v1beta1.ResourceMetricSource{
											Name: v1beta1.ResourceMetricMemory,
											Target: v1beta1.MetricTarget{
												Type:         v1beta1.AverageValueMetricType,
												AverageValue: &qty,
											},
										},
									},
								},
							},
						},
						Tensorflow: &v1beta1.TFServingSpec{
							PredictorExtensionSpec: v1beta1.PredictorExtensionSpec{
								StorageURI:     &storageUri,
								RuntimeVersion: proto.String("1.14.0"),
								Container: corev1.Container{
									Name:      constants.InferenceServiceContainerName,
									Resources: defaultResource,
								},
							},
						},
					},
				},
			}
			isvc.DefaultInferenceService(nil, nil, &v1beta1.SecurityConfig{AutoMountServiceAccountToken: false}, nil)
			Expect(k8sClient.Create(ctx, isvc)).Should(Succeed())
			defer k8sClient.Delete(ctx, isvc)

			inferenceService := &v1beta1.InferenceService{}

			Eventually(func() bool {
				err := k8sClient.Get(ctx, serviceKey, inferenceService)
				return err == nil
			}, timeout, interval).Should(BeTrue())

			actualDeployment := &appsv1.Deployment{}
			predictorDeploymentKey := types.NamespacedName{
				Name:      constants.PredictorServiceName(serviceKey.Name),
				Namespace: serviceKey.Namespace,
			}
			Eventually(func() error { return k8sClient.Get(context.TODO(), predictorDeploymentKey, actualDeployment) }, timeout).
				Should(Succeed())
			var replicas int32 = 1
			var revisionHistory int32 = 10
			var progressDeadlineSeconds int32 = 600
			var gracePeriod int64 = 30
			expectedDeployment := &appsv1.Deployment{
				ObjectMeta: metav1.ObjectMeta{
					Name:      predictorDeploymentKey.Name,
					Namespace: predictorDeploymentKey.Namespace,
				},
				Spec: appsv1.DeploymentSpec{
					Replicas: &replicas,
					Selector: &metav1.LabelSelector{
						MatchLabels: map[string]string{
							"app": "isvc." + predictorDeploymentKey.Name,
						},
					},
					Template: corev1.PodTemplateSpec{
						ObjectMeta: metav1.ObjectMeta{
							Name:      predictorDeploymentKey.Name,
							Namespace: "default",
							Labels: map[string]string{
								"app":                                 "isvc." + predictorDeploymentKey.Name,
								constants.KServiceComponentLabel:      constants.Predictor.String(),
								constants.InferenceServicePodLabelKey: serviceName,
							},
							Annotations: map[string]string{
								constants.OpenshiftServingCertAnnotation:                   serviceName + "-predictor" + constants.ServingCertSecretSuffix,
								constants.StorageInitializerSourceUriInternalAnnotationKey: *isvc.Spec.Predictor.Model.StorageURI,
								constants.DeploymentMode:                                   string(constants.RawDeployment),
								constants.AutoscalerClass:                                  string(constants.AutoscalerClassHPA),
							},
						},
						Spec: corev1.PodSpec{
							Containers: []corev1.Container{
								{
									Image: "tensorflow/serving:" +
										*isvc.Spec.Predictor.Model.RuntimeVersion,
									Name:    constants.InferenceServiceContainerName,
									Command: []string{v1beta1.TensorflowEntrypointCommand},
									Args: []string{
										"--port=" + v1beta1.TensorflowServingGRPCPort,
										"--rest_api_port=" + v1beta1.TensorflowServingRestPort,
										"--model_base_path=" + constants.DefaultModelLocalMountPath,
										"--rest_api_timeout_in_ms=60000",
									},
									Resources: defaultResource,
									ReadinessProbe: &corev1.Probe{
										ProbeHandler: corev1.ProbeHandler{
											TCPSocket: &corev1.TCPSocketAction{
												Port: intstr.IntOrString{
													IntVal: 8080,
												},
											},
										},
										InitialDelaySeconds: 0,
										TimeoutSeconds:      1,
										PeriodSeconds:       10,
										SuccessThreshold:    1,
										FailureThreshold:    3,
									},
									TerminationMessagePath:   "/dev/termination-log",
									TerminationMessagePolicy: "File",
									ImagePullPolicy:          "IfNotPresent",
								},
							},
							SchedulerName:                 "default-scheduler",
							RestartPolicy:                 "Always",
							TerminationGracePeriodSeconds: &gracePeriod,
							DNSPolicy:                     "ClusterFirst",
							SecurityContext: &corev1.PodSecurityContext{
								SELinuxOptions:      nil,
								WindowsOptions:      nil,
								RunAsUser:           nil,
								RunAsGroup:          nil,
								RunAsNonRoot:        nil,
								SupplementalGroups:  nil,
								FSGroup:             nil,
								Sysctls:             nil,
								FSGroupChangePolicy: nil,
								SeccompProfile:      nil,
							},
							AutomountServiceAccountToken: proto.Bool(false),
						},
					},
					Strategy: appsv1.DeploymentStrategy{
						Type: "RollingUpdate",
						RollingUpdate: &appsv1.RollingUpdateDeployment{
							MaxUnavailable: &intstr.IntOrString{Type: 1, IntVal: 0, StrVal: "25%"},
							MaxSurge:       &intstr.IntOrString{Type: 1, IntVal: 0, StrVal: "25%"},
						},
					},
					RevisionHistoryLimit:    &revisionHistory,
					ProgressDeadlineSeconds: &progressDeadlineSeconds,
				},
			}
			Expect(actualDeployment.Spec).To(BeComparableTo(expectedDeployment.Spec))

			// check service
			actualService := &corev1.Service{}
			predictorServiceKey := types.NamespacedName{
				Name:      constants.PredictorServiceName(serviceKey.Name),
				Namespace: serviceKey.Namespace,
			}
			Eventually(func() error { return k8sClient.Get(context.TODO(), predictorServiceKey, actualService) }, timeout).
				Should(Succeed())

			expectedService := &corev1.Service{
				ObjectMeta: metav1.ObjectMeta{
					Name:      predictorServiceKey.Name,
					Namespace: predictorServiceKey.Namespace,
				},
				Spec: corev1.ServiceSpec{
					Ports: []corev1.ServicePort{
						{
							Name:       constants.PredictorServiceName(serviceName),
							Protocol:   "TCP",
							Port:       80,
							TargetPort: intstr.IntOrString{Type: 0, IntVal: 8080, StrVal: ""},
						},
					},
					Type:            "ClusterIP",
					SessionAffinity: "None",
					Selector: map[string]string{
						"app": "isvc." + constants.PredictorServiceName(serviceName),
					},
				},
			}
			actualService.Spec.ClusterIP = ""
			actualService.Spec.ClusterIPs = nil
			actualService.Spec.IPFamilies = nil
			actualService.Spec.IPFamilyPolicy = nil
			actualService.Spec.InternalTrafficPolicy = nil
			Expect(actualService.Spec).To(BeComparableTo(expectedService.Spec))

			// check isvc status
			updatedDeployment := actualDeployment.DeepCopy()
			updatedDeployment.Status.Conditions = []appsv1.DeploymentCondition{
				{
					Type:   appsv1.DeploymentAvailable,
					Status: corev1.ConditionTrue,
				},
			}
			Expect(k8sClient.Status().Update(context.TODO(), updatedDeployment)).NotTo(HaveOccurred())

			// check http route
			actualTopLevelHttpRoute := &gatewayapiv1.HTTPRoute{}
			Eventually(func() error {
				return k8sClient.Get(context.TODO(), types.NamespacedName{
					Name:      serviceKey.Name,
					Namespace: serviceKey.Namespace,
				}, actualTopLevelHttpRoute)
			}, timeout).Should(Succeed())
			topLevelHost := fmt.Sprintf("%s-%s.%s", serviceKey.Name, serviceKey.Namespace, "example.com")
			expectedTopLevelHttpRoute := gatewayapiv1.HTTPRoute{
				Spec: gatewayapiv1.HTTPRouteSpec{
					Hostnames: []gatewayapiv1.Hostname{gatewayapiv1.Hostname(topLevelHost), gatewayapiv1.Hostname(fmt.Sprintf("%s-%s.additional.example.com", serviceKey.Name, serviceKey.Namespace))},
					Rules: []gatewayapiv1.HTTPRouteRule{
						{
							Matches: []gatewayapiv1.HTTPRouteMatch{
								{
									Path: &gatewayapiv1.HTTPPathMatch{
										Type:  ptr.To(gatewayapiv1.PathMatchRegularExpression),
										Value: ptr.To(constants.FallbackPrefix()),
									},
								},
							},
							Filters: []gatewayapiv1.HTTPRouteFilter{
								{
									Type: gatewayapiv1.HTTPRouteFilterRequestHeaderModifier,
									RequestHeaderModifier: &gatewayapiv1.HTTPHeaderFilter{
										Set: []gatewayapiv1.HTTPHeader{
											{
												Name:  constants.IsvcNameHeader,
												Value: serviceKey.Name,
											},
											{
												Name:  constants.IsvcNamespaceHeader,
												Value: serviceKey.Namespace,
											},
										},
									},
								},
							},
							BackendRefs: []gatewayapiv1.HTTPBackendRef{
								{
									BackendRef: gatewayapiv1.BackendRef{
										BackendObjectReference: gatewayapiv1.BackendObjectReference{
											Group:     (*gatewayapiv1.Group)(ptr.To("")),
											Kind:      ptr.To(gatewayapiv1.Kind(constants.ServiceKind)),
											Name:      gatewayapiv1.ObjectName(predictorServiceKey.Name),
											Namespace: (*gatewayapiv1.Namespace)(ptr.To(serviceKey.Namespace)),
											Port:      (*gatewayapiv1.PortNumber)(ptr.To(int32(constants.CommonDefaultHttpPort))),
										},
										Weight: ptr.To(int32(1)),
									},
								},
							},
							Timeouts: &gatewayapiv1.HTTPRouteTimeouts{
								Request: ptr.To(gatewayapiv1.Duration("30s")),
							},
						},
					},
					CommonRouteSpec: gatewayapiv1.CommonRouteSpec{
						ParentRefs: []gatewayapiv1.ParentReference{
							{
								Name:      gatewayapiv1.ObjectName(kserveGateway.Name),
								Kind:      ptr.To(gatewayapiv1.Kind(constants.GatewayKind)),
								Group:     (*gatewayapiv1.Group)(&gatewayapiv1.GroupVersion.Group),
								Namespace: ptr.To(gatewayapiv1.Namespace(kserveGateway.Namespace)),
							},
						},
					},
				},
			}
			Expect(actualTopLevelHttpRoute.Spec).To(BeComparableTo(expectedTopLevelHttpRoute.Spec))

			actualPredictorHttpRoute := &gatewayapiv1.HTTPRoute{}
			Eventually(func() error {
				return k8sClient.Get(context.TODO(), types.NamespacedName{
					Name:      predictorServiceKey.Name,
					Namespace: serviceKey.Namespace,
				}, actualPredictorHttpRoute)
			}, timeout).Should(Succeed())
			predictorHost := fmt.Sprintf("%s-%s.%s", predictorServiceKey.Name, serviceKey.Namespace, "example.com")
			expectedPredictorHttpRoute := gatewayapiv1.HTTPRoute{
				Spec: gatewayapiv1.HTTPRouteSpec{
					Hostnames: []gatewayapiv1.Hostname{gatewayapiv1.Hostname(predictorHost)},
					Rules: []gatewayapiv1.HTTPRouteRule{
						{
							Matches: []gatewayapiv1.HTTPRouteMatch{
								{
									Path: &gatewayapiv1.HTTPPathMatch{
										Type:  ptr.To(gatewayapiv1.PathMatchRegularExpression),
										Value: ptr.To(constants.FallbackPrefix()),
									},
								},
							},
							Filters: []gatewayapiv1.HTTPRouteFilter{
								{
									Type: gatewayapiv1.HTTPRouteFilterRequestHeaderModifier,
									RequestHeaderModifier: &gatewayapiv1.HTTPHeaderFilter{
										Set: []gatewayapiv1.HTTPHeader{
											{
												Name:  constants.IsvcNameHeader,
												Value: serviceKey.Name,
											},
											{
												Name:  constants.IsvcNamespaceHeader,
												Value: serviceKey.Namespace,
											},
										},
									},
								},
							},
							BackendRefs: []gatewayapiv1.HTTPBackendRef{
								{
									BackendRef: gatewayapiv1.BackendRef{
										BackendObjectReference: gatewayapiv1.BackendObjectReference{
											Group:     (*gatewayapiv1.Group)(ptr.To("")),
											Kind:      ptr.To(gatewayapiv1.Kind(constants.ServiceKind)),
											Name:      gatewayapiv1.ObjectName(predictorServiceKey.Name),
											Namespace: (*gatewayapiv1.Namespace)(ptr.To(serviceKey.Namespace)),
											Port:      (*gatewayapiv1.PortNumber)(ptr.To(int32(constants.CommonDefaultHttpPort))),
										},
										Weight: ptr.To(int32(1)),
									},
								},
							},
							Timeouts: &gatewayapiv1.HTTPRouteTimeouts{
								Request: ptr.To(gatewayapiv1.Duration("30s")),
							},
						},
					},
					CommonRouteSpec: gatewayapiv1.CommonRouteSpec{
						ParentRefs: []gatewayapiv1.ParentReference{
							{
								Name:      gatewayapiv1.ObjectName(kserveGateway.Name),
								Kind:      ptr.To(gatewayapiv1.Kind(constants.GatewayKind)),
								Group:     (*gatewayapiv1.Group)(&gatewayapiv1.GroupVersion.Group),
								Namespace: ptr.To(gatewayapiv1.Namespace(kserveGateway.Namespace)),
							},
						},
					},
				},
			}
			Expect(actualPredictorHttpRoute.Spec).To(BeComparableTo(expectedPredictorHttpRoute.Spec))

			// Mark the Ingress as accepted to make isvc ready
			httpRouteStatus := gatewayapiv1.HTTPRouteStatus{
				RouteStatus: gatewayapiv1.RouteStatus{
					Parents: []gatewayapiv1.RouteParentStatus{
						{
							ParentRef: gatewayapiv1.ParentReference{
								Name:      gatewayapiv1.ObjectName(kserveGateway.Name),
								Kind:      ptr.To(gatewayapiv1.Kind(constants.GatewayKind)),
								Group:     (*gatewayapiv1.Group)(&gatewayapiv1.GroupVersion.Group),
								Namespace: ptr.To(gatewayapiv1.Namespace(kserveGateway.Namespace)),
							},
							ControllerName: "istio.io/gateway-controller",
							Conditions: []metav1.Condition{
								{
									Type:               string(gatewayapiv1.ListenerConditionAccepted),
									Status:             metav1.ConditionTrue,
									Reason:             "Accepted",
									Message:            "Route was valid",
									LastTransitionTime: metav1.Now(),
								},
							},
						},
					},
				},
			}
			actualPredictorHttpRoute.Status = httpRouteStatus
			Expect(k8sClient.Status().Update(context.Background(), actualPredictorHttpRoute)).NotTo(HaveOccurred())
			actualTopLevelHttpRoute.Status = httpRouteStatus
			Expect(k8sClient.Status().Update(context.Background(), actualTopLevelHttpRoute)).NotTo(HaveOccurred())

			// verify if InferenceService status is updated
			expectedIsvcStatus := v1beta1.InferenceServiceStatus{
				Status: duckv1.Status{
					Conditions: duckv1.Conditions{
						{
							Type:   v1beta1.IngressReady,
							Status: "True",
						},
						{
							Type:   v1beta1.PredictorReady,
							Status: "True",
						},
						{
							Type:   apis.ConditionReady,
							Status: "True",
						},
						{
							Type:     v1beta1.Stopped,
							Status:   "False",
							Severity: apis.ConditionSeverityInfo,
						},
					},
				},
				URL: &apis.URL{
					Scheme: "http",
					Host:   "raw-foo-default.example.com",
				},
				Address: &duckv1.Addressable{
					URL: &apis.URL{
						Scheme: "http",
						Host:   fmt.Sprintf("%s-predictor.%s.svc.cluster.local", serviceKey.Name, serviceKey.Namespace),
					},
				},
				Components: map[v1beta1.ComponentType]v1beta1.ComponentStatusSpec{
					v1beta1.PredictorComponent: {
						LatestCreatedRevision: "",
						// mocking it, see pkg/apis/serving/v1beta1/inference_service_status.go#344
						// uncomment when it gets supported by ODH
						// URL: &apis.URL{
						// 	Scheme: "http",
						// 	Host:   "raw-foo-predictor-default.example.com",
						// },
					},
				},
				ModelStatus: v1beta1.ModelStatus{
					TransitionStatus:    "InProgress",
					ModelRevisionStates: &v1beta1.ModelRevisionStates{TargetModelState: "Pending"},
				},
				DeploymentMode:     string(constants.RawDeployment),
				ServingRuntimeName: "tf-serving-raw",
			}
			Eventually(func() string {
				isvc := &v1beta1.InferenceService{}
				if err := k8sClient.Get(context.TODO(), serviceKey, isvc); err != nil {
					return err.Error()
				}
				return cmp.Diff(&expectedIsvcStatus, &isvc.Status, cmpopts.IgnoreTypes(apis.VolatileTime{}))
			}, timeout).Should(BeEmpty())

			// check HPA
			var minReplicas int32 = 1
			var maxReplicas int32 = 3
			var stabilizationWindowSeconds int32 = 0
			selectPolicy := autoscalingv2.MaxChangePolicySelect
			actualHPA := &autoscalingv2.HorizontalPodAutoscaler{}
			predictorHPAKey := types.NamespacedName{
				Name:      predictorServiceKey.Name,
				Namespace: serviceKey.Namespace,
			}
			Eventually(func() error { return k8sClient.Get(context.TODO(), predictorHPAKey, actualHPA) }, timeout).
				Should(Succeed())
			expectedHPA := &autoscalingv2.HorizontalPodAutoscaler{
				Spec: autoscalingv2.HorizontalPodAutoscalerSpec{
					ScaleTargetRef: autoscalingv2.CrossVersionObjectReference{
						APIVersion: "apps/v1",
						Kind:       "Deployment",
						Name:       predictorServiceKey.Name,
					},
					MinReplicas: &minReplicas,
					MaxReplicas: maxReplicas,
					Metrics: []autoscalingv2.MetricSpec{
						{
							Type: autoscalingv2.ResourceMetricSourceType,
							Resource: &autoscalingv2.ResourceMetricSource{
								Name: corev1.ResourceMemory,
								Target: autoscalingv2.MetricTarget{
									Type:         autoscalingv2.AverageValueMetricType,
									AverageValue: &qty,
								},
							},
						},
					},
					Behavior: &autoscalingv2.HorizontalPodAutoscalerBehavior{
						ScaleUp: &autoscalingv2.HPAScalingRules{
							StabilizationWindowSeconds: &stabilizationWindowSeconds,
							SelectPolicy:               &selectPolicy,
							Policies: []autoscalingv2.HPAScalingPolicy{
								{
									Type:          "Pods",
									Value:         4,
									PeriodSeconds: 15,
								},
								{
									Type:          "Percent",
									Value:         100,
									PeriodSeconds: 15,
								},
							},
						},
						ScaleDown: &autoscalingv2.HPAScalingRules{
							StabilizationWindowSeconds: nil,
							SelectPolicy:               &selectPolicy,
							Policies: []autoscalingv2.HPAScalingPolicy{
								{
									Type:          "Percent",
									Value:         100,
									PeriodSeconds: 15,
								},
							},
						},
					},
				},
			}
			Expect(actualHPA.Spec).To(BeComparableTo(expectedHPA.Spec))
		})

		It("Should have httproute/service/deployment/hpa created with DeploymentStrategy", func() {
			By("By creating a new InferenceService with DeploymentStrategy in PredictorSpec")
			// Create configmap
			configMap := &corev1.ConfigMap{
				ObjectMeta: metav1.ObjectMeta{
					Name:      constants.InferenceServiceConfigMapName,
					Namespace: constants.KServeNamespace,
				},
				Data: configs,
			}
			Expect(k8sClient.Create(context.TODO(), configMap)).NotTo(HaveOccurred())
			defer k8sClient.Delete(context.TODO(), configMap)

			// Create ServingRuntime
			servingRuntime := &v1alpha1.ServingRuntime{
				ObjectMeta: metav1.ObjectMeta{
					Name:      "tf-serving-raw",
					Namespace: "default",
				},
				Spec: v1alpha1.ServingRuntimeSpec{
					SupportedModelFormats: []v1alpha1.SupportedModelFormat{
						{
							Name:       "tensorflow",
							Version:    proto.String("1"),
							AutoSelect: proto.Bool(true),
						},
					},
					ServingRuntimePodSpec: v1alpha1.ServingRuntimePodSpec{
						Containers: []corev1.Container{
							{
								Name:    "kserve-container",
								Image:   "tensorflow/serving:1.14.0",
								Command: []string{"/usr/bin/tensorflow_model_server"},
								Args: []string{
									"--port=9000",
									"--rest_api_port=8080",
									"--model_base_path=/mnt/models",
									"--rest_api_timeout_in_ms=60000",
								},
								Resources: defaultResource,
							},
						},
					},
					Disabled: proto.Bool(false),
				},
			}
			k8sClient.Create(context.TODO(), servingRuntime)
			defer k8sClient.Delete(context.TODO(), servingRuntime)
			serviceName := "raw-foo-customized"
			expectedRequest := reconcile.Request{NamespacedName: types.NamespacedName{Name: serviceName, Namespace: "default"}}
			serviceKey := expectedRequest.NamespacedName
			storageUri := "s3://test/mnist/export"
			predictorDeploymentKey := types.NamespacedName{
				Name:      constants.PredictorServiceName(serviceKey.Name),
				Namespace: serviceKey.Namespace,
			}
			var replicas int32 = 1
			var revisionHistory int32 = 10
			var progressDeadlineSeconds int32 = 600
			var gracePeriod int64 = 30
			ctx := context.Background()
			var cpuUtilization int32 = 75

			isvc := &v1beta1.InferenceService{
				ObjectMeta: metav1.ObjectMeta{
					Name:      serviceKey.Name,
					Namespace: serviceKey.Namespace,
					Annotations: map[string]string{
						constants.DeploymentMode:  string(constants.RawDeployment),
						constants.AutoscalerClass: string(constants.AutoscalerClassHPA),
					},
				},
				Spec: v1beta1.InferenceServiceSpec{
					Predictor: v1beta1.PredictorSpec{
						ComponentExtensionSpec: v1beta1.ComponentExtensionSpec{
							MinReplicas: ptr.To(int32(1)),
							MaxReplicas: 3,
							DeploymentStrategy: &appsv1.DeploymentStrategy{
								Type: appsv1.RecreateDeploymentStrategyType,
							},
							AutoScaling: &v1beta1.AutoScalingSpec{
								Metrics: []v1beta1.MetricsSpec{
									{
										Type: v1beta1.ResourceMetricSourceType,
										Resource: &v1beta1.ResourceMetricSource{
											Name: v1beta1.ResourceMetricCPU,
											Target: v1beta1.MetricTarget{
												Type:               v1beta1.UtilizationMetricType,
												AverageUtilization: &cpuUtilization,
											},
										},
									},
								},
							},
						},
						Tensorflow: &v1beta1.TFServingSpec{
							PredictorExtensionSpec: v1beta1.PredictorExtensionSpec{
								StorageURI:     &storageUri,
								RuntimeVersion: proto.String("1.14.0"),
								Container: corev1.Container{
									Name:      constants.InferenceServiceContainerName,
									Resources: defaultResource,
								},
							},
						},
					},
				},
			}
			isvc.DefaultInferenceService(nil, nil, &v1beta1.SecurityConfig{AutoMountServiceAccountToken: false}, nil)
			Expect(k8sClient.Create(ctx, isvc)).Should(Succeed())
			defer k8sClient.Delete(ctx, isvc)

			inferenceService := &v1beta1.InferenceService{}
			Eventually(func() bool {
				err := k8sClient.Get(ctx, serviceKey, inferenceService)
				return err == nil
			}, timeout, interval).Should(BeTrue())

			actualDeployment := &appsv1.Deployment{}
			Eventually(func() error { return k8sClient.Get(context.TODO(), predictorDeploymentKey, actualDeployment) }, timeout).
				Should(Succeed())

			expectedDeployment := &appsv1.Deployment{
				ObjectMeta: metav1.ObjectMeta{
					Name:      predictorDeploymentKey.Name,
					Namespace: predictorDeploymentKey.Namespace,
				},
				Spec: appsv1.DeploymentSpec{
					Replicas: &replicas,
					Selector: &metav1.LabelSelector{
						MatchLabels: map[string]string{
							"app": "isvc." + predictorDeploymentKey.Name,
						},
					},
					Template: corev1.PodTemplateSpec{
						ObjectMeta: metav1.ObjectMeta{
							Name:      predictorDeploymentKey.Name,
							Namespace: "default",
							Labels: map[string]string{
								"app":                                 "isvc." + predictorDeploymentKey.Name,
								constants.KServiceComponentLabel:      constants.Predictor.String(),
								constants.InferenceServicePodLabelKey: serviceName,
							},
							Annotations: map[string]string{
								constants.OpenshiftServingCertAnnotation:                   serviceName + "-predictor" + constants.ServingCertSecretSuffix,
								constants.StorageInitializerSourceUriInternalAnnotationKey: *isvc.Spec.Predictor.Model.StorageURI,
								constants.DeploymentMode:                                   string(constants.RawDeployment),
								constants.AutoscalerClass:                                  string(constants.AutoscalerClassHPA),
							},
						},
						Spec: corev1.PodSpec{
							Containers: []corev1.Container{
								{
									Image: "tensorflow/serving:" +
										*isvc.Spec.Predictor.Model.RuntimeVersion,
									Name:    constants.InferenceServiceContainerName,
									Command: []string{v1beta1.TensorflowEntrypointCommand},
									Args: []string{
										"--port=" + v1beta1.TensorflowServingGRPCPort,
										"--rest_api_port=" + v1beta1.TensorflowServingRestPort,
										"--model_base_path=" + constants.DefaultModelLocalMountPath,
										"--rest_api_timeout_in_ms=60000",
									},
									Resources: defaultResource,
									ReadinessProbe: &corev1.Probe{
										ProbeHandler: corev1.ProbeHandler{
											TCPSocket: &corev1.TCPSocketAction{
												Port: intstr.IntOrString{
													IntVal: 8080,
												},
											},
										},
										InitialDelaySeconds: 0,
										TimeoutSeconds:      1,
										PeriodSeconds:       10,
										SuccessThreshold:    1,
										FailureThreshold:    3,
									},
									TerminationMessagePath:   "/dev/termination-log",
									TerminationMessagePolicy: "File",
									ImagePullPolicy:          "IfNotPresent",
								},
							},
							SchedulerName:                 "default-scheduler",
							RestartPolicy:                 "Always",
							TerminationGracePeriodSeconds: &gracePeriod,
							DNSPolicy:                     "ClusterFirst",
							SecurityContext: &corev1.PodSecurityContext{
								SELinuxOptions:      nil,
								WindowsOptions:      nil,
								RunAsUser:           nil,
								RunAsGroup:          nil,
								RunAsNonRoot:        nil,
								SupplementalGroups:  nil,
								FSGroup:             nil,
								Sysctls:             nil,
								FSGroupChangePolicy: nil,
								SeccompProfile:      nil,
							},
							AutomountServiceAccountToken: proto.Bool(false),
						},
					},
					// This is now customized and different from defaults set via `setDefaultDeploymentSpec`.
					Strategy: appsv1.DeploymentStrategy{
						Type: appsv1.RecreateDeploymentStrategyType,
					},
					RevisionHistoryLimit:    &revisionHistory,
					ProgressDeadlineSeconds: &progressDeadlineSeconds,
				},
			}
			Expect(actualDeployment.Spec).To(BeComparableTo(expectedDeployment.Spec))

			// check isvc status
			updatedDeployment := actualDeployment.DeepCopy()
			updatedDeployment.Status.Conditions = []appsv1.DeploymentCondition{
				{
					Type:   appsv1.DeploymentAvailable,
					Status: corev1.ConditionTrue,
				},
			}
			Expect(k8sClient.Status().Update(context.TODO(), updatedDeployment)).NotTo(HaveOccurred())

			// check service
			actualService := &corev1.Service{}
			predictorServiceKey := types.NamespacedName{
				Name:      constants.PredictorServiceName(serviceKey.Name),
				Namespace: serviceKey.Namespace,
			}
			Eventually(func() error { return k8sClient.Get(context.TODO(), predictorServiceKey, actualService) }, timeout).
				Should(Succeed())

			expectedService := &corev1.Service{
				ObjectMeta: metav1.ObjectMeta{
					Name:      predictorServiceKey.Name,
					Namespace: predictorServiceKey.Namespace,
				},
				Spec: corev1.ServiceSpec{
					Ports: []corev1.ServicePort{
						{
							Name:       constants.PredictorServiceName(serviceName),
							Protocol:   "TCP",
							Port:       80,
							TargetPort: intstr.IntOrString{Type: 0, IntVal: 8080, StrVal: ""},
						},
					},
					Type:            "ClusterIP",
					SessionAffinity: "None",
					Selector: map[string]string{
						"app": "isvc." + constants.PredictorServiceName(serviceName),
					},
				},
			}
			actualService.Spec.ClusterIP = ""
			actualService.Spec.ClusterIPs = nil
			actualService.Spec.IPFamilies = nil
			actualService.Spec.IPFamilyPolicy = nil
			actualService.Spec.InternalTrafficPolicy = nil
			Expect(actualService.Spec).To(BeComparableTo(expectedService.Spec))

			// check http route
			actualToplevelHttpRoute := &gatewayapiv1.HTTPRoute{}
			Eventually(func() error {
				return k8sClient.Get(context.TODO(), types.NamespacedName{
					Name:      serviceKey.Name,
					Namespace: serviceKey.Namespace,
				}, actualToplevelHttpRoute)
			}, timeout).
				Should(Succeed())
			topLevelHost := fmt.Sprintf("%s-%s.%s", serviceKey.Name, serviceKey.Namespace, "example.com")
			expectedToplevelHttpRoute := gatewayapiv1.HTTPRoute{
				Spec: gatewayapiv1.HTTPRouteSpec{
					Hostnames: []gatewayapiv1.Hostname{gatewayapiv1.Hostname(topLevelHost), gatewayapiv1.Hostname(fmt.Sprintf("%s-%s.additional.example.com", serviceKey.Name, serviceKey.Namespace))},
					Rules: []gatewayapiv1.HTTPRouteRule{
						{
							Matches: []gatewayapiv1.HTTPRouteMatch{
								{
									Path: &gatewayapiv1.HTTPPathMatch{
										Type:  ptr.To(gatewayapiv1.PathMatchRegularExpression),
										Value: ptr.To(constants.FallbackPrefix()),
									},
								},
							},
							Filters: []gatewayapiv1.HTTPRouteFilter{
								{
									Type: gatewayapiv1.HTTPRouteFilterRequestHeaderModifier,
									RequestHeaderModifier: &gatewayapiv1.HTTPHeaderFilter{
										Set: []gatewayapiv1.HTTPHeader{
											{
												Name:  constants.IsvcNameHeader,
												Value: serviceKey.Name,
											},
											{
												Name:  constants.IsvcNamespaceHeader,
												Value: serviceKey.Namespace,
											},
										},
									},
								},
							},
							BackendRefs: []gatewayapiv1.HTTPBackendRef{
								{
									BackendRef: gatewayapiv1.BackendRef{
										BackendObjectReference: gatewayapiv1.BackendObjectReference{
											Group:     (*gatewayapiv1.Group)(ptr.To("")),
											Kind:      ptr.To(gatewayapiv1.Kind(constants.ServiceKind)),
											Name:      gatewayapiv1.ObjectName(predictorServiceKey.Name),
											Namespace: (*gatewayapiv1.Namespace)(ptr.To(serviceKey.Namespace)),
											Port:      (*gatewayapiv1.PortNumber)(ptr.To(int32(constants.CommonDefaultHttpPort))),
										},
										Weight: ptr.To(int32(1)),
									},
								},
							},
							Timeouts: &gatewayapiv1.HTTPRouteTimeouts{
								Request: ptr.To(gatewayapiv1.Duration("60s")),
							},
						},
					},
					CommonRouteSpec: gatewayapiv1.CommonRouteSpec{
						ParentRefs: []gatewayapiv1.ParentReference{
							{
								Name:      gatewayapiv1.ObjectName(kserveGateway.Name),
								Kind:      ptr.To(gatewayapiv1.Kind(constants.GatewayKind)),
								Group:     (*gatewayapiv1.Group)(&gatewayapiv1.GroupVersion.Group),
								Namespace: ptr.To(gatewayapiv1.Namespace(kserveGateway.Namespace)),
							},
						},
					},
				},
			}
			Expect(actualToplevelHttpRoute.Spec).To(BeComparableTo(expectedToplevelHttpRoute.Spec))

			actualPredictorHttpRoute := &gatewayapiv1.HTTPRoute{}
			Eventually(func() error {
				return k8sClient.Get(context.TODO(), types.NamespacedName{
					Name:      predictorServiceKey.Name,
					Namespace: serviceKey.Namespace,
				}, actualPredictorHttpRoute)
			}, timeout).
				Should(Succeed())
			predictorHost := fmt.Sprintf("%s-%s.%s", predictorServiceKey.Name, serviceKey.Namespace, "example.com")
			expectedPredictorHttpRoute := gatewayapiv1.HTTPRoute{
				Spec: gatewayapiv1.HTTPRouteSpec{
					Hostnames: []gatewayapiv1.Hostname{gatewayapiv1.Hostname(predictorHost)},
					Rules: []gatewayapiv1.HTTPRouteRule{
						{
							Matches: []gatewayapiv1.HTTPRouteMatch{
								{
									Path: &gatewayapiv1.HTTPPathMatch{
										Type:  ptr.To(gatewayapiv1.PathMatchRegularExpression),
										Value: ptr.To(constants.FallbackPrefix()),
									},
								},
							},
							Filters: []gatewayapiv1.HTTPRouteFilter{
								{
									Type: gatewayapiv1.HTTPRouteFilterRequestHeaderModifier,
									RequestHeaderModifier: &gatewayapiv1.HTTPHeaderFilter{
										Set: []gatewayapiv1.HTTPHeader{
											{
												Name:  constants.IsvcNameHeader,
												Value: serviceKey.Name,
											},
											{
												Name:  constants.IsvcNamespaceHeader,
												Value: serviceKey.Namespace,
											},
										},
									},
								},
							},
							BackendRefs: []gatewayapiv1.HTTPBackendRef{
								{
									BackendRef: gatewayapiv1.BackendRef{
										BackendObjectReference: gatewayapiv1.BackendObjectReference{
											Group:     (*gatewayapiv1.Group)(ptr.To("")),
											Kind:      ptr.To(gatewayapiv1.Kind(constants.ServiceKind)),
											Name:      gatewayapiv1.ObjectName(predictorServiceKey.Name),
											Namespace: (*gatewayapiv1.Namespace)(ptr.To(serviceKey.Namespace)),
											Port:      (*gatewayapiv1.PortNumber)(ptr.To(int32(constants.CommonDefaultHttpPort))),
										},
										Weight: ptr.To(int32(1)),
									},
								},
							},
							Timeouts: &gatewayapiv1.HTTPRouteTimeouts{
								Request: ptr.To(gatewayapiv1.Duration("60s")),
							},
						},
					},
					CommonRouteSpec: gatewayapiv1.CommonRouteSpec{
						ParentRefs: []gatewayapiv1.ParentReference{
							{
								Name:      gatewayapiv1.ObjectName(kserveGateway.Name),
								Kind:      ptr.To(gatewayapiv1.Kind(constants.GatewayKind)),
								Group:     (*gatewayapiv1.Group)(&gatewayapiv1.GroupVersion.Group),
								Namespace: ptr.To(gatewayapiv1.Namespace(kserveGateway.Namespace)),
							},
						},
					},
				},
			}
			Expect(actualPredictorHttpRoute.Spec).To(BeComparableTo(expectedPredictorHttpRoute.Spec))

			// Mark the Ingress as accepted to make isvc ready
			httpRouteStatus := gatewayapiv1.HTTPRouteStatus{
				RouteStatus: gatewayapiv1.RouteStatus{
					Parents: []gatewayapiv1.RouteParentStatus{
						{
							ParentRef: gatewayapiv1.ParentReference{
								Name:      gatewayapiv1.ObjectName(kserveGateway.Name),
								Kind:      ptr.To(gatewayapiv1.Kind(constants.GatewayKind)),
								Group:     (*gatewayapiv1.Group)(&gatewayapiv1.GroupVersion.Group),
								Namespace: ptr.To(gatewayapiv1.Namespace(kserveGateway.Namespace)),
							},
							ControllerName: "istio.io/gateway-controller",
							Conditions: []metav1.Condition{
								{
									Type:               string(gatewayapiv1.ListenerConditionAccepted),
									Status:             metav1.ConditionTrue,
									Reason:             "Accepted",
									Message:            "Route was valid",
									LastTransitionTime: metav1.Now(),
								},
							},
						},
					},
				},
			}
			actualPredictorHttpRoute.Status = httpRouteStatus
			Expect(k8sClient.Status().Update(context.Background(), actualPredictorHttpRoute)).NotTo(HaveOccurred())
			actualToplevelHttpRoute.Status = httpRouteStatus
			Expect(k8sClient.Status().Update(context.Background(), actualToplevelHttpRoute)).NotTo(HaveOccurred())

			// verify if InferenceService status is updated
			expectedIsvcStatus := v1beta1.InferenceServiceStatus{
				Status: duckv1.Status{
					Conditions: duckv1.Conditions{
						{
							Type:   v1beta1.IngressReady,
							Status: "True",
						},
						{
							Type:   v1beta1.PredictorReady,
							Status: "True",
						},
						{
							Type:   apis.ConditionReady,
							Status: "True",
						},
						{
							Type:     v1beta1.Stopped,
							Status:   "False",
							Severity: apis.ConditionSeverityInfo,
						},
					},
				},
				URL: &apis.URL{
					Scheme: "http",
					Host:   "raw-foo-customized-default.example.com",
				},
				Address: &duckv1.Addressable{
					URL: &apis.URL{
						Scheme: "http",
						Host:   fmt.Sprintf("%s-predictor.%s.svc.cluster.local", serviceKey.Name, serviceKey.Namespace),
					},
				},
				Components: map[v1beta1.ComponentType]v1beta1.ComponentStatusSpec{
					v1beta1.PredictorComponent: {
						LatestCreatedRevision: "",
						// mocking it, see pkg/apis/serving/v1beta1/inference_service_status.go#344
						// uncomment when it gets supported by ODH
						// URL: &apis.URL{
						// 	Scheme: "http",
						// 	Host:   "raw-foo-customized-predictor-default.example.com",
						// },
					},
				},
				ModelStatus: v1beta1.ModelStatus{
					TransitionStatus:    "InProgress",
					ModelRevisionStates: &v1beta1.ModelRevisionStates{TargetModelState: "Pending"},
				},
				DeploymentMode:     string(constants.RawDeployment),
				ServingRuntimeName: "tf-serving-raw",
			}
			// Check that the ISVC was updated
			actualIsvc := &v1beta1.InferenceService{}
			Eventually(func() bool {
				err := k8sClient.Get(ctx, serviceKey, actualIsvc)
				return err == nil
			}, timeout, interval).Should(BeTrue())

			// Check that the inference service is ready
			Eventually(func() bool {
				err := k8sClient.Get(ctx, serviceKey, actualIsvc)
				if err != nil {
					return false
				}
				return actualIsvc.Status.IsConditionReady(v1beta1.PredictorReady)
			}, timeout, interval).Should(BeTrue(), "The predictor should be ready")

			Eventually(func() bool {
				err := k8sClient.Get(ctx, serviceKey, actualIsvc)
				if err != nil {
					return false
				}
				return actualIsvc.Status.IsConditionReady(v1beta1.IngressReady)
			}, timeout, interval).Should(BeTrue(), "The ingress should be ready")
			diff := cmp.Diff(&expectedIsvcStatus, &actualIsvc.Status, cmpopts.IgnoreTypes(apis.VolatileTime{}))
			Expect(diff).To(BeEmpty())

			// check HPA
			var minReplicas int32 = 1
			var maxReplicas int32 = 3
			var stabilizationWindowSeconds int32 = 0
			selectPolicy := autoscalingv2.MaxChangePolicySelect
			actualHPA := &autoscalingv2.HorizontalPodAutoscaler{}
			predictorHPAKey := types.NamespacedName{
				Name:      predictorServiceKey.Name,
				Namespace: serviceKey.Namespace,
			}
			Eventually(func() error { return k8sClient.Get(context.TODO(), predictorHPAKey, actualHPA) }, timeout).
				Should(Succeed())
			expectedHPA := &autoscalingv2.HorizontalPodAutoscaler{
				Spec: autoscalingv2.HorizontalPodAutoscalerSpec{
					ScaleTargetRef: autoscalingv2.CrossVersionObjectReference{
						APIVersion: "apps/v1",
						Kind:       "Deployment",
						Name:       predictorServiceKey.Name,
					},
					MinReplicas: &minReplicas,
					MaxReplicas: maxReplicas,
					Metrics: []autoscalingv2.MetricSpec{
						{
							Type: autoscalingv2.ResourceMetricSourceType,
							Resource: &autoscalingv2.ResourceMetricSource{
								Name: corev1.ResourceCPU,
								Target: autoscalingv2.MetricTarget{
									Type:               autoscalingv2.UtilizationMetricType,
									AverageUtilization: &cpuUtilization,
								},
							},
						},
					},
					Behavior: &autoscalingv2.HorizontalPodAutoscalerBehavior{
						ScaleUp: &autoscalingv2.HPAScalingRules{
							StabilizationWindowSeconds: &stabilizationWindowSeconds,
							SelectPolicy:               &selectPolicy,
							Policies: []autoscalingv2.HPAScalingPolicy{
								{
									Type:          "Pods",
									Value:         4,
									PeriodSeconds: 15,
								},
								{
									Type:          "Percent",
									Value:         100,
									PeriodSeconds: 15,
								},
							},
						},
						ScaleDown: &autoscalingv2.HPAScalingRules{
							StabilizationWindowSeconds: nil,
							SelectPolicy:               &selectPolicy,
							Policies: []autoscalingv2.HPAScalingPolicy{
								{
									Type:          "Percent",
									Value:         100,
									PeriodSeconds: 15,
								},
							},
						},
					},
				},
			}
			Expect(actualHPA.Spec).To(BeComparableTo(expectedHPA.Spec))
		})
		It("Should have httproute/service/deployment created", func() {
			By("By creating a new InferenceService with AutoscalerClass None")
			// Create configmap
			configMap := &corev1.ConfigMap{
				ObjectMeta: metav1.ObjectMeta{
					Name:      constants.InferenceServiceConfigMapName,
					Namespace: constants.KServeNamespace,
				},
				Data: configs,
			}
			Expect(k8sClient.Create(context.TODO(), configMap)).NotTo(HaveOccurred())
			defer k8sClient.Delete(context.TODO(), configMap)
			// Create ServingRuntime
			servingRuntime := &v1alpha1.ServingRuntime{
				ObjectMeta: metav1.ObjectMeta{
					Name:      "tf-serving-raw",
					Namespace: "default",
				},
				Spec: v1alpha1.ServingRuntimeSpec{
					SupportedModelFormats: []v1alpha1.SupportedModelFormat{
						{
							Name:       "tensorflow",
							Version:    proto.String("1"),
							AutoSelect: proto.Bool(true),
						},
					},
					ServingRuntimePodSpec: v1alpha1.ServingRuntimePodSpec{
						Containers: []corev1.Container{
							{
								Name:    "kserve-container",
								Image:   "tensorflow/serving:1.14.0",
								Command: []string{"/usr/bin/tensorflow_model_server"},
								Args: []string{
									"--port=9000",
									"--rest_api_port=8080",
									"--model_base_path=/mnt/models",
									"--rest_api_timeout_in_ms=60000",
								},
								Resources: defaultResource,
							},
						},
					},
					Disabled: proto.Bool(false),
				},
			}
			k8sClient.Create(context.TODO(), servingRuntime)
			defer k8sClient.Delete(context.TODO(), servingRuntime)
			serviceName := "raw-foo-2"
			expectedRequest := reconcile.Request{NamespacedName: types.NamespacedName{Name: serviceName, Namespace: "default"}}
			serviceKey := expectedRequest.NamespacedName
			storageUri := "s3://test/mnist/export"
			ctx := context.Background()
			isvc := &v1beta1.InferenceService{
				ObjectMeta: metav1.ObjectMeta{
					Name:      serviceKey.Name,
					Namespace: serviceKey.Namespace,
					Annotations: map[string]string{
						constants.DeploymentMode:  string(constants.RawDeployment),
						constants.AutoscalerClass: string(constants.AutoscalerClassNone),
					},
				},
				Spec: v1beta1.InferenceServiceSpec{
					Predictor: v1beta1.PredictorSpec{
						Tensorflow: &v1beta1.TFServingSpec{
							PredictorExtensionSpec: v1beta1.PredictorExtensionSpec{
								StorageURI:     &storageUri,
								RuntimeVersion: proto.String("1.14.0"),
								Container: corev1.Container{
									Name:      constants.InferenceServiceContainerName,
									Resources: defaultResource,
								},
							},
						},
					},
				},
			}
			isvc.DefaultInferenceService(nil, nil, &v1beta1.SecurityConfig{AutoMountServiceAccountToken: false}, nil)
			Expect(k8sClient.Create(ctx, isvc)).Should(Succeed())
			defer k8sClient.Delete(ctx, isvc)

			inferenceService := &v1beta1.InferenceService{}

			Eventually(func() bool {
				err := k8sClient.Get(ctx, serviceKey, inferenceService)
				return err == nil
			}, timeout, interval).Should(BeTrue())

			actualDeployment := &appsv1.Deployment{}
			predictorDeploymentKey := types.NamespacedName{
				Name:      constants.PredictorServiceName(serviceKey.Name),
				Namespace: serviceKey.Namespace,
			}
			Eventually(func() error { return k8sClient.Get(context.TODO(), predictorDeploymentKey, actualDeployment) }, timeout).
				Should(Succeed())
			var replicas int32 = 1
			var revisionHistory int32 = 10
			var progressDeadlineSeconds int32 = 600
			var gracePeriod int64 = 30
			expectedDeployment := &appsv1.Deployment{
				ObjectMeta: metav1.ObjectMeta{
					Name:      predictorDeploymentKey.Name,
					Namespace: predictorDeploymentKey.Namespace,
				},
				Spec: appsv1.DeploymentSpec{
					Replicas: &replicas,
					Selector: &metav1.LabelSelector{
						MatchLabels: map[string]string{
							"app": "isvc." + predictorDeploymentKey.Name,
						},
					},
					Template: corev1.PodTemplateSpec{
						ObjectMeta: metav1.ObjectMeta{
							Name:      predictorDeploymentKey.Name,
							Namespace: "default",
							Labels: map[string]string{
								"app":                                 "isvc." + predictorDeploymentKey.Name,
								constants.KServiceComponentLabel:      constants.Predictor.String(),
								constants.InferenceServicePodLabelKey: serviceName,
							},
							Annotations: map[string]string{
								constants.OpenshiftServingCertAnnotation:                   serviceName + "-predictor" + constants.ServingCertSecretSuffix,
								constants.StorageInitializerSourceUriInternalAnnotationKey: *isvc.Spec.Predictor.Model.StorageURI,
								constants.DeploymentMode:                                   string(constants.RawDeployment),
								constants.AutoscalerClass:                                  string(constants.AutoscalerClassNone),
							},
						},
						Spec: corev1.PodSpec{
							Containers: []corev1.Container{
								{
									Image: "tensorflow/serving:" +
										*isvc.Spec.Predictor.Model.RuntimeVersion,
									Name:    constants.InferenceServiceContainerName,
									Command: []string{v1beta1.TensorflowEntrypointCommand},
									Args: []string{
										"--port=" + v1beta1.TensorflowServingGRPCPort,
										"--rest_api_port=" + v1beta1.TensorflowServingRestPort,
										"--model_base_path=" + constants.DefaultModelLocalMountPath,
										"--rest_api_timeout_in_ms=60000",
									},
									Resources: defaultResource,
									ReadinessProbe: &corev1.Probe{
										ProbeHandler: corev1.ProbeHandler{
											TCPSocket: &corev1.TCPSocketAction{
												Port: intstr.IntOrString{
													IntVal: 8080,
												},
											},
										},
										InitialDelaySeconds: 0,
										TimeoutSeconds:      1,
										PeriodSeconds:       10,
										SuccessThreshold:    1,
										FailureThreshold:    3,
									},
									TerminationMessagePath:   "/dev/termination-log",
									TerminationMessagePolicy: "File",
									ImagePullPolicy:          "IfNotPresent",
								},
							},
							SchedulerName:                 "default-scheduler",
							RestartPolicy:                 "Always",
							TerminationGracePeriodSeconds: &gracePeriod,
							DNSPolicy:                     "ClusterFirst",
							SecurityContext: &corev1.PodSecurityContext{
								SELinuxOptions:      nil,
								WindowsOptions:      nil,
								RunAsUser:           nil,
								RunAsGroup:          nil,
								RunAsNonRoot:        nil,
								SupplementalGroups:  nil,
								FSGroup:             nil,
								Sysctls:             nil,
								FSGroupChangePolicy: nil,
								SeccompProfile:      nil,
							},
							AutomountServiceAccountToken: proto.Bool(false),
						},
					},
					Strategy: appsv1.DeploymentStrategy{
						Type: "RollingUpdate",
						RollingUpdate: &appsv1.RollingUpdateDeployment{
							MaxUnavailable: &intstr.IntOrString{Type: 1, IntVal: 0, StrVal: "25%"},
							MaxSurge:       &intstr.IntOrString{Type: 1, IntVal: 0, StrVal: "25%"},
						},
					},
					RevisionHistoryLimit:    &revisionHistory,
					ProgressDeadlineSeconds: &progressDeadlineSeconds,
				},
			}
			Expect(actualDeployment.Spec).To(BeComparableTo(expectedDeployment.Spec))

			// check service
			actualService := &corev1.Service{}
			predictorServiceKey := types.NamespacedName{
				Name:      constants.PredictorServiceName(serviceKey.Name),
				Namespace: serviceKey.Namespace,
			}
			Eventually(func() error { return k8sClient.Get(context.TODO(), predictorServiceKey, actualService) }, timeout).
				Should(Succeed())

			expectedService := &corev1.Service{
				ObjectMeta: metav1.ObjectMeta{
					Name:      predictorServiceKey.Name,
					Namespace: predictorServiceKey.Namespace,
				},
				Spec: corev1.ServiceSpec{
					Ports: []corev1.ServicePort{
						{
							Name:       "raw-foo-2-predictor",
							Protocol:   "TCP",
							Port:       80,
							TargetPort: intstr.IntOrString{Type: 0, IntVal: 8080, StrVal: ""},
						},
					},
					Type:            "ClusterIP",
					SessionAffinity: "None",
					Selector: map[string]string{
						"app": "isvc.raw-foo-2-predictor",
					},
				},
			}
			actualService.Spec.ClusterIP = ""
			actualService.Spec.ClusterIPs = nil
			actualService.Spec.IPFamilies = nil
			actualService.Spec.IPFamilyPolicy = nil
			actualService.Spec.InternalTrafficPolicy = nil
			Expect(actualService.Spec).To(BeComparableTo(expectedService.Spec))

			// check isvc status
			updatedDeployment := actualDeployment.DeepCopy()
			updatedDeployment.Status.Conditions = []appsv1.DeploymentCondition{
				{
					Type:   appsv1.DeploymentAvailable,
					Status: corev1.ConditionTrue,
				},
			}
			Expect(k8sClient.Status().Update(context.TODO(), updatedDeployment)).NotTo(HaveOccurred())

			// check http Route
			actualToplevelHttpRoute := &gatewayapiv1.HTTPRoute{}
			Eventually(func() error {
				return k8sClient.Get(context.TODO(), types.NamespacedName{
					Name:      serviceKey.Name,
					Namespace: serviceKey.Namespace,
				}, actualToplevelHttpRoute)
			}, timeout).
				Should(Succeed())
			topLevelHost := fmt.Sprintf("%s-%s.%s", serviceKey.Name, serviceKey.Namespace, "example.com")
			expectedToplevelHttpRoute := gatewayapiv1.HTTPRoute{
				Spec: gatewayapiv1.HTTPRouteSpec{
					Hostnames: []gatewayapiv1.Hostname{gatewayapiv1.Hostname(topLevelHost), gatewayapiv1.Hostname(fmt.Sprintf("%s-%s.additional.example.com", serviceKey.Name, serviceKey.Namespace))},
					Rules: []gatewayapiv1.HTTPRouteRule{
						{
							Matches: []gatewayapiv1.HTTPRouteMatch{
								{
									Path: &gatewayapiv1.HTTPPathMatch{
										Type:  ptr.To(gatewayapiv1.PathMatchRegularExpression),
										Value: ptr.To(constants.FallbackPrefix()),
									},
								},
							},
							Filters: []gatewayapiv1.HTTPRouteFilter{
								{
									Type: gatewayapiv1.HTTPRouteFilterRequestHeaderModifier,
									RequestHeaderModifier: &gatewayapiv1.HTTPHeaderFilter{
										Set: []gatewayapiv1.HTTPHeader{
											{
												Name:  constants.IsvcNameHeader,
												Value: serviceKey.Name,
											},
											{
												Name:  constants.IsvcNamespaceHeader,
												Value: serviceKey.Namespace,
											},
										},
									},
								},
							},
							BackendRefs: []gatewayapiv1.HTTPBackendRef{
								{
									BackendRef: gatewayapiv1.BackendRef{
										BackendObjectReference: gatewayapiv1.BackendObjectReference{
											Group:     (*gatewayapiv1.Group)(ptr.To("")),
											Kind:      ptr.To(gatewayapiv1.Kind(constants.ServiceKind)),
											Name:      gatewayapiv1.ObjectName(predictorServiceKey.Name),
											Namespace: (*gatewayapiv1.Namespace)(ptr.To(serviceKey.Namespace)),
											Port:      (*gatewayapiv1.PortNumber)(ptr.To(int32(constants.CommonDefaultHttpPort))),
										},
										Weight: ptr.To(int32(1)),
									},
								},
							},
							Timeouts: &gatewayapiv1.HTTPRouteTimeouts{
								Request: ptr.To(gatewayapiv1.Duration("60s")),
							},
						},
					},
					CommonRouteSpec: gatewayapiv1.CommonRouteSpec{
						ParentRefs: []gatewayapiv1.ParentReference{
							{
								Name:      gatewayapiv1.ObjectName(kserveGateway.Name),
								Kind:      ptr.To(gatewayapiv1.Kind(constants.GatewayKind)),
								Group:     (*gatewayapiv1.Group)(&gatewayapiv1.GroupVersion.Group),
								Namespace: ptr.To(gatewayapiv1.Namespace(kserveGateway.Namespace)),
							},
						},
					},
				},
			}
			Expect(actualToplevelHttpRoute.Spec).To(BeComparableTo(expectedToplevelHttpRoute.Spec))

			actualPredictorHttpRoute := &gatewayapiv1.HTTPRoute{}
			Eventually(func() error {
				return k8sClient.Get(context.TODO(), types.NamespacedName{
					Name:      predictorServiceKey.Name,
					Namespace: serviceKey.Namespace,
				}, actualPredictorHttpRoute)
			}, timeout).
				Should(Succeed())
			predictorHost := fmt.Sprintf("%s-%s.%s", predictorServiceKey.Name, serviceKey.Namespace, "example.com")
			expectedPredictorHttpRoute := gatewayapiv1.HTTPRoute{
				Spec: gatewayapiv1.HTTPRouteSpec{
					Hostnames: []gatewayapiv1.Hostname{gatewayapiv1.Hostname(predictorHost)},
					Rules: []gatewayapiv1.HTTPRouteRule{
						{
							Matches: []gatewayapiv1.HTTPRouteMatch{
								{
									Path: &gatewayapiv1.HTTPPathMatch{
										Type:  ptr.To(gatewayapiv1.PathMatchRegularExpression),
										Value: ptr.To(constants.FallbackPrefix()),
									},
								},
							},
							Filters: []gatewayapiv1.HTTPRouteFilter{
								{
									Type: gatewayapiv1.HTTPRouteFilterRequestHeaderModifier,
									RequestHeaderModifier: &gatewayapiv1.HTTPHeaderFilter{
										Set: []gatewayapiv1.HTTPHeader{
											{
												Name:  constants.IsvcNameHeader,
												Value: serviceKey.Name,
											},
											{
												Name:  constants.IsvcNamespaceHeader,
												Value: serviceKey.Namespace,
											},
										},
									},
								},
							},
							BackendRefs: []gatewayapiv1.HTTPBackendRef{
								{
									BackendRef: gatewayapiv1.BackendRef{
										BackendObjectReference: gatewayapiv1.BackendObjectReference{
											Group:     (*gatewayapiv1.Group)(ptr.To("")),
											Kind:      ptr.To(gatewayapiv1.Kind(constants.ServiceKind)),
											Name:      gatewayapiv1.ObjectName(predictorServiceKey.Name),
											Namespace: (*gatewayapiv1.Namespace)(ptr.To(serviceKey.Namespace)),
											Port:      (*gatewayapiv1.PortNumber)(ptr.To(int32(constants.CommonDefaultHttpPort))),
										},
										Weight: ptr.To(int32(1)),
									},
								},
							},
							Timeouts: &gatewayapiv1.HTTPRouteTimeouts{
								Request: ptr.To(gatewayapiv1.Duration("60s")),
							},
						},
					},
					CommonRouteSpec: gatewayapiv1.CommonRouteSpec{
						ParentRefs: []gatewayapiv1.ParentReference{
							{
								Name:      gatewayapiv1.ObjectName(kserveGateway.Name),
								Kind:      ptr.To(gatewayapiv1.Kind(constants.GatewayKind)),
								Group:     (*gatewayapiv1.Group)(&gatewayapiv1.GroupVersion.Group),
								Namespace: ptr.To(gatewayapiv1.Namespace(kserveGateway.Namespace)),
							},
						},
					},
				},
			}
			Expect(actualPredictorHttpRoute.Spec).To(BeComparableTo(expectedPredictorHttpRoute.Spec))

			// Mark the Ingress as accepted to make isvc ready
			httpRouteStatus := gatewayapiv1.HTTPRouteStatus{
				RouteStatus: gatewayapiv1.RouteStatus{
					Parents: []gatewayapiv1.RouteParentStatus{
						{
							ParentRef: gatewayapiv1.ParentReference{
								Name:      gatewayapiv1.ObjectName(kserveGateway.Name),
								Kind:      ptr.To(gatewayapiv1.Kind(constants.GatewayKind)),
								Group:     (*gatewayapiv1.Group)(&gatewayapiv1.GroupVersion.Group),
								Namespace: ptr.To(gatewayapiv1.Namespace(kserveGateway.Namespace)),
							},
							ControllerName: "istio.io/gateway-controller",
							Conditions: []metav1.Condition{
								{
									Type:               string(gatewayapiv1.ListenerConditionAccepted),
									Status:             metav1.ConditionTrue,
									Reason:             "Accepted",
									Message:            "Route was valid",
									LastTransitionTime: metav1.Now(),
								},
							},
						},
					},
				},
			}
			actualPredictorHttpRoute.Status = httpRouteStatus
			Expect(k8sClient.Status().Update(context.Background(), actualPredictorHttpRoute)).NotTo(HaveOccurred())
			actualToplevelHttpRoute.Status = httpRouteStatus
			Expect(k8sClient.Status().Update(context.Background(), actualToplevelHttpRoute)).NotTo(HaveOccurred())

			// verify if InferenceService status is updated
			expectedIsvcStatus := v1beta1.InferenceServiceStatus{
				Status: duckv1.Status{
					Conditions: duckv1.Conditions{
						{
							Type:   v1beta1.IngressReady,
							Status: "True",
						},
						{
							Type:   v1beta1.PredictorReady,
							Status: "True",
						},
						{
							Type:   apis.ConditionReady,
							Status: "True",
						},
						{
							Type:     v1beta1.Stopped,
							Status:   "False",
							Severity: apis.ConditionSeverityInfo,
						},
					},
				},
				URL: &apis.URL{
					Scheme: "http",
					Host:   "raw-foo-2-default.example.com",
				},
				Address: &duckv1.Addressable{
					URL: &apis.URL{
						Scheme: "http",
						Host:   fmt.Sprintf("%s-predictor.%s.svc.cluster.local", serviceKey.Name, serviceKey.Namespace),
					},
				},
				Components: map[v1beta1.ComponentType]v1beta1.ComponentStatusSpec{
					v1beta1.PredictorComponent: {
						LatestCreatedRevision: "",
						// mocking it, see pkg/apis/serving/v1beta1/inference_service_status.go#344
						// uncomment when it gets supported by ODH
						// URL: &apis.URL{
						// 	Scheme: "http",
						// 	Host:   "raw-foo-2-predictor-default.example.com",
						// },
					},
				},
				ModelStatus: v1beta1.ModelStatus{
					TransitionStatus:    "InProgress",
					ModelRevisionStates: &v1beta1.ModelRevisionStates{TargetModelState: "Pending"},
				},
<<<<<<< HEAD
				DeploymentMode: string(constants.RawDeployment),
=======
				ServingRuntimeName: "tf-serving-raw",
>>>>>>> 178235aa
			}
			Eventually(func() string {
				isvc := &v1beta1.InferenceService{}
				if err := k8sClient.Get(context.TODO(), serviceKey, isvc); err != nil {
					return err.Error()
				}
				return cmp.Diff(&expectedIsvcStatus, &isvc.Status, cmpopts.IgnoreTypes(apis.VolatileTime{}), cmpopts.IgnoreFields(v1beta1.InferenceServiceStatus{}, "DeploymentMode"))
			}, timeout).Should(BeEmpty())

			// check HPA is not created
			actualHPA := &autoscalingv2.HorizontalPodAutoscaler{}
			predictorHPAKey := types.NamespacedName{
				Name:      constants.PredictorServiceName(serviceKey.Name),
				Namespace: serviceKey.Namespace,
			}
			Eventually(func() error { return k8sClient.Get(context.TODO(), predictorHPAKey, actualHPA) }, timeout).
				Should(HaveOccurred())

			// Replica should not be nil and it should be set to minReplicas if it was set.
			updated_isvc := &v1beta1.InferenceService{}

			Eventually(func() error {
				return k8sClient.Get(ctx, serviceKey, updated_isvc)
			}, timeout, interval).Should(Succeed())
			if updated_isvc.Labels == nil {
				updated_isvc.Labels = make(map[string]string)
			}
			updated_isvc.Spec.Predictor.ComponentExtensionSpec = v1beta1.ComponentExtensionSpec{
				MinReplicas: ptr.To(int32(2)),
			}
			Expect(k8sClient.Update(context.TODO(), updated_isvc)).NotTo(HaveOccurred())

			updatedDeployment_isvc_updated := &appsv1.Deployment{}
			Eventually(func() bool {
				if err := k8sClient.Get(context.TODO(), predictorDeploymentKey, updatedDeployment_isvc_updated); err == nil {
					return updatedDeployment_isvc_updated.Spec.Replicas != nil && *updatedDeployment_isvc_updated.Spec.Replicas == 2
				} else {
					return false
				}
			}, timeout, interval).Should(BeTrue())
		})
	})
	Context("When updating ISVC envs", func() {
		It("Should reconcile the deployment if isvc envs are updated", func() {
			defaultEnvs := []corev1.EnvVar{
				{
					Name:  "env1",
					Value: "val1",
				},
				{
					Name:  "env2",
					Value: "val2",
				},
				{
					Name:  "env3",
					Value: "val3",
				},
			}

			// Create configmap
			configMap := &corev1.ConfigMap{
				ObjectMeta: metav1.ObjectMeta{
					Name:      constants.InferenceServiceConfigMapName,
					Namespace: constants.KServeNamespace,
				},
				Data: configs,
			}
			Expect(k8sClient.Create(context.TODO(), configMap)).NotTo(HaveOccurred())
			defer k8sClient.Delete(context.TODO(), configMap)
			// Create ServingRuntime
			servingRuntime := &v1alpha1.ServingRuntime{
				ObjectMeta: metav1.ObjectMeta{
					Name:      "tf-serving-raw",
					Namespace: "default",
				},
				Spec: v1alpha1.ServingRuntimeSpec{
					SupportedModelFormats: []v1alpha1.SupportedModelFormat{
						{
							Name:       "tensorflow",
							Version:    proto.String("1"),
							AutoSelect: proto.Bool(true),
						},
					},
					ServingRuntimePodSpec: v1alpha1.ServingRuntimePodSpec{
						Containers: []corev1.Container{
							{
								Name:    "kserve-container",
								Image:   "tensorflow/serving:1.14.0",
								Command: []string{"/usr/bin/tensorflow_model_server"},
								Args: []string{
									"--port=9000",
									"--rest_api_port=8080",
									"--model_base_path=/mnt/models",
									"--rest_api_timeout_in_ms=60000",
								},
								Resources: defaultResource,
							},
						},
					},
					Disabled: proto.Bool(false),
				},
			}
			k8sClient.Create(context.TODO(), servingRuntime)
			defer k8sClient.Delete(context.TODO(), servingRuntime)
			serviceName := "raw-test-env"
			expectedRequest := reconcile.Request{NamespacedName: types.NamespacedName{Name: serviceName, Namespace: "default"}}
			serviceKey := expectedRequest.NamespacedName
			// create isvc
			storageUri := "s3://test/mnist/export"
			isvcOriginal := &v1beta1.InferenceService{
				ObjectMeta: metav1.ObjectMeta{
					Name:      serviceKey.Name,
					Namespace: serviceKey.Namespace,
					Annotations: map[string]string{
						"serving.kserve.io/deploymentMode":              "RawDeployment",
						"serving.kserve.io/autoscalerClass":             "hpa",
						"serving.kserve.io/metrics":                     "cpu",
						"serving.kserve.io/targetUtilizationPercentage": "75",
					},
				},
				Spec: v1beta1.InferenceServiceSpec{
					Predictor: v1beta1.PredictorSpec{
						ComponentExtensionSpec: v1beta1.ComponentExtensionSpec{
							MinReplicas: ptr.To(int32(1)),
							MaxReplicas: 3,
						},
						Tensorflow: &v1beta1.TFServingSpec{
							PredictorExtensionSpec: v1beta1.PredictorExtensionSpec{
								StorageURI:     &storageUri,
								RuntimeVersion: proto.String("1.14.0"),
								Container: corev1.Container{
									Name:      constants.InferenceServiceContainerName,
									Resources: defaultResource,
									Env:       defaultEnvs,
								},
							},
						},
					},
				},
			}

			isvcOriginal.DefaultInferenceService(nil, nil, &v1beta1.SecurityConfig{AutoMountServiceAccountToken: false}, nil)
			Expect(k8sClient.Create(context.TODO(), isvcOriginal)).Should(Succeed())

			inferenceService := &v1beta1.InferenceService{}
			Eventually(func() bool {
				err := k8sClient.Get(context.TODO(), serviceKey, inferenceService)
				return err == nil
			}, timeout, interval).Should(BeTrue())

			deployed1 := &appsv1.Deployment{}
			predictorDeploymentKey := types.NamespacedName{
				Name:      constants.PredictorServiceName(serviceKey.Name),
				Namespace: serviceKey.Namespace,
			}
			Eventually(func() error {
				return k8sClient.Get(context.TODO(), predictorDeploymentKey, deployed1)
			}, timeout, interval).Should(Succeed())
			Expect(deployed1.Spec.Template.Spec.Containers[0].Env).To(ContainElements(defaultEnvs))

			// Now, update the isvc with new env
			newEnvs := []corev1.EnvVar{
				{
					Name:  "newEnv1",
					Value: "newValue1",
				},
				{
					Name:  "newEnv2",
					Value: "delete",
				},
			}

			// Update the isvc to add new envs
			fmt.Fprintln(GinkgoWriter, "### Adding new envs")
			isvcUpdated1 := &v1beta1.InferenceService{}
			Eventually(func() bool {
				// get the latest deployed version
				if err := k8sClient.Get(context.TODO(), serviceKey, inferenceService); err != nil {
					return false
				}

				isvcUpdated1 = inferenceService.DeepCopy()
				isvcUpdated1.Spec.Predictor.Model.Env = append(isvcUpdated1.Spec.Predictor.Model.Env, newEnvs...)
				if err1 := k8sClient.Update(context.TODO(), isvcUpdated1); err1 != nil {
					return false
				}
				return true
			}, timeout, interval).Should(BeTrue())

			// The deployment should be reconciled
			deployed2 := &appsv1.Deployment{}
			appendedEnvs := append(defaultEnvs, newEnvs...)
			Eventually(func() []corev1.EnvVar {
				_ = k8sClient.Get(context.TODO(), predictorDeploymentKey, deployed2)
				return deployed2.Spec.Template.Spec.Containers[0].Env
			}, timeout, interval).Should(ContainElements(appendedEnvs))

			// Now remove the default envs and update the isvc
			fmt.Fprintln(GinkgoWriter, "### Removing default envs")
			isvcUpdated2 := &v1beta1.InferenceService{}
			Eventually(func() bool {
				// get the latest deployed version
				if err := k8sClient.Get(context.TODO(), serviceKey, isvcUpdated1); err != nil {
					return false
				}

				isvcUpdated2 = isvcUpdated1.DeepCopy()
				isvcUpdated2.Spec.Predictor.Model.Env = newEnvs
				// Make sure the default envs were removed before updating the isvc
				Expect(isvcUpdated2.Spec.Predictor.Model.Env).ToNot(ContainElements(defaultEnvs))

				if err1 := k8sClient.Update(context.TODO(), isvcUpdated2); err1 != nil {
					return false
				}
				return true
			}, timeout, interval).Should(BeTrue())

			deployed3 := &appsv1.Deployment{}
			Eventually(func() []corev1.EnvVar {
				_ = k8sClient.Get(context.TODO(), predictorDeploymentKey, deployed3)
				return deployed3.Spec.Template.Spec.Containers[0].Env
			}, timeout, interval).Should(Not(ContainElements(defaultEnvs)))

			Expect(deployed3.Spec.Template.Spec.Containers[0].Env).To(ContainElements(newEnvs))
		})
	})
	Context("When creating inference service with raw kube predictor and `serving.kserve.io/stop`", func() {
		// --- Default values ---
		configs := map[string]string{
			"explainers": `{
				"alibi": {
					"image": "kserve/alibi-explainer",
					"defaultImageVersion": "latest"
				}
			}`,
			"ingress": `{
				"enableGatewayApi": true,
				"kserveIngressGateway": "kserve/kserve-ingress-gateway",
				"ingressGateway": "knative-serving/knative-ingress-gateway",
				"localGateway": "knative-serving/knative-local-gateway",
				"localGatewayService": "knative-local-gateway.istio-system.svc.cluster.local",
				"additionalIngressDomains": ["additional.example.com"]
			}`,
			"storageInitializer": `{
				"image" : "kserve/storage-initializer:latest",
				"memoryRequest": "100Mi",
				"memoryLimit": "1Gi",
				"cpuRequest": "100m",
				"cpuLimit": "1",
				"CaBundleConfigMapName": "",
				"caBundleVolumeMountPath": "/etc/ssl/custom-certs",
				"enableDirectPvcVolumeMount": false
			}`,
		}

		createInferenceServiceConfigMap := func() *corev1.ConfigMap {
			configMap := &corev1.ConfigMap{
				ObjectMeta: metav1.ObjectMeta{
					Name:      constants.InferenceServiceConfigMapName,
					Namespace: constants.KServeNamespace,
				},
				Data: maps.Clone(configs),
			}
			return configMap
		}

		createServingRuntime := func(namespace string, name string) *v1alpha1.ServingRuntime {
			servingRuntime := &v1alpha1.ServingRuntime{
				ObjectMeta: metav1.ObjectMeta{
					Name:      name,
					Namespace: namespace,
				},
				Spec: v1alpha1.ServingRuntimeSpec{
					SupportedModelFormats: []v1alpha1.SupportedModelFormat{
						{
							Name:       "tensorflow",
							Version:    proto.String("1"),
							AutoSelect: proto.Bool(true),
						},
					},
					ServingRuntimePodSpec: v1alpha1.ServingRuntimePodSpec{
						Containers: []corev1.Container{
							{
								Name:    "kserve-container",
								Image:   "tensorflow/serving:1.14.0",
								Command: []string{"/usr/bin/tensorflow_model_server"},
								Args: []string{
									"--port=9000",
									"--rest_api_port=8080",
									"--model_base_path=/mnt/models",
									"--rest_api_timeout_in_ms=60000",
								},
								Resources: defaultResource,
							},
						},
					},
					Disabled: proto.Bool(false),
				},
			}

			return servingRuntime
		}

		defaultIsvc := func(serviceKey types.NamespacedName, storageUri string, autoscaler string, qty resource.Quantity) *v1beta1.InferenceService {
			predictor := v1beta1.PredictorSpec{
				ComponentExtensionSpec: v1beta1.ComponentExtensionSpec{
					MinReplicas:    ptr.To(int32(1)),
					MaxReplicas:    3,
					TimeoutSeconds: ptr.To(int64(30)),
					AutoScaling: &v1beta1.AutoScalingSpec{
						Metrics: []v1beta1.MetricsSpec{
							{
								Type: v1beta1.ResourceMetricSourceType,
								Resource: &v1beta1.ResourceMetricSource{
									Name: v1beta1.ResourceMetricMemory,
									Target: v1beta1.MetricTarget{
										Type:         v1beta1.AverageValueMetricType,
										AverageValue: &qty,
									},
								},
							},
						},
					},
				},
				Tensorflow: &v1beta1.TFServingSpec{
					PredictorExtensionSpec: v1beta1.PredictorExtensionSpec{
						StorageURI:     &storageUri,
						RuntimeVersion: proto.String("1.14.0"),
						Container: corev1.Container{
							Name:      constants.InferenceServiceContainerName,
							Resources: defaultResource,
						},
					},
				},
			}
			isvc := &v1beta1.InferenceService{
				ObjectMeta: metav1.ObjectMeta{
					Name:      serviceKey.Name,
					Namespace: serviceKey.Namespace,
					Annotations: map[string]string{
						constants.DeploymentMode:  string(constants.RawDeployment),
						constants.AutoscalerClass: autoscaler,
					},
				},
				Spec: v1beta1.InferenceServiceSpec{
					Predictor: predictor,
				},
			}

			isvc.DefaultInferenceService(nil, nil, &v1beta1.SecurityConfig{AutoMountServiceAccountToken: false}, nil)
			return isvc
		}

		// --- Reusable Check Functions ---
		// Wait for the ISVC to exist.
		expectIsvcToExist := func(ctx context.Context, serviceKey types.NamespacedName) v1beta1.InferenceService {
			// Check that the ISVC was updated
			updatedIsvc := &v1beta1.InferenceService{}
			Eventually(func() bool {
				err := k8sClient.Get(ctx, serviceKey, updatedIsvc)
				return err == nil
			}, timeout, interval).Should(BeTrue())

			return *updatedIsvc
		}

		// Wait for the Deployment to exist and then set the DeploymentAvailable condition to true
		expectDeploymentToBeReady := func(ctx context.Context, predictorKey types.NamespacedName) {
			actualDeployment := &appsv1.Deployment{}
			Eventually(func() error { return k8sClient.Get(ctx, predictorKey, actualDeployment) }, timeout).
				Should(Succeed())

			updatedDeployment := actualDeployment.DeepCopy()
			updatedDeployment.Status.Conditions = []appsv1.DeploymentCondition{
				{
					Type:   appsv1.DeploymentAvailable,
					Status: corev1.ConditionTrue,
				},
			}
			Expect(k8sClient.Status().Update(ctx, updatedDeployment)).NotTo(HaveOccurred())
		}

		// Waits for the http route to be ready
		// Note: top level route uses serviceKey, predictor route uses predictorKey
		expectHttpRouteToBeReady := func(ctx context.Context, objKey types.NamespacedName) {
			actualHttpRoute := &gatewayapiv1.HTTPRoute{}
			Eventually(func() error {
				return k8sClient.Get(ctx, objKey, actualHttpRoute)
			}, timeout).Should(Succeed())

			// Mark the route as accepted to make isvc ready
			httpRouteStatus := gatewayapiv1.HTTPRouteStatus{
				RouteStatus: gatewayapiv1.RouteStatus{
					Parents: []gatewayapiv1.RouteParentStatus{
						{
							ParentRef: gatewayapiv1.ParentReference{
								Name:      gatewayapiv1.ObjectName(kserveGateway.Name),
								Kind:      ptr.To(gatewayapiv1.Kind(constants.GatewayKind)),
								Group:     (*gatewayapiv1.Group)(&gatewayapiv1.GroupVersion.Group),
								Namespace: ptr.To(gatewayapiv1.Namespace(kserveGateway.Namespace)),
							},
							ControllerName: "istio.io/gateway-controller",
							Conditions: []metav1.Condition{
								{
									Type:               string(gatewayapiv1.ListenerConditionAccepted),
									Status:             metav1.ConditionTrue,
									Reason:             "Accepted",
									Message:            "Route was valid",
									LastTransitionTime: metav1.Now(),
								},
							},
						},
					},
				},
			}
			actualHttpRoute.Status = httpRouteStatus
			Expect(k8sClient.Status().Update(ctx, actualHttpRoute)).NotTo(HaveOccurred())
		}

		// Wait for the InferenceService's Stopped condition to be false.
		expectIsvcFalseStoppedStatus := func(ctx context.Context, serviceKey types.NamespacedName) {
			// Check that the stopped condition is false
			updatedIsvc := &v1beta1.InferenceService{}
			Eventually(func() bool {
				err := k8sClient.Get(ctx, serviceKey, updatedIsvc)
				if err == nil {
					stopped_cond := updatedIsvc.Status.GetCondition(v1beta1.Stopped)
					if stopped_cond != nil && stopped_cond.Status == corev1.ConditionFalse {
						return true
					}
				}
				return false
			}, timeout, interval).Should(BeTrue(), "The stopped condition should be set to false")
		}

		// Wait for the InferenceService's PredictorReady and IngressReady condition.
		expectIsvcReadyStatus := func(ctx context.Context, serviceKey types.NamespacedName) {
			updatedIsvc := &v1beta1.InferenceService{}
			// Check that the inference service is ready
			Eventually(func() bool {
				err := k8sClient.Get(ctx, serviceKey, updatedIsvc)
				if err != nil {
					return false
				}
				readyCond := updatedIsvc.Status.GetCondition(v1beta1.PredictorReady)
				return readyCond != nil && readyCond.Status == corev1.ConditionTrue
			}, timeout, interval).Should(BeTrue(), "The predictor should be ready")

			Eventually(func() bool {
				err := k8sClient.Get(ctx, serviceKey, updatedIsvc)
				if err != nil {
					return false
				}
				readyCond := updatedIsvc.Status.GetCondition(v1beta1.IngressReady)
				return readyCond != nil && readyCond.Status == corev1.ConditionTrue
			}, timeout, interval).Should(BeTrue(), "The ingress should be ready")
		}

		// Wait for the InferenceService's TransformerReady condition.
		expectIsvcTransformerReadyStatus := func(ctx context.Context, serviceKey types.NamespacedName) {
			updatedIsvc := &v1beta1.InferenceService{}
			// Check that the transformer is ready
			Eventually(func() bool {
				err := k8sClient.Get(ctx, serviceKey, updatedIsvc)
				if err != nil {
					return false
				}
				readyCond := updatedIsvc.Status.GetCondition(v1beta1.TransformerReady)
				return readyCond != nil && readyCond.Status == corev1.ConditionTrue
			}, timeout, interval).Should(BeTrue(), "The transformer should be ready")
		}

		// Wait for the InferenceService's ExplainerReady condition.
		expectIsvcExplainerReadyStatus := func(ctx context.Context, serviceKey types.NamespacedName) {
			updatedIsvc := &v1beta1.InferenceService{}
			// Check that the explainer is ready
			Eventually(func() bool {
				err := k8sClient.Get(ctx, serviceKey, updatedIsvc)
				if err != nil {
					return false
				}
				readyCond := updatedIsvc.Status.GetCondition(v1beta1.ExplainerReady)
				return readyCond != nil && readyCond.Status == corev1.ConditionTrue
			}, timeout, interval).Should(BeTrue(), "The explainer should be ready")
		}

		// Wait for the InferenceService's Stopped condition to be true.
		expectIsvcTrueStoppedStatus := func(ctx context.Context, serviceKey types.NamespacedName) {
			// Check that the ISVC status reflects that it is stopped
			updatedIsvc := &v1beta1.InferenceService{}
			Eventually(func() bool {
				err := k8sClient.Get(ctx, serviceKey, updatedIsvc)
				return err == nil
			}, timeout, interval).Should(BeTrue())

			Eventually(func() bool {
				err := k8sClient.Get(ctx, serviceKey, updatedIsvc)
				if err == nil {
					stopped_cond := updatedIsvc.Status.GetCondition(v1beta1.Stopped)
					if stopped_cond != nil && stopped_cond.Status == corev1.ConditionTrue {
						return true
					}
				}
				return false
			}, timeout, interval).Should(BeTrue(), "The stopped condition should be set to true")
		}

		// Waits for any Kubernestes object to be found
		expectResourceToExist := func(ctx context.Context, obj client.Object, objKey types.NamespacedName) {
			Eventually(func() bool {
				err := k8sClient.Get(ctx, objKey, obj)
				return err == nil
			}, timeout, interval).Should(BeTrue(), "%T %s should exist", obj, objKey.Name)
		}

		// Checks that any Kubernetes object does not exist
		expectResourceDoesNotExist := func(ctx context.Context, obj client.Object, objKey types.NamespacedName) {
			Consistently(func() bool {
				err := k8sClient.Get(ctx, objKey, obj)
				return apierr.IsNotFound(err)
			}, time.Second*10, interval).Should(BeTrue(), "%T %s should not be created", obj, objKey.Name)
		}

		// Wait for any Kubernetes object to be not found.
		expectResourceToBeDeleted := func(ctx context.Context, obj client.Object, objKey types.NamespacedName) {
			Eventually(func() bool {
				err := k8sClient.Get(ctx, objKey, obj)
				return apierr.IsNotFound(err)
			}, timeout, interval).Should(BeTrue(), "%T %s should be deleted", obj, objKey.Name)
		}

		Describe("inference service only", func() {
			It("Should keep the httproute/service/deployment/hpa created when the annotation is set to false", func() {
				ctx, cancel := context.WithCancel(context.Background())
				DeferCleanup(cancel)

				// Config map
				configMap := createInferenceServiceConfigMap()
				Expect(k8sClient.Create(context.Background(), configMap)).NotTo(HaveOccurred())
				defer k8sClient.Delete(ctx, configMap)

				// Setup values
				serviceName := "stop-false-isvc"
				serviceNamespace := "default"
				expectedRequest := reconcile.Request{NamespacedName: types.NamespacedName{Name: serviceName, Namespace: serviceNamespace}}
				serviceKey := expectedRequest.NamespacedName
				storageUri := "s3://test/mnist/export"
				qty := resource.MustParse("10Gi")
				predictorKey := types.NamespacedName{
					Name:      constants.PredictorServiceName(serviceKey.Name),
					Namespace: serviceKey.Namespace,
				}

				// Serving runtime
				servingRuntime := createServingRuntime(serviceKey.Namespace, "tf-serving-raw")
				Expect(k8sClient.Create(context.Background(), servingRuntime)).NotTo(HaveOccurred())
				defer k8sClient.Delete(ctx, servingRuntime)

				// Define InferenceService
				isvc := defaultIsvc(serviceKey, storageUri, string(constants.AutoscalerClassHPA), qty)
				isvc.Annotations[constants.StopAnnotationKey] = "false"
				Expect(k8sClient.Create(context.Background(), isvc)).NotTo(HaveOccurred())
				defer k8sClient.Delete(ctx, isvc)

				expectIsvcToExist(ctx, serviceKey)

				// Check the deployment
				expectDeploymentToBeReady(context.Background(), predictorKey)

				// check the service
				expectResourceToExist(context.Background(), &corev1.Service{}, predictorKey)

				// top level http route
				expectHttpRouteToBeReady(context.Background(), serviceKey)
				// predictor http route
				expectHttpRouteToBeReady(context.Background(), predictorKey)

				// check the HPA
				expectResourceToExist(ctx, &autoscalingv2.HorizontalPodAutoscaler{}, predictorKey)

				// Check that the ISVC was updated
				expectIsvcToExist(ctx, serviceKey)

				// Check that the stopped condition is false
				expectIsvcFalseStoppedStatus(ctx, serviceKey)

				// Check that the inference service is ready
				expectIsvcReadyStatus(ctx, serviceKey)
			})

			It("Should keep the ingress/service/deployment/keda/otel created when gateway api is disabled and the annotation is set to false", func() {
				ctx, cancel := context.WithCancel(context.Background())
				DeferCleanup(cancel)

				// Config map
				configMap := createInferenceServiceConfigMap()
				configMap.Data["ingress"] = `{
					"enableGatewayAPI": false,
					"ingressGateway": "knative-serving/knative-ingress-gateway",
					"localGateway": "knative-serving/knative-local-gateway",
					"localGatewayService": "knative-local-gateway.istio-system.svc.cluster.local"
				}`
				configMap.Data["opentelemetryCollector"] = `{
					"scrapeInterval": "5s",
					"metricReceiverEndpoint": "keda-otel-scaler.keda.svc:4317",
					"metricScalerEndpoint": "keda-otel-scaler.keda.svc:4318"
				}`
				Expect(k8sClient.Create(context.Background(), configMap)).NotTo(HaveOccurred())
				defer k8sClient.Delete(ctx, configMap)

				// Setup values
				serviceName := "stop-false-ingress-isvc"
				serviceNamespace := "default"
				expectedRequest := reconcile.Request{NamespacedName: types.NamespacedName{Name: serviceName, Namespace: serviceNamespace}}
				serviceKey := expectedRequest.NamespacedName
				storageUri := "s3://test/mnist/export"
				qty := resource.MustParse("10Gi")
				predictorKey := types.NamespacedName{
					Name:      constants.PredictorServiceName(serviceKey.Name),
					Namespace: serviceKey.Namespace,
				}

				// Serving runtime
				servingRuntime := createServingRuntime(serviceKey.Namespace, "tf-serving-raw")
				Expect(k8sClient.Create(context.Background(), servingRuntime)).NotTo(HaveOccurred())
				defer k8sClient.Delete(ctx, servingRuntime)

				// Define InferenceService
				isvc := defaultIsvc(serviceKey, storageUri, string(constants.AutoscalerClassKeda), qty)
				isvc.Annotations[constants.StopAnnotationKey] = "false"
				isvc.Annotations["sidecar.opentelemetry.io/inject"] = "true"
				isvc.Spec.Predictor.ComponentExtensionSpec.AutoScaling = &v1beta1.AutoScalingSpec{
					Metrics: []v1beta1.MetricsSpec{
						{
							Type: v1beta1.PodMetricSourceType,
							PodMetric: &v1beta1.PodMetricSource{
								Metric: v1beta1.PodMetrics{
									Backend:     v1beta1.OpenTelemetryBackend,
									MetricNames: []string{"process_cpu_seconds_total"},
									Query:       "avg(process_cpu_seconds_total)",
								},
								Target: v1beta1.MetricTarget{
									Type:  v1beta1.ValueMetricType,
									Value: &resource.Quantity{},
								},
							},
						},
					},
				}
				Expect(k8sClient.Create(context.Background(), isvc)).NotTo(HaveOccurred())
				defer k8sClient.Delete(ctx, isvc)

				expectIsvcToExist(ctx, serviceKey)

				// Check the OpenTelemetry Collector
				expectResourceToExist(context.Background(), &otelv1beta1.OpenTelemetryCollector{}, predictorKey)

				// Check the deployment
				expectDeploymentToBeReady(context.Background(), predictorKey)

				// Check the service
				expectResourceToExist(context.Background(), &corev1.Service{}, predictorKey)

				// Check ingress
				expectResourceToExist(context.Background(), &netv1.Ingress{}, serviceKey)

				// Check KEDA
				expectResourceToExist(context.Background(), &kedav1alpha1.ScaledObject{}, predictorKey)

				// Check that the ISVC was updated
				expectIsvcToExist(ctx, serviceKey)

				// Check that the stopped condition is false
				expectIsvcFalseStoppedStatus(ctx, serviceKey)

				// Check that the inference service is ready
				expectIsvcReadyStatus(ctx, serviceKey)
			})

			It("Should not create the httproute/service/deployment/hpa when the annotation is set to true", func() {
				ctx, cancel := context.WithCancel(context.Background())
				DeferCleanup(cancel)

				// Config map
				configMap := createInferenceServiceConfigMap()
				Expect(k8sClient.Create(context.Background(), configMap)).NotTo(HaveOccurred())
				defer k8sClient.Delete(ctx, configMap)

				// Setup values
				serviceName := "stop-true-isvc"
				serviceNamespace := "default"
				expectedRequest := reconcile.Request{NamespacedName: types.NamespacedName{Name: serviceName, Namespace: serviceNamespace}}
				serviceKey := expectedRequest.NamespacedName
				storageUri := "s3://test/mnist/export"
				qty := resource.MustParse("10Gi")
				predictorKey := types.NamespacedName{
					Name:      constants.PredictorServiceName(serviceKey.Name),
					Namespace: serviceKey.Namespace,
				}

				// Serving runtime
				servingRuntime := createServingRuntime(serviceKey.Namespace, "tf-serving-raw")
				Expect(k8sClient.Create(context.Background(), servingRuntime)).NotTo(HaveOccurred())
				defer k8sClient.Delete(ctx, servingRuntime)

				// Define InferenceService
				isvc := defaultIsvc(serviceKey, storageUri, string(constants.AutoscalerClassHPA), qty)
				isvc.Annotations[constants.StopAnnotationKey] = "true"
				Expect(k8sClient.Create(context.Background(), isvc)).NotTo(HaveOccurred())
				defer k8sClient.Delete(ctx, isvc)

				expectIsvcToExist(ctx, serviceKey)

				// Check that the deployment was not created
				expectResourceDoesNotExist(context.Background(), &appsv1.Deployment{}, predictorKey)

				// check that the service was not created
				expectResourceDoesNotExist(context.Background(), &corev1.Service{}, predictorKey)

				// check that the http routes were not created
				// top level http route
				expectResourceDoesNotExist(context.Background(), &gatewayapiv1.HTTPRoute{}, serviceKey)
				// predictor http route
				expectResourceDoesNotExist(context.Background(), &gatewayapiv1.HTTPRoute{}, predictorKey)

				// check that the HPA was not created
				expectResourceDoesNotExist(ctx, &autoscalingv2.HorizontalPodAutoscaler{}, predictorKey)

				// Check that the ISVC was updated
				expectIsvcToExist(ctx, serviceKey)

				// Check that the ISVC status reflects that it is stopped
				expectIsvcTrueStoppedStatus(ctx, serviceKey)
			})

			It("Should not create the ingress/service/deployment/keda/otel when gateway api is disabled and the annotation is set to true", func() {
				ctx, cancel := context.WithCancel(context.Background())
				DeferCleanup(cancel)

				// Config map
				configMap := createInferenceServiceConfigMap()
				configMap.Data["ingress"] = `{
					"enableGatewayAPI": false,
					"ingressGateway": "knative-serving/knative-ingress-gateway",
					"localGateway": "knative-serving/knative-local-gateway",
					"localGatewayService": "knative-local-gateway.istio-system.svc.cluster.local"
				}`
				configMap.Data["opentelemetryCollector"] = `{
					"scrapeInterval": "5s",
					"metricReceiverEndpoint": "keda-otel-scaler.keda.svc:4317",
					"metricScalerEndpoint": "keda-otel-scaler.keda.svc:4318"
				}`
				Expect(k8sClient.Create(context.Background(), configMap)).NotTo(HaveOccurred())
				defer k8sClient.Delete(ctx, configMap)

				// Setup values
				serviceName := "stop-true-ingress-isvc"
				serviceNamespace := "default"
				expectedRequest := reconcile.Request{NamespacedName: types.NamespacedName{Name: serviceName, Namespace: serviceNamespace}}
				serviceKey := expectedRequest.NamespacedName
				storageUri := "s3://test/mnist/export"
				qty := resource.MustParse("10Gi")
				predictorKey := types.NamespacedName{
					Name:      constants.PredictorServiceName(serviceKey.Name),
					Namespace: serviceKey.Namespace,
				}

				// Serving runtime
				servingRuntime := createServingRuntime(serviceKey.Namespace, "tf-serving-raw")
				Expect(k8sClient.Create(context.Background(), servingRuntime)).NotTo(HaveOccurred())
				defer k8sClient.Delete(ctx, servingRuntime)

				// Define InferenceService
				isvc := defaultIsvc(serviceKey, storageUri, string(constants.AutoscalerClassKeda), qty)
				isvc.Annotations[constants.StopAnnotationKey] = "true"
				isvc.Annotations["sidecar.opentelemetry.io/inject"] = "true"
				isvc.Spec.Predictor.ComponentExtensionSpec.AutoScaling = &v1beta1.AutoScalingSpec{
					Metrics: []v1beta1.MetricsSpec{
						{
							Type: v1beta1.PodMetricSourceType,
							PodMetric: &v1beta1.PodMetricSource{
								Metric: v1beta1.PodMetrics{
									Backend:     v1beta1.OpenTelemetryBackend,
									MetricNames: []string{"process_cpu_seconds_total"},
									Query:       "avg(process_cpu_seconds_total)",
								},
								Target: v1beta1.MetricTarget{
									Type:  v1beta1.ValueMetricType,
									Value: &resource.Quantity{},
								},
							},
						},
					},
				}
				Expect(k8sClient.Create(context.Background(), isvc)).NotTo(HaveOccurred())
				defer k8sClient.Delete(ctx, isvc)

				expectIsvcToExist(ctx, serviceKey)

				// Check that the OpenTelemetry Collector was not created
				expectResourceDoesNotExist(context.Background(), &otelv1beta1.OpenTelemetryCollector{}, predictorKey)

				// Check that the deployment was not created
				expectResourceDoesNotExist(context.Background(), &appsv1.Deployment{}, predictorKey)

				// check that the service was not created
				expectResourceDoesNotExist(context.Background(), &corev1.Service{}, predictorKey)

				// Check that the ingress was not created
				expectResourceDoesNotExist(context.Background(), &netv1.Ingress{}, serviceKey)

				// Check that the KEDA autoscaler was not created
				expectResourceDoesNotExist(context.Background(), &kedav1alpha1.ScaledObject{}, predictorKey)

				// Check that the ISVC was updated
				expectIsvcToExist(ctx, serviceKey)

				// Check that the ISVC status reflects that it is stopped
				expectIsvcTrueStoppedStatus(ctx, serviceKey)
			})

			It("Should delete the httproute/service/deployment/hpa when the annotation is updated to true on an existing ISVC", func() {
				ctx, cancel := context.WithCancel(context.Background())
				DeferCleanup(cancel)

				// Config map
				configMap := createInferenceServiceConfigMap()
				Expect(k8sClient.Create(context.Background(), configMap)).NotTo(HaveOccurred())
				defer k8sClient.Delete(ctx, configMap)

				// Setup values
				serviceName := "stop-edit-true-isvc"
				serviceNamespace := "default"
				expectedRequest := reconcile.Request{NamespacedName: types.NamespacedName{Name: serviceName, Namespace: serviceNamespace}}
				serviceKey := expectedRequest.NamespacedName
				storageUri := "s3://test/mnist/export"
				qty := resource.MustParse("10Gi")
				predictorKey := types.NamespacedName{
					Name:      constants.PredictorServiceName(serviceKey.Name),
					Namespace: serviceKey.Namespace,
				}

				// Serving runtime
				servingRuntime := createServingRuntime(serviceKey.Namespace, "tf-serving-raw")
				Expect(k8sClient.Create(context.Background(), servingRuntime)).NotTo(HaveOccurred())
				defer k8sClient.Delete(ctx, servingRuntime)

				// Define InferenceService
				isvc := defaultIsvc(serviceKey, storageUri, string(constants.AutoscalerClassHPA), qty)
				isvc.Annotations[constants.StopAnnotationKey] = "false"
				Expect(k8sClient.Create(context.Background(), isvc)).NotTo(HaveOccurred())
				defer k8sClient.Delete(ctx, isvc)

				expectIsvcToExist(ctx, serviceKey)

				// Check the deployment
				expectDeploymentToBeReady(ctx, predictorKey)

				// check the service
				expectResourceToExist(context.Background(), &corev1.Service{}, predictorKey)

				// check the http routes
				// top level http route
				expectHttpRouteToBeReady(context.Background(), serviceKey)
				// predictor http route
				expectHttpRouteToBeReady(context.Background(), predictorKey)

				// check the HPA
				expectResourceToExist(context.Background(), &autoscalingv2.HorizontalPodAutoscaler{}, predictorKey)

				// Check that the ISVC was updated
				expectIsvcToExist(ctx, serviceKey)

				// Check that the stopped condition is false
				expectIsvcFalseStoppedStatus(ctx, serviceKey)

				// Check that the inference service is ready
				expectIsvcReadyStatus(ctx, serviceKey)

				// Stop the inference service
				updatedIsvc := expectIsvcToExist(ctx, serviceKey)
				stoppedIsvc := updatedIsvc.DeepCopy()
				stoppedIsvc.Annotations[constants.StopAnnotationKey] = "true"
				Expect(k8sClient.Update(ctx, stoppedIsvc)).NotTo(HaveOccurred())

				// Check that the deployment was deleted
				expectResourceToBeDeleted(context.Background(), &appsv1.Deployment{}, predictorKey)

				// check that the service was deleted
				expectResourceToBeDeleted(context.Background(), &corev1.Service{}, predictorKey)

				// check that the http routes were deleted
				// top level http route
				expectResourceToBeDeleted(context.Background(), &gatewayapiv1.HTTPRoute{}, serviceKey)
				// predictor http route
				expectResourceToBeDeleted(context.Background(), &gatewayapiv1.HTTPRoute{}, predictorKey)

				// check that the HPA was deleted
				expectResourceToBeDeleted(ctx, &autoscalingv2.HorizontalPodAutoscaler{}, predictorKey)

				// Check that the ISVC was updated
				expectIsvcToExist(ctx, serviceKey)

				// Check that the ISVC status reflects that it is stopped
				expectIsvcTrueStoppedStatus(ctx, serviceKey)
			})

			It("Should delete the ingress/service/deployment/keda/otel when gateway api is disabled and the annotation is updated to true on an existing ISVC", func() {
				ctx, cancel := context.WithCancel(context.Background())
				DeferCleanup(cancel)

				// Config map
				configMap := createInferenceServiceConfigMap()
				configMap.Data["ingress"] = `{
					"enableGatewayAPI": false,
					"ingressGateway": "knative-serving/knative-ingress-gateway",
					"localGateway": "knative-serving/knative-local-gateway",
					"localGatewayService": "knative-local-gateway.istio-system.svc.cluster.local"
				}`
				configMap.Data["opentelemetryCollector"] = `{
					"scrapeInterval": "5s",
					"metricReceiverEndpoint": "keda-otel-scaler.keda.svc:4317",
					"metricScalerEndpoint": "keda-otel-scaler.keda.svc:4318"
				}`
				Expect(k8sClient.Create(context.Background(), configMap)).NotTo(HaveOccurred())
				defer k8sClient.Delete(ctx, configMap)

				// Setup values
				serviceName := "stop-edit-ingress-isvc"
				serviceNamespace := "default"
				expectedRequest := reconcile.Request{NamespacedName: types.NamespacedName{Name: serviceName, Namespace: serviceNamespace}}
				serviceKey := expectedRequest.NamespacedName
				storageUri := "s3://test/mnist/export"
				qty := resource.MustParse("10Gi")
				predictorKey := types.NamespacedName{
					Name:      constants.PredictorServiceName(serviceKey.Name),
					Namespace: serviceKey.Namespace,
				}

				// Serving runtime
				servingRuntime := createServingRuntime(serviceKey.Namespace, "tf-serving-raw")
				Expect(k8sClient.Create(context.Background(), servingRuntime)).NotTo(HaveOccurred())
				defer k8sClient.Delete(ctx, servingRuntime)

				// Define InferenceService
				isvc := defaultIsvc(serviceKey, storageUri, string(constants.AutoscalerClassKeda), qty)
				isvc.Annotations[constants.StopAnnotationKey] = "false"
				isvc.Annotations["sidecar.opentelemetry.io/inject"] = "true"
				isvc.Spec.Predictor.ComponentExtensionSpec.AutoScaling = &v1beta1.AutoScalingSpec{
					Metrics: []v1beta1.MetricsSpec{
						{
							Type: v1beta1.PodMetricSourceType,
							PodMetric: &v1beta1.PodMetricSource{
								Metric: v1beta1.PodMetrics{
									Backend:     v1beta1.OpenTelemetryBackend,
									MetricNames: []string{"process_cpu_seconds_total"},
									Query:       "avg(process_cpu_seconds_total)",
								},
								Target: v1beta1.MetricTarget{
									Type:  v1beta1.ValueMetricType,
									Value: &resource.Quantity{},
								},
							},
						},
					},
				}
				Expect(k8sClient.Create(context.Background(), isvc)).NotTo(HaveOccurred())
				defer k8sClient.Delete(ctx, isvc)

				expectIsvcToExist(ctx, serviceKey)

				// Check the OpenTelemetry Collector
				expectResourceToExist(context.Background(), &otelv1beta1.OpenTelemetryCollector{}, predictorKey)

				// Check the deployment
				expectDeploymentToBeReady(context.Background(), predictorKey)

				// Check the service
				expectResourceToExist(context.Background(), &corev1.Service{}, predictorKey)

				// Check ingress
				expectResourceToExist(context.Background(), &netv1.Ingress{}, serviceKey)

				// Check KEDA
				expectResourceToExist(context.Background(), &kedav1alpha1.ScaledObject{}, predictorKey)
<<<<<<< HEAD

				// Check that the ISVC was updated
				expectIsvcToExist(ctx, serviceKey)

				// Check that the stopped condition is false
				expectIsvcFalseStoppedStatus(ctx, serviceKey)

				// Check that the inference service is ready
				expectIsvcReadyStatus(ctx, serviceKey)

				// Stop the inference service
				updatedIsvc := expectIsvcToExist(ctx, serviceKey)
				stoppedIsvc := updatedIsvc.DeepCopy()
				stoppedIsvc.Annotations[constants.StopAnnotationKey] = "true"
				Expect(k8sClient.Update(ctx, stoppedIsvc)).NotTo(HaveOccurred())

				// Check that the OpenTelemetry Collector was deleted
				expectResourceToBeDeleted(context.Background(), &otelv1beta1.OpenTelemetryCollector{}, predictorKey)

				// Check that the deployment was deleted
				expectResourceToBeDeleted(context.Background(), &appsv1.Deployment{}, predictorKey)

				// check that the service was deleted
				expectResourceToBeDeleted(context.Background(), &corev1.Service{}, predictorKey)

				// Check that the ingress was deleted
				expectResourceToBeDeleted(context.Background(), &netv1.Ingress{}, serviceKey)

				// Check that the KEDA autoscaler was deleted
				expectResourceToBeDeleted(context.Background(), &kedav1alpha1.ScaledObject{}, predictorKey)

				// Check that the ISVC was updated
				expectIsvcToExist(ctx, serviceKey)

				// Check that the ISVC status reflects that it is stopped
				expectIsvcTrueStoppedStatus(ctx, serviceKey)
			})

			It("Should create the httproute/service/deployment/hpa when the annotation is updated to false on an existing ISVC that is stopped", func() {
				ctx, cancel := context.WithCancel(context.Background())
				DeferCleanup(cancel)

				// Config map
				configMap := createInferenceServiceConfigMap()
				Expect(k8sClient.Create(context.Background(), configMap)).NotTo(HaveOccurred())
				defer k8sClient.Delete(ctx, configMap)

				// Setup values
				serviceName := "stop-edit-false-isvc"
				serviceNamespace := "default"
				expectedRequest := reconcile.Request{NamespacedName: types.NamespacedName{Name: serviceName, Namespace: serviceNamespace}}
				serviceKey := expectedRequest.NamespacedName
				storageUri := "s3://test/mnist/export"
				qty := resource.MustParse("10Gi")
				predictorKey := types.NamespacedName{
					Name:      constants.PredictorServiceName(serviceKey.Name),
					Namespace: serviceKey.Namespace,
				}

				// Serving runtime
				servingRuntime := createServingRuntime(serviceKey.Namespace, "tf-serving-raw")
				Expect(k8sClient.Create(context.Background(), servingRuntime)).NotTo(HaveOccurred())
				defer k8sClient.Delete(ctx, servingRuntime)

				// Define InferenceService
				isvc := defaultIsvc(serviceKey, storageUri, string(constants.AutoscalerClassHPA), qty)
				isvc.Annotations[constants.StopAnnotationKey] = "true"
				Expect(k8sClient.Create(context.Background(), isvc)).NotTo(HaveOccurred())
				defer k8sClient.Delete(ctx, isvc)

				expectIsvcToExist(ctx, serviceKey)

				// Check that the deployment was not created
				expectResourceDoesNotExist(context.Background(), &appsv1.Deployment{}, predictorKey)

				// check that the service was not created
				expectResourceDoesNotExist(context.Background(), &corev1.Service{}, predictorKey)

				// check that the http routes were not created
				// top level http route
				expectResourceDoesNotExist(context.Background(), &gatewayapiv1.HTTPRoute{}, serviceKey)
				// predictor http route
				expectResourceDoesNotExist(context.Background(), &gatewayapiv1.HTTPRoute{}, predictorKey)

				// check that the predictor HPA was not created
				expectResourceDoesNotExist(ctx, &autoscalingv2.HorizontalPodAutoscaler{}, predictorKey)

				// Check that the ISVC was updated
				expectIsvcToExist(ctx, serviceKey)

				// Check that the ISVC status reflects that it is stopped
				expectIsvcTrueStoppedStatus(ctx, serviceKey)

				// Resume the inference service
				updatedIsvc := expectIsvcToExist(ctx, serviceKey)
				stoppedIsvc := updatedIsvc.DeepCopy()
				stoppedIsvc.Annotations[constants.StopAnnotationKey] = "false"
				Expect(k8sClient.Update(ctx, stoppedIsvc)).NotTo(HaveOccurred())

				// Check the deployment
				expectDeploymentToBeReady(context.Background(), predictorKey)

				// check the service
				expectResourceToExist(context.Background(), &corev1.Service{}, predictorKey)

				// top level http route
				expectHttpRouteToBeReady(context.Background(), serviceKey)
				// predictor http route
				expectHttpRouteToBeReady(context.Background(), predictorKey)

				// check the HPA
				expectResourceToExist(ctx, &autoscalingv2.HorizontalPodAutoscaler{}, predictorKey)

				// Check that the ISVC was updated
				expectIsvcToExist(ctx, serviceKey)

				// Check that the stopped condition is false
				expectIsvcFalseStoppedStatus(ctx, serviceKey)

				// Check that the inference service is ready
				expectIsvcReadyStatus(ctx, serviceKey)
			})

			It("Should create the ingress/service/deployment/keda/otel when gateway api is disabled when the annotation is updated to false on an existing ISVC that is stopped", func() {
				ctx, cancel := context.WithCancel(context.Background())
				DeferCleanup(cancel)

				// Config map
				configMap := createInferenceServiceConfigMap()
				configMap.Data["ingress"] = `{
					"enableGatewayAPI": false,
					"ingressGateway": "knative-serving/knative-ingress-gateway",
					"localGateway": "knative-serving/knative-local-gateway",
					"localGatewayService": "knative-local-gateway.istio-system.svc.cluster.local"
				}`
				configMap.Data["opentelemetryCollector"] = `{
					"scrapeInterval": "5s",
					"metricReceiverEndpoint": "keda-otel-scaler.keda.svc:4317",
					"metricScalerEndpoint": "keda-otel-scaler.keda.svc:4318"
				}`
				Expect(k8sClient.Create(context.Background(), configMap)).NotTo(HaveOccurred())
				defer k8sClient.Delete(ctx, configMap)

				// Setup values
				serviceName := "stop-edit-false-ingress-isvc"
				serviceNamespace := "default"
				expectedRequest := reconcile.Request{NamespacedName: types.NamespacedName{Name: serviceName, Namespace: serviceNamespace}}
				serviceKey := expectedRequest.NamespacedName
				storageUri := "s3://test/mnist/export"
				qty := resource.MustParse("10Gi")
				predictorKey := types.NamespacedName{
					Name:      constants.PredictorServiceName(serviceKey.Name),
					Namespace: serviceKey.Namespace,
				}

				// Serving runtime
				servingRuntime := createServingRuntime(serviceKey.Namespace, "tf-serving-raw")
				Expect(k8sClient.Create(context.Background(), servingRuntime)).NotTo(HaveOccurred())
				defer k8sClient.Delete(ctx, servingRuntime)

				// Define InferenceService
				isvc := defaultIsvc(serviceKey, storageUri, string(constants.AutoscalerClassKeda), qty)
				isvc.Annotations[constants.StopAnnotationKey] = "true"
				isvc.Annotations["sidecar.opentelemetry.io/inject"] = "true"
				isvc.Spec.Predictor.ComponentExtensionSpec.AutoScaling = &v1beta1.AutoScalingSpec{
					Metrics: []v1beta1.MetricsSpec{
						{
							Type: v1beta1.PodMetricSourceType,
							PodMetric: &v1beta1.PodMetricSource{
								Metric: v1beta1.PodMetrics{
									Backend:     v1beta1.OpenTelemetryBackend,
									MetricNames: []string{"process_cpu_seconds_total"},
									Query:       "avg(process_cpu_seconds_total)",
								},
								Target: v1beta1.MetricTarget{
									Type:  v1beta1.ValueMetricType,
									Value: &resource.Quantity{},
								},
							},
						},
					},
				}
				Expect(k8sClient.Create(context.Background(), isvc)).NotTo(HaveOccurred())
				defer k8sClient.Delete(ctx, isvc)

				expectIsvcToExist(ctx, serviceKey)

				// Check that the OpenTelemetry Collector was not created
				expectResourceDoesNotExist(context.Background(), &otelv1beta1.OpenTelemetryCollector{}, predictorKey)

				// Check that the deployment was not created
				expectResourceDoesNotExist(context.Background(), &appsv1.Deployment{}, predictorKey)

				// check that the service was not created
				expectResourceDoesNotExist(context.Background(), &corev1.Service{}, predictorKey)

				// Check that the ingress was not created
				expectResourceDoesNotExist(context.Background(), &netv1.Ingress{}, serviceKey)

				// Check that the KEDA autoscaler was not created
				expectResourceDoesNotExist(context.Background(), &kedav1alpha1.ScaledObject{}, predictorKey)

				// Check that the ISVC was updated
				expectIsvcToExist(ctx, serviceKey)

				// Check that the ISVC status reflects that it is stopped
				expectIsvcTrueStoppedStatus(ctx, serviceKey)

				// Resume the inference service
				updatedIsvc := expectIsvcToExist(ctx, serviceKey)
				stoppedIsvc := updatedIsvc.DeepCopy()
				stoppedIsvc.Annotations[constants.StopAnnotationKey] = "false"
				Expect(k8sClient.Update(ctx, stoppedIsvc)).NotTo(HaveOccurred())

				// Check the OpenTelemetry Collector
				expectResourceToExist(context.Background(), &otelv1beta1.OpenTelemetryCollector{}, predictorKey)

				// Check the deployment
				expectDeploymentToBeReady(context.Background(), predictorKey)

				// Check the service
				expectResourceToExist(context.Background(), &corev1.Service{}, predictorKey)

				// Check ingress
				expectResourceToExist(context.Background(), &netv1.Ingress{}, serviceKey)

				// Check KEDA
				expectResourceToExist(context.Background(), &kedav1alpha1.ScaledObject{}, predictorKey)

				// Check that the ISVC was updated
				expectIsvcToExist(ctx, serviceKey)

				// Check that the stopped condition is false
				expectIsvcFalseStoppedStatus(ctx, serviceKey)

				// Check that the inference service is ready
				expectIsvcReadyStatus(ctx, serviceKey)
			})
		})

		Describe("inference service with a transformer", func() {
			// --- Default values ---
			defaultTransformerIsvc := func(serviceKey types.NamespacedName, storageUri string, autoscaler string, qty resource.Quantity) *v1beta1.InferenceService {
				predictor := v1beta1.PredictorSpec{
					ComponentExtensionSpec: v1beta1.ComponentExtensionSpec{
						MinReplicas:    ptr.To(int32(1)),
						MaxReplicas:    3,
						TimeoutSeconds: ptr.To(int64(30)),
						AutoScaling: &v1beta1.AutoScalingSpec{
							Metrics: []v1beta1.MetricsSpec{
								{
									Type: v1beta1.ResourceMetricSourceType,
									Resource: &v1beta1.ResourceMetricSource{
										Name: v1beta1.ResourceMetricMemory,
										Target: v1beta1.MetricTarget{
											Type:         v1beta1.AverageValueMetricType,
											AverageValue: &qty,
										},
									},
								},
							},
						},
					},
					Tensorflow: &v1beta1.TFServingSpec{
						PredictorExtensionSpec: v1beta1.PredictorExtensionSpec{
							StorageURI:     &storageUri,
							RuntimeVersion: proto.String("1.14.0"),
							Container: corev1.Container{
								Name:      constants.InferenceServiceContainerName,
								Resources: defaultResource,
							},
						},
					},
				}
				transformer := &v1beta1.TransformerSpec{
					ComponentExtensionSpec: v1beta1.ComponentExtensionSpec{
						MinReplicas:    ptr.To(int32(1)),
						MaxReplicas:    1,
						ScaleTarget:    ptr.To(int32(80)),
						TimeoutSeconds: ptr.To(int64(30)),
					},
					PodSpec: v1beta1.PodSpec{
						Containers: []corev1.Container{
							{
								Image:     "transformer:v1",
								Resources: defaultResource,
								Args: []string{
									"--port=8080",
								},
							},
						},
					},
				}
				isvc := &v1beta1.InferenceService{
					ObjectMeta: metav1.ObjectMeta{
						Name:      serviceKey.Name,
						Namespace: serviceKey.Namespace,
						Annotations: map[string]string{
							constants.DeploymentMode:  string(constants.RawDeployment),
							constants.AutoscalerClass: autoscaler,
						},
					},
					Spec: v1beta1.InferenceServiceSpec{
						Predictor:   predictor,
						Transformer: transformer,
					},
				}

				isvc.DefaultInferenceService(nil, nil, &v1beta1.SecurityConfig{AutoMountServiceAccountToken: false}, nil)
				return isvc
			}

			It("Should keep the transformer httproute/service/deployment/hpa created when the annotation is set to false", func() {
				ctx, cancel := context.WithCancel(context.Background())
				DeferCleanup(cancel)

				// Config map
				configMap := createInferenceServiceConfigMap()
				Expect(k8sClient.Create(context.Background(), configMap)).NotTo(HaveOccurred())
				defer k8sClient.Delete(ctx, configMap)

				// Setup values
				serviceName := "stop-transformer-false-isvc"
				serviceNamespace := "default"
				expectedRequest := reconcile.Request{NamespacedName: types.NamespacedName{Name: serviceName, Namespace: serviceNamespace}}
				serviceKey := expectedRequest.NamespacedName
				storageUri := "s3://test/mnist/export"
				qty := resource.MustParse("10Gi")
				predictorKey := types.NamespacedName{
					Name:      constants.PredictorServiceName(serviceKey.Name),
					Namespace: serviceKey.Namespace,
				}
				transformerKey := types.NamespacedName{
					Name:      constants.TransformerServiceName(serviceName),
					Namespace: serviceKey.Namespace,
				}

				// Serving runtime
				servingRuntime := createServingRuntime(serviceKey.Namespace, "tf-serving-raw")
				Expect(k8sClient.Create(context.Background(), servingRuntime)).NotTo(HaveOccurred())
				defer k8sClient.Delete(ctx, servingRuntime)

				// Define InferenceService
				isvc := defaultTransformerIsvc(serviceKey, storageUri, string(constants.AutoscalerClassHPA), qty)
				isvc.Annotations[constants.StopAnnotationKey] = "false"
				Expect(k8sClient.Create(context.Background(), isvc)).NotTo(HaveOccurred())
				defer k8sClient.Delete(ctx, isvc)

				expectIsvcToExist(ctx, serviceKey)

				// Check the predictor deployment
				expectDeploymentToBeReady(context.Background(), predictorKey)
				// Check the transformer deployment
				expectDeploymentToBeReady(context.Background(), transformerKey)

				// check the predictor service
				expectResourceToExist(context.Background(), &corev1.Service{}, predictorKey)
				// check the transformer service
				expectResourceToExist(context.Background(), &corev1.Service{}, transformerKey)

				// top level http route
				expectHttpRouteToBeReady(context.Background(), serviceKey)
				// predictor http route
				expectHttpRouteToBeReady(context.Background(), predictorKey)
				// transformer http route
				expectHttpRouteToBeReady(context.Background(), transformerKey)

				// check the predictor HPA
				expectResourceToExist(ctx, &autoscalingv2.HorizontalPodAutoscaler{}, predictorKey)
				// check the transformer HPA
				expectResourceToExist(ctx, &autoscalingv2.HorizontalPodAutoscaler{}, transformerKey)

				// Check that the ISVC was updated
				expectIsvcToExist(ctx, serviceKey)

				// Check that the stopped condition is false
				expectIsvcFalseStoppedStatus(ctx, serviceKey)

				// Check that the inference service is ready
				expectIsvcReadyStatus(ctx, serviceKey)
				expectIsvcTransformerReadyStatus(ctx, serviceKey)
			})

			It("Should not create the transformer httproute/service/deployment/hpa when the annotation is set to true", func() {
				ctx, cancel := context.WithCancel(context.Background())
				DeferCleanup(cancel)

				// Config map
				configMap := createInferenceServiceConfigMap()
				Expect(k8sClient.Create(context.Background(), configMap)).NotTo(HaveOccurred())
				defer k8sClient.Delete(ctx, configMap)

				// Setup values
				serviceName := "stop-transformer-true-isvc"
				serviceNamespace := "default"
				expectedRequest := reconcile.Request{NamespacedName: types.NamespacedName{Name: serviceName, Namespace: serviceNamespace}}
				serviceKey := expectedRequest.NamespacedName
				storageUri := "s3://test/mnist/export"
				qty := resource.MustParse("10Gi")
				predictorKey := types.NamespacedName{
					Name:      constants.PredictorServiceName(serviceKey.Name),
					Namespace: serviceKey.Namespace,
				}
				transformerKey := types.NamespacedName{
					Name:      constants.TransformerServiceName(serviceName),
					Namespace: serviceKey.Namespace,
				}

				// Serving runtime
				servingRuntime := createServingRuntime(serviceKey.Namespace, "tf-serving-raw")
				Expect(k8sClient.Create(context.Background(), servingRuntime)).NotTo(HaveOccurred())
				defer k8sClient.Delete(ctx, servingRuntime)

				// Define InferenceService
				isvc := defaultTransformerIsvc(serviceKey, storageUri, string(constants.AutoscalerClassHPA), qty)
				isvc.Annotations[constants.StopAnnotationKey] = "true"
				Expect(k8sClient.Create(context.Background(), isvc)).NotTo(HaveOccurred())
				defer k8sClient.Delete(ctx, isvc)

				expectIsvcToExist(ctx, serviceKey)

				// Check that the predictor deployment was not created
				expectResourceDoesNotExist(context.Background(), &appsv1.Deployment{}, predictorKey)
				// Check that the transformer deployment was not created
				expectResourceDoesNotExist(context.Background(), &appsv1.Deployment{}, transformerKey)

				// check that the predictor service was not created
				expectResourceDoesNotExist(context.Background(), &corev1.Service{}, predictorKey)
				// check that the transformer service was not created
				expectResourceDoesNotExist(context.Background(), &corev1.Service{}, transformerKey)

				// check that the http routes were not created
				// top level http route
				expectResourceDoesNotExist(context.Background(), &gatewayapiv1.HTTPRoute{}, serviceKey)
				// predictor http route
				expectResourceDoesNotExist(context.Background(), &gatewayapiv1.HTTPRoute{}, predictorKey)
				// transformer http route
				expectResourceDoesNotExist(context.Background(), &gatewayapiv1.HTTPRoute{}, transformerKey)

				// check that the predictor HPA was not created
				expectResourceDoesNotExist(ctx, &autoscalingv2.HorizontalPodAutoscaler{}, predictorKey)
				// check that the transformer HPA was not created
				expectResourceDoesNotExist(ctx, &autoscalingv2.HorizontalPodAutoscaler{}, transformerKey)

				// Check that the ISVC was updated
				expectIsvcToExist(ctx, serviceKey)

				// Check that the ISVC status reflects that it is stopped
				expectIsvcTrueStoppedStatus(ctx, serviceKey)
			})

			It("Should delete the transformer httproute/service/deployment/hpa when the annotation is updated to true on an existing ISVC", func() {
				ctx, cancel := context.WithCancel(context.Background())
				DeferCleanup(cancel)

				// Config map
				configMap := createInferenceServiceConfigMap()
				Expect(k8sClient.Create(context.Background(), configMap)).NotTo(HaveOccurred())
				defer k8sClient.Delete(ctx, configMap)

				// Setup values
				serviceName := "stop-transformer-edit-true-isvc"
				serviceNamespace := "default"
				expectedRequest := reconcile.Request{NamespacedName: types.NamespacedName{Name: serviceName, Namespace: serviceNamespace}}
				serviceKey := expectedRequest.NamespacedName
				storageUri := "s3://test/mnist/export"
				qty := resource.MustParse("10Gi")
				predictorKey := types.NamespacedName{
					Name:      constants.PredictorServiceName(serviceKey.Name),
					Namespace: serviceKey.Namespace,
				}
				transformerKey := types.NamespacedName{
					Name:      constants.TransformerServiceName(serviceName),
					Namespace: serviceKey.Namespace,
				}

				// Serving runtime
				servingRuntime := createServingRuntime(serviceKey.Namespace, "tf-serving-raw")
				Expect(k8sClient.Create(context.Background(), servingRuntime)).NotTo(HaveOccurred())
				defer k8sClient.Delete(ctx, servingRuntime)

				// Define InferenceService
				isvc := defaultTransformerIsvc(serviceKey, storageUri, string(constants.AutoscalerClassHPA), qty)
				isvc.Annotations[constants.StopAnnotationKey] = "false"
				Expect(k8sClient.Create(context.Background(), isvc)).NotTo(HaveOccurred())
				defer k8sClient.Delete(ctx, isvc)

				expectIsvcToExist(ctx, serviceKey)

				// Check the predictor deployment
				expectDeploymentToBeReady(ctx, predictorKey)
				// Check the transformer deployment
				expectDeploymentToBeReady(ctx, transformerKey)

				// check the predictor service
				expectResourceToExist(context.Background(), &corev1.Service{}, predictorKey)
				// check the transformer service
				expectResourceToExist(context.Background(), &corev1.Service{}, transformerKey)

				// top level http route
				expectHttpRouteToBeReady(context.Background(), serviceKey)
				// predictor http route
				expectHttpRouteToBeReady(context.Background(), predictorKey)
				// transformer http route
				expectHttpRouteToBeReady(context.Background(), transformerKey)

				// check the predictor HPA
				expectResourceToExist(context.Background(), &autoscalingv2.HorizontalPodAutoscaler{}, predictorKey)
				// check the transformer HPA
				expectResourceToExist(context.Background(), &autoscalingv2.HorizontalPodAutoscaler{}, transformerKey)

				// Check that the ISVC was updated
				expectIsvcToExist(ctx, serviceKey)

				// Check that the stopped condition is false
				expectIsvcFalseStoppedStatus(ctx, serviceKey)

				// Check that the inference service is ready
				expectIsvcReadyStatus(ctx, serviceKey)
				expectIsvcTransformerReadyStatus(ctx, serviceKey)

				// Stop the inference service
				updatedIsvc := expectIsvcToExist(ctx, serviceKey)
				stoppedIsvc := updatedIsvc.DeepCopy()
				stoppedIsvc.Annotations[constants.StopAnnotationKey] = "true"
				Expect(k8sClient.Update(ctx, stoppedIsvc)).NotTo(HaveOccurred())

				// Check that the predictor deployment was deleted
				expectResourceToBeDeleted(context.Background(), &appsv1.Deployment{}, predictorKey)
				// Check that the transformer deployment was deleted
				expectResourceToBeDeleted(context.Background(), &appsv1.Deployment{}, transformerKey)

				// check that the predictor service was deleted
				expectResourceToBeDeleted(context.Background(), &corev1.Service{}, predictorKey)
				// check that the transformer service was deleted
				expectResourceToBeDeleted(context.Background(), &corev1.Service{}, transformerKey)

				// check that the http routes were deleted
				// top level http route
				expectResourceToBeDeleted(context.Background(), &gatewayapiv1.HTTPRoute{}, serviceKey)
				// predictor http route
				expectResourceToBeDeleted(context.Background(), &gatewayapiv1.HTTPRoute{}, predictorKey)
				// transformer http route
				expectResourceToBeDeleted(context.Background(), &gatewayapiv1.HTTPRoute{}, transformerKey)

				// check that the predictor HPA was deleted
				expectResourceToBeDeleted(ctx, &autoscalingv2.HorizontalPodAutoscaler{}, predictorKey)
				// check that the transformer HPA was deleted
				expectResourceToBeDeleted(ctx, &autoscalingv2.HorizontalPodAutoscaler{}, transformerKey)

				// Check that the ISVC was updated
				expectIsvcToExist(ctx, serviceKey)

				// Check that the ISVC status reflects that it is stopped
				expectIsvcTrueStoppedStatus(ctx, serviceKey)
			})

			It("Should create the transformer httproute/service/deployment/hpa when the annotation is updated to false on an existing ISVC that is stopped", func() {
				ctx, cancel := context.WithCancel(context.Background())
				DeferCleanup(cancel)

				// Config map
				configMap := createInferenceServiceConfigMap()
				Expect(k8sClient.Create(context.Background(), configMap)).NotTo(HaveOccurred())
				defer k8sClient.Delete(ctx, configMap)

				// Setup values
				serviceName := "stop-transformer-edit-false-isvc"
				serviceNamespace := "default"
				expectedRequest := reconcile.Request{NamespacedName: types.NamespacedName{Name: serviceName, Namespace: serviceNamespace}}
				serviceKey := expectedRequest.NamespacedName
				storageUri := "s3://test/mnist/export"
				qty := resource.MustParse("10Gi")
				predictorKey := types.NamespacedName{
					Name:      constants.PredictorServiceName(serviceKey.Name),
					Namespace: serviceKey.Namespace,
				}
				transformerKey := types.NamespacedName{
					Name:      constants.TransformerServiceName(serviceName),
					Namespace: serviceKey.Namespace,
				}

				// Serving runtime
				servingRuntime := createServingRuntime(serviceKey.Namespace, "tf-serving-raw")
				Expect(k8sClient.Create(context.Background(), servingRuntime)).NotTo(HaveOccurred())
				defer k8sClient.Delete(ctx, servingRuntime)

				// Define InferenceService
				isvc := defaultTransformerIsvc(serviceKey, storageUri, string(constants.AutoscalerClassHPA), qty)
				isvc.Annotations[constants.StopAnnotationKey] = "true"
				Expect(k8sClient.Create(context.Background(), isvc)).NotTo(HaveOccurred())
				defer k8sClient.Delete(ctx, isvc)

				expectIsvcToExist(ctx, serviceKey)

				// Check that the predictor deployment was not created
				expectResourceDoesNotExist(context.Background(), &appsv1.Deployment{}, predictorKey)
				// Check that the transformer deployment was not created
				expectResourceDoesNotExist(context.Background(), &appsv1.Deployment{}, transformerKey)

				// check that the predictor service was not created
				expectResourceDoesNotExist(context.Background(), &corev1.Service{}, predictorKey)
				// check that the transformer service was not created
				expectResourceDoesNotExist(context.Background(), &corev1.Service{}, transformerKey)

				// check that the http routes were not created
				// top level http route
				expectResourceDoesNotExist(context.Background(), &gatewayapiv1.HTTPRoute{}, serviceKey)
				// predictor http route
				expectResourceDoesNotExist(context.Background(), &gatewayapiv1.HTTPRoute{}, predictorKey)
				// transformer http route
				expectResourceDoesNotExist(context.Background(), &gatewayapiv1.HTTPRoute{}, transformerKey)

				// check that the predictor HPA was not created
				expectResourceDoesNotExist(ctx, &autoscalingv2.HorizontalPodAutoscaler{}, predictorKey)
				// check that the transformer HPA was not created
				expectResourceDoesNotExist(ctx, &autoscalingv2.HorizontalPodAutoscaler{}, transformerKey)

				// Check that the ISVC was updated
				expectIsvcToExist(ctx, serviceKey)

				// Check that the ISVC status reflects that it is stopped
				expectIsvcTrueStoppedStatus(ctx, serviceKey)

				// Resume the inference service
				updatedIsvc := expectIsvcToExist(ctx, serviceKey)
				stoppedIsvc := updatedIsvc.DeepCopy()
				stoppedIsvc.Annotations[constants.StopAnnotationKey] = "false"
				Expect(k8sClient.Update(ctx, stoppedIsvc)).NotTo(HaveOccurred())

				// Check the predictor deployment
				expectDeploymentToBeReady(context.Background(), predictorKey)
				// Check the transformer deployment
				expectDeploymentToBeReady(context.Background(), transformerKey)

				// check the predictor service
				expectResourceToExist(context.Background(), &corev1.Service{}, predictorKey)
				// check the transformer service
				expectResourceToExist(context.Background(), &corev1.Service{}, transformerKey)

				// top level http route
				expectHttpRouteToBeReady(context.Background(), serviceKey)
				// predictor http route
				expectHttpRouteToBeReady(context.Background(), predictorKey)
				// transformer http route
				expectHttpRouteToBeReady(context.Background(), transformerKey)

				// check the predictor HPA
				expectResourceToExist(ctx, &autoscalingv2.HorizontalPodAutoscaler{}, predictorKey)
				// check the transformer HPA
				expectResourceToExist(ctx, &autoscalingv2.HorizontalPodAutoscaler{}, transformerKey)

				// Check that the ISVC was updated
				expectIsvcToExist(ctx, serviceKey)

				// Check that the stopped condition is false
				expectIsvcFalseStoppedStatus(ctx, serviceKey)

				// Check that the inference service is ready
				expectIsvcReadyStatus(ctx, serviceKey)
				expectIsvcTransformerReadyStatus(ctx, serviceKey)
			})
		})

		Describe("inference service with an explainer", func() {
			// --- Default values ---
			defaultExplainerIsvc := func(serviceKey types.NamespacedName, storageUri string, autoscaler string, qty resource.Quantity) *v1beta1.InferenceService {
				predictor := v1beta1.PredictorSpec{
					ComponentExtensionSpec: v1beta1.ComponentExtensionSpec{
						MinReplicas:    ptr.To(int32(1)),
						MaxReplicas:    3,
						TimeoutSeconds: ptr.To(int64(30)),
						AutoScaling: &v1beta1.AutoScalingSpec{
							Metrics: []v1beta1.MetricsSpec{
								{
									Type: v1beta1.ResourceMetricSourceType,
									Resource: &v1beta1.ResourceMetricSource{
										Name: v1beta1.ResourceMetricMemory,
										Target: v1beta1.MetricTarget{
											Type:         v1beta1.AverageValueMetricType,
											AverageValue: &qty,
										},
									},
								},
							},
						},
					},
					Tensorflow: &v1beta1.TFServingSpec{
						PredictorExtensionSpec: v1beta1.PredictorExtensionSpec{
							StorageURI:     &storageUri,
							RuntimeVersion: proto.String("1.14.0"),
							Container: corev1.Container{
								Name:      constants.InferenceServiceContainerName,
								Resources: defaultResource,
							},
						},
					},
				}
				explainer := &v1beta1.ExplainerSpec{
					ART: &v1beta1.ARTExplainerSpec{
						Type: v1beta1.ARTSquareAttackExplainer,
						ExplainerExtensionSpec: v1beta1.ExplainerExtensionSpec{
							Config: map[string]string{"nb_classes": "10"},
							Container: corev1.Container{
								Name:      constants.InferenceServiceContainerName,
								Resources: defaultResource,
							},
							RuntimeVersion: proto.String("latest"),
						},
					},
					ComponentExtensionSpec: v1beta1.ComponentExtensionSpec{
						MinReplicas:    ptr.To(int32(1)),
						MaxReplicas:    2,
						ScaleTarget:    ptr.To(int32(80)),
						TimeoutSeconds: ptr.To(int64(30)),
					},
				}
				isvc := &v1beta1.InferenceService{
					ObjectMeta: metav1.ObjectMeta{
						Name:      serviceKey.Name,
						Namespace: serviceKey.Namespace,
						Annotations: map[string]string{
							constants.DeploymentMode:  string(constants.RawDeployment),
							constants.AutoscalerClass: autoscaler,
						},
					},
					Spec: v1beta1.InferenceServiceSpec{
						Predictor: predictor,
						Explainer: explainer,
					},
				}

				isvc.DefaultInferenceService(nil, nil, &v1beta1.SecurityConfig{AutoMountServiceAccountToken: false}, nil)
				return isvc
			}

			It("Should keep the explainer httproute/service/deployment/hpa created when the annotation is set to false", func() {
				ctx, cancel := context.WithCancel(context.Background())
				DeferCleanup(cancel)

				// Config map
				configMap := createInferenceServiceConfigMap()
				Expect(k8sClient.Create(context.Background(), configMap)).NotTo(HaveOccurred())
				defer k8sClient.Delete(ctx, configMap)

				// Setup values
				serviceName := "stop-explainer-false-isvc"
				serviceNamespace := "default"
				expectedRequest := reconcile.Request{NamespacedName: types.NamespacedName{Name: serviceName, Namespace: serviceNamespace}}
				serviceKey := expectedRequest.NamespacedName
				storageUri := "s3://test/mnist/export"
				qty := resource.MustParse("10Gi")
				predictorKey := types.NamespacedName{
					Name:      constants.PredictorServiceName(serviceKey.Name),
					Namespace: serviceKey.Namespace,
				}
				explainerKey := types.NamespacedName{
					Name:      constants.ExplainerServiceName(serviceName),
					Namespace: serviceKey.Namespace,
				}

				// Serving runtime
				servingRuntime := createServingRuntime(serviceKey.Namespace, "tf-serving-raw")
				Expect(k8sClient.Create(context.Background(), servingRuntime)).NotTo(HaveOccurred())
				defer k8sClient.Delete(ctx, servingRuntime)

				// Define InferenceService
				isvc := defaultExplainerIsvc(serviceKey, storageUri, string(constants.AutoscalerClassHPA), qty)
				isvc.Annotations[constants.StopAnnotationKey] = "false"
				Expect(k8sClient.Create(context.Background(), isvc)).NotTo(HaveOccurred())
				defer k8sClient.Delete(ctx, isvc)

				expectIsvcToExist(ctx, serviceKey)

				// Check the predictor deployment
				expectDeploymentToBeReady(context.Background(), predictorKey)
				// Check the explainer deployment
				expectDeploymentToBeReady(context.Background(), explainerKey)

				// check the predictor service
				expectResourceToExist(context.Background(), &corev1.Service{}, predictorKey)
				// check the explainer service
				expectResourceToExist(context.Background(), &corev1.Service{}, explainerKey)

				// top level http route
				expectHttpRouteToBeReady(context.Background(), serviceKey)
				// predictor http route
				expectHttpRouteToBeReady(context.Background(), predictorKey)
				// explainer http route
				expectHttpRouteToBeReady(context.Background(), explainerKey)

				// check the predictor HPA
				expectResourceToExist(ctx, &autoscalingv2.HorizontalPodAutoscaler{}, predictorKey)
				// check the explainer HPA
				expectResourceToExist(ctx, &autoscalingv2.HorizontalPodAutoscaler{}, explainerKey)

				// Check that the ISVC was updated
				expectIsvcToExist(ctx, serviceKey)

				// Check that the stopped condition is false
				expectIsvcFalseStoppedStatus(ctx, serviceKey)

				// Check that the inference service is ready
				expectIsvcReadyStatus(ctx, serviceKey)
				expectIsvcExplainerReadyStatus(ctx, serviceKey)
			})

			It("Should not create the explainer httproute/service/deployment/hpa when the annotation is set to true", func() {
				ctx, cancel := context.WithCancel(context.Background())
				DeferCleanup(cancel)

				// Config map
				configMap := createInferenceServiceConfigMap()
				Expect(k8sClient.Create(context.Background(), configMap)).NotTo(HaveOccurred())
				defer k8sClient.Delete(ctx, configMap)

				// Setup values
				serviceName := "stop-explainer-true-isvc"
				serviceNamespace := "default"
				expectedRequest := reconcile.Request{NamespacedName: types.NamespacedName{Name: serviceName, Namespace: serviceNamespace}}
				serviceKey := expectedRequest.NamespacedName
				storageUri := "s3://test/mnist/export"
				qty := resource.MustParse("10Gi")
				predictorKey := types.NamespacedName{
					Name:      constants.PredictorServiceName(serviceKey.Name),
					Namespace: serviceKey.Namespace,
				}
				explainerKey := types.NamespacedName{
					Name:      constants.ExplainerServiceName(serviceName),
					Namespace: serviceKey.Namespace,
				}

				// Serving runtime
				servingRuntime := createServingRuntime(serviceKey.Namespace, "tf-serving-raw")
				Expect(k8sClient.Create(context.Background(), servingRuntime)).NotTo(HaveOccurred())
				defer k8sClient.Delete(ctx, servingRuntime)

				// Define InferenceService
				isvc := defaultExplainerIsvc(serviceKey, storageUri, string(constants.AutoscalerClassHPA), qty)
				isvc.Annotations[constants.StopAnnotationKey] = "true"
				Expect(k8sClient.Create(context.Background(), isvc)).NotTo(HaveOccurred())
				defer k8sClient.Delete(ctx, isvc)

				expectIsvcToExist(ctx, serviceKey)

				// Check that the predictor deployment was not created
				expectResourceDoesNotExist(context.Background(), &appsv1.Deployment{}, predictorKey)
				// Check that the explainer deployment was not created
				expectResourceDoesNotExist(context.Background(), &appsv1.Deployment{}, explainerKey)

				// check that the predictor service was not created
				expectResourceDoesNotExist(context.Background(), &corev1.Service{}, predictorKey)
				// check that the explainer service was not created
				expectResourceDoesNotExist(context.Background(), &corev1.Service{}, explainerKey)

				// check that the http routes were not created
				// top level http route
				expectResourceDoesNotExist(context.Background(), &gatewayapiv1.HTTPRoute{}, serviceKey)
				// predictor http route
				expectResourceDoesNotExist(context.Background(), &gatewayapiv1.HTTPRoute{}, predictorKey)
				// explainer http route
				expectResourceDoesNotExist(context.Background(), &gatewayapiv1.HTTPRoute{}, explainerKey)

				// check that the predictor HPA was not created
				expectResourceDoesNotExist(ctx, &autoscalingv2.HorizontalPodAutoscaler{}, predictorKey)
				// check that the explainer HPA was not created
				expectResourceDoesNotExist(ctx, &autoscalingv2.HorizontalPodAutoscaler{}, explainerKey)

				// Check that the ISVC was updated
				expectIsvcToExist(ctx, serviceKey)

				// Check that the ISVC status reflects that it is stopped
				expectIsvcTrueStoppedStatus(ctx, serviceKey)
			})

			It("Should delete the explainer httproute/service/deployment/hpa when the annotation is updated to true on an existing ISVC", func() {
				ctx, cancel := context.WithCancel(context.Background())
				DeferCleanup(cancel)

				// Config map
				configMap := createInferenceServiceConfigMap()
				Expect(k8sClient.Create(context.Background(), configMap)).NotTo(HaveOccurred())
				defer k8sClient.Delete(ctx, configMap)

				// Setup values
				serviceName := "stop-explainer-edit-true-isvc"
				serviceNamespace := "default"
				expectedRequest := reconcile.Request{NamespacedName: types.NamespacedName{Name: serviceName, Namespace: serviceNamespace}}
				serviceKey := expectedRequest.NamespacedName
				storageUri := "s3://test/mnist/export"
				qty := resource.MustParse("10Gi")
				predictorKey := types.NamespacedName{
					Name:      constants.PredictorServiceName(serviceKey.Name),
					Namespace: serviceKey.Namespace,
				}
				explainerKey := types.NamespacedName{
					Name:      constants.ExplainerServiceName(serviceName),
					Namespace: serviceKey.Namespace,
				}

				// Serving runtime
				servingRuntime := createServingRuntime(serviceKey.Namespace, "tf-serving-raw")
				Expect(k8sClient.Create(context.Background(), servingRuntime)).NotTo(HaveOccurred())
				defer k8sClient.Delete(ctx, servingRuntime)

				// Define InferenceService
				isvc := defaultExplainerIsvc(serviceKey, storageUri, string(constants.AutoscalerClassHPA), qty)
				isvc.Annotations[constants.StopAnnotationKey] = "false"
				Expect(k8sClient.Create(context.Background(), isvc)).NotTo(HaveOccurred())
				defer k8sClient.Delete(ctx, isvc)

				expectIsvcToExist(ctx, serviceKey)

				// Check the predictor deployment
				expectDeploymentToBeReady(ctx, predictorKey)
				// Check the explainer deployment
				expectDeploymentToBeReady(ctx, explainerKey)

				// check the predictor service
				expectResourceToExist(context.Background(), &corev1.Service{}, predictorKey)
				// check the explainer service
				expectResourceToExist(context.Background(), &corev1.Service{}, explainerKey)

				// top level http route
				expectHttpRouteToBeReady(context.Background(), serviceKey)
				// predictor http route
				expectHttpRouteToBeReady(context.Background(), predictorKey)
				// explainer http route
				expectHttpRouteToBeReady(context.Background(), explainerKey)

				// check the predictor HPA
				expectResourceToExist(context.Background(), &autoscalingv2.HorizontalPodAutoscaler{}, predictorKey)
				// check the explainer HPA
				expectResourceToExist(context.Background(), &autoscalingv2.HorizontalPodAutoscaler{}, explainerKey)

				// Check that the ISVC was updated
				expectIsvcToExist(ctx, serviceKey)

				// Check that the stopped condition is false
				expectIsvcFalseStoppedStatus(ctx, serviceKey)

				// Check that the inference service is ready
				expectIsvcReadyStatus(ctx, serviceKey)
				expectIsvcExplainerReadyStatus(ctx, serviceKey)

				// Stop the inference service
				updatedIsvc := expectIsvcToExist(ctx, serviceKey)
				stoppedIsvc := updatedIsvc.DeepCopy()
				stoppedIsvc.Annotations[constants.StopAnnotationKey] = "true"
				Expect(k8sClient.Update(ctx, stoppedIsvc)).NotTo(HaveOccurred())

				// Check that the predictor deployment was deleted
				expectResourceToBeDeleted(context.Background(), &appsv1.Deployment{}, predictorKey)
				// Check that the explainer deployment was deleted
				expectResourceToBeDeleted(context.Background(), &appsv1.Deployment{}, explainerKey)

				// check that the predictor service was deleted
				expectResourceToBeDeleted(context.Background(), &corev1.Service{}, predictorKey)
				// check that the explainer service was deleted
				expectResourceToBeDeleted(context.Background(), &corev1.Service{}, explainerKey)

				// check that the http routes were deleted
				// top level http route
				expectResourceToBeDeleted(context.Background(), &gatewayapiv1.HTTPRoute{}, serviceKey)
				// predictor http route
				expectResourceToBeDeleted(context.Background(), &gatewayapiv1.HTTPRoute{}, predictorKey)
				// explainer http route
				expectResourceToBeDeleted(context.Background(), &gatewayapiv1.HTTPRoute{}, explainerKey)

				// check that the predictor HPA was deleted
				expectResourceToBeDeleted(ctx, &autoscalingv2.HorizontalPodAutoscaler{}, predictorKey)
				// check that the explainer HPA was deleted
				expectResourceToBeDeleted(ctx, &autoscalingv2.HorizontalPodAutoscaler{}, explainerKey)

				// Check that the ISVC was updated
				expectIsvcToExist(ctx, serviceKey)

				// Check that the ISVC status reflects that it is stopped
				expectIsvcTrueStoppedStatus(ctx, serviceKey)
			})

			It("Should create the explainer httproute/service/deployment/hpa when the annotation is updated to false on an existing ISVC that is stopped", func() {
				ctx, cancel := context.WithCancel(context.Background())
				DeferCleanup(cancel)

				// Config map
				configMap := createInferenceServiceConfigMap()
				Expect(k8sClient.Create(context.Background(), configMap)).NotTo(HaveOccurred())
				defer k8sClient.Delete(ctx, configMap)

				// Setup values
				serviceName := "stop-explainer-edit-false-isvc"
				serviceNamespace := "default"
				expectedRequest := reconcile.Request{NamespacedName: types.NamespacedName{Name: serviceName, Namespace: serviceNamespace}}
				serviceKey := expectedRequest.NamespacedName
				storageUri := "s3://test/mnist/export"
				qty := resource.MustParse("10Gi")
				predictorKey := types.NamespacedName{
					Name:      constants.PredictorServiceName(serviceKey.Name),
					Namespace: serviceKey.Namespace,
				}
				explainerKey := types.NamespacedName{
					Name:      constants.ExplainerServiceName(serviceName),
					Namespace: serviceKey.Namespace,
				}

				// Serving runtime
				servingRuntime := createServingRuntime(serviceKey.Namespace, "tf-serving-raw")
				Expect(k8sClient.Create(context.Background(), servingRuntime)).NotTo(HaveOccurred())
				defer k8sClient.Delete(ctx, servingRuntime)

				// Define InferenceService
				isvc := defaultExplainerIsvc(serviceKey, storageUri, string(constants.AutoscalerClassHPA), qty)
				isvc.Annotations[constants.StopAnnotationKey] = "true"
				Expect(k8sClient.Create(context.Background(), isvc)).NotTo(HaveOccurred())
				defer k8sClient.Delete(ctx, isvc)

				expectIsvcToExist(ctx, serviceKey)

				// Check that the predictor deployment was not created
				expectResourceDoesNotExist(context.Background(), &appsv1.Deployment{}, predictorKey)
				// Check that the explainer deployment was not created
				expectResourceDoesNotExist(context.Background(), &appsv1.Deployment{}, explainerKey)

				// check that the predictor service was not created
				expectResourceDoesNotExist(context.Background(), &corev1.Service{}, predictorKey)
				// check that the explainer service was not created
				expectResourceDoesNotExist(context.Background(), &corev1.Service{}, explainerKey)

				// check that the http routes were not created
				// top level http route
				expectResourceDoesNotExist(context.Background(), &gatewayapiv1.HTTPRoute{}, serviceKey)
				// predictor http route
				expectResourceDoesNotExist(context.Background(), &gatewayapiv1.HTTPRoute{}, predictorKey)
				// explainer http route
				expectResourceDoesNotExist(context.Background(), &gatewayapiv1.HTTPRoute{}, explainerKey)

				// check that the predictor HPA was not created
				expectResourceDoesNotExist(ctx, &autoscalingv2.HorizontalPodAutoscaler{}, predictorKey)
				// check that the explainer HPA was not created
				expectResourceDoesNotExist(ctx, &autoscalingv2.HorizontalPodAutoscaler{}, explainerKey)

				// Check that the ISVC was updated
				expectIsvcToExist(ctx, serviceKey)

				// Check that the ISVC status reflects that it is stopped
				expectIsvcTrueStoppedStatus(ctx, serviceKey)

				// Resume the inference service
				updatedIsvc := expectIsvcToExist(ctx, serviceKey)
				stoppedIsvc := updatedIsvc.DeepCopy()
				stoppedIsvc.Annotations[constants.StopAnnotationKey] = "false"
				Expect(k8sClient.Update(ctx, stoppedIsvc)).NotTo(HaveOccurred())

				// Check the predictor deployment
				expectDeploymentToBeReady(context.Background(), predictorKey)
				// Check the explainer deployment
				expectDeploymentToBeReady(context.Background(), explainerKey)

				// check the predictor service
				expectResourceToExist(context.Background(), &corev1.Service{}, predictorKey)
				// check the explainer service
				expectResourceToExist(context.Background(), &corev1.Service{}, explainerKey)

				// top level http route
				expectHttpRouteToBeReady(context.Background(), serviceKey)
				// predictor http route
				expectHttpRouteToBeReady(context.Background(), predictorKey)
				// explainer http route
				expectHttpRouteToBeReady(context.Background(), explainerKey)

				// check the predictor HPA
				expectResourceToExist(ctx, &autoscalingv2.HorizontalPodAutoscaler{}, predictorKey)
				// check the explainer HPA
				expectResourceToExist(ctx, &autoscalingv2.HorizontalPodAutoscaler{}, explainerKey)

				// Check that the ISVC was updated
				expectIsvcToExist(ctx, serviceKey)

				// Check that the stopped condition is false
				expectIsvcFalseStoppedStatus(ctx, serviceKey)

				// Check that the inference service is ready
				expectIsvcReadyStatus(ctx, serviceKey)
				expectIsvcExplainerReadyStatus(ctx, serviceKey)
			})
=======

				// Check that the ISVC was updated
				expectIsvcToExist(ctx, serviceKey)

				// Check that the stopped condition is false
				expectIsvcFalseStoppedStatus(ctx, serviceKey)

				// Check that the inference service is ready
				expectIsvcReadyStatus(ctx, serviceKey)

				// Stop the inference service
				updatedIsvc := expectIsvcToExist(ctx, serviceKey)
				stoppedIsvc := updatedIsvc.DeepCopy()
				stoppedIsvc.Annotations[constants.StopAnnotationKey] = "true"
				Expect(k8sClient.Update(ctx, stoppedIsvc)).NotTo(HaveOccurred())

				// Check that the OpenTelemetry Collector was deleted
				expectResourceToBeDeleted(context.Background(), &otelv1beta1.OpenTelemetryCollector{}, predictorKey)

				// Check that the deployment was deleted
				expectResourceToBeDeleted(context.Background(), &appsv1.Deployment{}, predictorKey)

				// check that the service was deleted
				expectResourceToBeDeleted(context.Background(), &corev1.Service{}, predictorKey)

				// Check that the ingress was deleted
				expectResourceToBeDeleted(context.Background(), &netv1.Ingress{}, serviceKey)

				// Check that the KEDA autoscaler was deleted
				expectResourceToBeDeleted(context.Background(), &kedav1alpha1.ScaledObject{}, predictorKey)

				// Check that the ISVC was updated
				expectIsvcToExist(ctx, serviceKey)

				// Check that the ISVC status reflects that it is stopped
				expectIsvcTrueStoppedStatus(ctx, serviceKey)
			})

			It("Should create the httproute/service/deployment/hpa when the annotation is updated to false on an existing ISVC that is stopped", func() {
				ctx, cancel := context.WithCancel(context.Background())
				DeferCleanup(cancel)

				// Config map
				configMap := createInferenceServiceConfigMap()
				Expect(k8sClient.Create(context.Background(), configMap)).NotTo(HaveOccurred())
				defer k8sClient.Delete(ctx, configMap)

				// Setup values
				serviceName := "stop-edit-false-isvc"
				serviceNamespace := "default"
				expectedRequest := reconcile.Request{NamespacedName: types.NamespacedName{Name: serviceName, Namespace: serviceNamespace}}
				serviceKey := expectedRequest.NamespacedName
				storageUri := "s3://test/mnist/export"
				qty := resource.MustParse("10Gi")
				predictorKey := types.NamespacedName{
					Name:      constants.PredictorServiceName(serviceKey.Name),
					Namespace: serviceKey.Namespace,
				}

				// Serving runtime
				servingRuntime := createServingRuntime(serviceKey.Namespace, "tf-serving-raw")
				Expect(k8sClient.Create(context.Background(), servingRuntime)).NotTo(HaveOccurred())
				defer k8sClient.Delete(ctx, servingRuntime)

				// Define InferenceService
				isvc := defaultIsvc(serviceKey, storageUri, string(constants.AutoscalerClassHPA), qty)
				isvc.Annotations[constants.StopAnnotationKey] = "true"
				Expect(k8sClient.Create(context.Background(), isvc)).NotTo(HaveOccurred())
				defer k8sClient.Delete(ctx, isvc)

				expectIsvcToExist(ctx, serviceKey)

				// Check that the deployment was not created
				expectResourceDoesNotExist(context.Background(), &appsv1.Deployment{}, predictorKey)

				// check that the service was not created
				expectResourceDoesNotExist(context.Background(), &corev1.Service{}, predictorKey)

				// check that the http routes were not created
				// top level http route
				expectResourceDoesNotExist(context.Background(), &gatewayapiv1.HTTPRoute{}, serviceKey)
				// predictor http route
				expectResourceDoesNotExist(context.Background(), &gatewayapiv1.HTTPRoute{}, predictorKey)

				// check that the predictor HPA was not created
				expectResourceDoesNotExist(ctx, &autoscalingv2.HorizontalPodAutoscaler{}, predictorKey)

				// Check that the ISVC was updated
				expectIsvcToExist(ctx, serviceKey)

				// Check that the ISVC status reflects that it is stopped
				expectIsvcTrueStoppedStatus(ctx, serviceKey)

				// Resume the inference service
				updatedIsvc := expectIsvcToExist(ctx, serviceKey)
				stoppedIsvc := updatedIsvc.DeepCopy()
				stoppedIsvc.Annotations[constants.StopAnnotationKey] = "false"
				Expect(k8sClient.Update(ctx, stoppedIsvc)).NotTo(HaveOccurred())

				// Check the deployment
				expectDeploymentToBeReady(context.Background(), predictorKey)

				// check the service
				expectResourceToExist(context.Background(), &corev1.Service{}, predictorKey)

				// top level http route
				expectHttpRouteToBeReady(context.Background(), serviceKey)
				// predictor http route
				expectHttpRouteToBeReady(context.Background(), predictorKey)

				// check the HPA
				expectResourceToExist(ctx, &autoscalingv2.HorizontalPodAutoscaler{}, predictorKey)

				// Check that the ISVC was updated
				expectIsvcToExist(ctx, serviceKey)

				// Check that the stopped condition is false
				expectIsvcFalseStoppedStatus(ctx, serviceKey)

				// Check that the inference service is ready
				expectIsvcReadyStatus(ctx, serviceKey)
			})

			It("Should create the ingress/service/deployment/keda/otel when gateway api is disabled when the annotation is updated to false on an existing ISVC that is stopped", func() {
				ctx, cancel := context.WithCancel(context.Background())
				DeferCleanup(cancel)

				// Config map
				configMap := createInferenceServiceConfigMap()
				configMap.Data["ingress"] = `{
					"enableGatewayAPI": false,
					"ingressGateway": "knative-serving/knative-ingress-gateway",
					"localGateway": "knative-serving/knative-local-gateway",
					"localGatewayService": "knative-local-gateway.istio-system.svc.cluster.local"
				}`
				configMap.Data["opentelemetryCollector"] = `{
					"scrapeInterval": "5s",
					"metricReceiverEndpoint": "keda-otel-scaler.keda.svc:4317",
					"metricScalerEndpoint": "keda-otel-scaler.keda.svc:4318"
				}`
				Expect(k8sClient.Create(context.Background(), configMap)).NotTo(HaveOccurred())
				defer k8sClient.Delete(ctx, configMap)

				// Setup values
				serviceName := "stop-edit-false-ingress-isvc"
				serviceNamespace := "default"
				expectedRequest := reconcile.Request{NamespacedName: types.NamespacedName{Name: serviceName, Namespace: serviceNamespace}}
				serviceKey := expectedRequest.NamespacedName
				storageUri := "s3://test/mnist/export"
				qty := resource.MustParse("10Gi")
				predictorKey := types.NamespacedName{
					Name:      constants.PredictorServiceName(serviceKey.Name),
					Namespace: serviceKey.Namespace,
				}

				// Serving runtime
				servingRuntime := createServingRuntime(serviceKey.Namespace, "tf-serving-raw")
				Expect(k8sClient.Create(context.Background(), servingRuntime)).NotTo(HaveOccurred())
				defer k8sClient.Delete(ctx, servingRuntime)

				// Define InferenceService
				isvc := defaultIsvc(serviceKey, storageUri, string(constants.AutoscalerClassKeda), qty)
				isvc.Annotations[constants.StopAnnotationKey] = "true"
				isvc.Annotations["sidecar.opentelemetry.io/inject"] = "true"
				isvc.Spec.Predictor.ComponentExtensionSpec.AutoScaling = &v1beta1.AutoScalingSpec{
					Metrics: []v1beta1.MetricsSpec{
						{
							Type: v1beta1.PodMetricSourceType,
							PodMetric: &v1beta1.PodMetricSource{
								Metric: v1beta1.PodMetrics{
									Backend:     v1beta1.OpenTelemetryBackend,
									MetricNames: []string{"process_cpu_seconds_total"},
									Query:       "avg(process_cpu_seconds_total)",
								},
								Target: v1beta1.MetricTarget{
									Type:  v1beta1.ValueMetricType,
									Value: &resource.Quantity{},
								},
							},
						},
					},
				}
				Expect(k8sClient.Create(context.Background(), isvc)).NotTo(HaveOccurred())
				defer k8sClient.Delete(ctx, isvc)

				expectIsvcToExist(ctx, serviceKey)

				// Check that the OpenTelemetry Collector was not created
				expectResourceDoesNotExist(context.Background(), &otelv1beta1.OpenTelemetryCollector{}, predictorKey)

				// Check that the deployment was not created
				expectResourceDoesNotExist(context.Background(), &appsv1.Deployment{}, predictorKey)

				// check that the service was not created
				expectResourceDoesNotExist(context.Background(), &corev1.Service{}, predictorKey)

				// Check that the ingress was not created
				expectResourceDoesNotExist(context.Background(), &netv1.Ingress{}, serviceKey)

				// Check that the KEDA autoscaler was not created
				expectResourceDoesNotExist(context.Background(), &kedav1alpha1.ScaledObject{}, predictorKey)

				// Check that the ISVC was updated
				expectIsvcToExist(ctx, serviceKey)

				// Check that the ISVC status reflects that it is stopped
				expectIsvcTrueStoppedStatus(ctx, serviceKey)

				// Resume the inference service
				updatedIsvc := expectIsvcToExist(ctx, serviceKey)
				stoppedIsvc := updatedIsvc.DeepCopy()
				stoppedIsvc.Annotations[constants.StopAnnotationKey] = "false"
				Expect(k8sClient.Update(ctx, stoppedIsvc)).NotTo(HaveOccurred())

				// Check the OpenTelemetry Collector
				expectResourceToExist(context.Background(), &otelv1beta1.OpenTelemetryCollector{}, predictorKey)

				// Check the deployment
				expectDeploymentToBeReady(context.Background(), predictorKey)

				// Check the service
				expectResourceToExist(context.Background(), &corev1.Service{}, predictorKey)

				// Check ingress
				expectResourceToExist(context.Background(), &netv1.Ingress{}, serviceKey)

				// Check KEDA
				expectResourceToExist(context.Background(), &kedav1alpha1.ScaledObject{}, predictorKey)

				// Check that the ISVC was updated
				expectIsvcToExist(ctx, serviceKey)

				// Check that the stopped condition is false
				expectIsvcFalseStoppedStatus(ctx, serviceKey)

				// Check that the inference service is ready
				expectIsvcReadyStatus(ctx, serviceKey)
			})
		})

		Describe("inference service with a transformer", func() {
			// --- Default values ---
			defaultTransformerIsvc := func(serviceKey types.NamespacedName, storageUri string, autoscaler string, qty resource.Quantity) *v1beta1.InferenceService {
				predictor := v1beta1.PredictorSpec{
					ComponentExtensionSpec: v1beta1.ComponentExtensionSpec{
						MinReplicas:    ptr.To(int32(1)),
						MaxReplicas:    3,
						TimeoutSeconds: ptr.To(int64(30)),
						AutoScaling: &v1beta1.AutoScalingSpec{
							Metrics: []v1beta1.MetricsSpec{
								{
									Type: v1beta1.ResourceMetricSourceType,
									Resource: &v1beta1.ResourceMetricSource{
										Name: v1beta1.ResourceMetricMemory,
										Target: v1beta1.MetricTarget{
											Type:         v1beta1.AverageValueMetricType,
											AverageValue: &qty,
										},
									},
								},
							},
						},
					},
					Tensorflow: &v1beta1.TFServingSpec{
						PredictorExtensionSpec: v1beta1.PredictorExtensionSpec{
							StorageURI:     &storageUri,
							RuntimeVersion: proto.String("1.14.0"),
							Container: corev1.Container{
								Name:      constants.InferenceServiceContainerName,
								Resources: defaultResource,
							},
						},
					},
				}
				transformer := &v1beta1.TransformerSpec{
					ComponentExtensionSpec: v1beta1.ComponentExtensionSpec{
						MinReplicas:    ptr.To(int32(1)),
						MaxReplicas:    1,
						ScaleTarget:    ptr.To(int32(80)),
						TimeoutSeconds: ptr.To(int64(30)),
					},
					PodSpec: v1beta1.PodSpec{
						Containers: []corev1.Container{
							{
								Image:     "transformer:v1",
								Resources: defaultResource,
								Args: []string{
									"--port=8080",
								},
							},
						},
					},
				}
				isvc := &v1beta1.InferenceService{
					ObjectMeta: metav1.ObjectMeta{
						Name:      serviceKey.Name,
						Namespace: serviceKey.Namespace,
						Annotations: map[string]string{
							constants.DeploymentMode:  string(constants.RawDeployment),
							constants.AutoscalerClass: autoscaler,
						},
					},
					Spec: v1beta1.InferenceServiceSpec{
						Predictor:   predictor,
						Transformer: transformer,
					},
				}

				isvc.DefaultInferenceService(nil, nil, &v1beta1.SecurityConfig{AutoMountServiceAccountToken: false}, nil)
				return isvc
			}

			It("Should keep the transformer httproute/service/deployment/hpa created when the annotation is set to false", func() {
				ctx, cancel := context.WithCancel(context.Background())
				DeferCleanup(cancel)

				// Config map
				configMap := createInferenceServiceConfigMap()
				Expect(k8sClient.Create(context.Background(), configMap)).NotTo(HaveOccurred())
				defer k8sClient.Delete(ctx, configMap)

				// Setup values
				serviceName := "stop-transformer-false-isvc"
				serviceNamespace := "default"
				expectedRequest := reconcile.Request{NamespacedName: types.NamespacedName{Name: serviceName, Namespace: serviceNamespace}}
				serviceKey := expectedRequest.NamespacedName
				storageUri := "s3://test/mnist/export"
				qty := resource.MustParse("10Gi")
				predictorKey := types.NamespacedName{
					Name:      constants.PredictorServiceName(serviceKey.Name),
					Namespace: serviceKey.Namespace,
				}
				transformerKey := types.NamespacedName{
					Name:      constants.TransformerServiceName(serviceName),
					Namespace: serviceKey.Namespace,
				}

				// Serving runtime
				servingRuntime := createServingRuntime(serviceKey.Namespace, "tf-serving-raw")
				Expect(k8sClient.Create(context.Background(), servingRuntime)).NotTo(HaveOccurred())
				defer k8sClient.Delete(ctx, servingRuntime)

				// Define InferenceService
				isvc := defaultTransformerIsvc(serviceKey, storageUri, string(constants.AutoscalerClassHPA), qty)
				isvc.Annotations[constants.StopAnnotationKey] = "false"
				Expect(k8sClient.Create(context.Background(), isvc)).NotTo(HaveOccurred())
				defer k8sClient.Delete(ctx, isvc)

				expectIsvcToExist(ctx, serviceKey)

				// Check the predictor deployment
				expectDeploymentToBeReady(context.Background(), predictorKey)
				// Check the transformer deployment
				expectDeploymentToBeReady(context.Background(), transformerKey)

				// check the predictor service
				expectResourceToExist(context.Background(), &corev1.Service{}, predictorKey)
				// check the transformer service
				expectResourceToExist(context.Background(), &corev1.Service{}, transformerKey)

				// top level http route
				expectHttpRouteToBeReady(context.Background(), serviceKey)
				// predictor http route
				expectHttpRouteToBeReady(context.Background(), predictorKey)
				// transformer http route
				expectHttpRouteToBeReady(context.Background(), transformerKey)

				// check the predictor HPA
				expectResourceToExist(ctx, &autoscalingv2.HorizontalPodAutoscaler{}, predictorKey)
				// check the transformer HPA
				expectResourceToExist(ctx, &autoscalingv2.HorizontalPodAutoscaler{}, transformerKey)

				// Check that the ISVC was updated
				expectIsvcToExist(ctx, serviceKey)

				// Check that the stopped condition is false
				expectIsvcFalseStoppedStatus(ctx, serviceKey)

				// Check that the inference service is ready
				expectIsvcReadyStatus(ctx, serviceKey)
				expectIsvcTransformerReadyStatus(ctx, serviceKey)
			})

			It("Should not create the transformer httproute/service/deployment/hpa when the annotation is set to true", func() {
				ctx, cancel := context.WithCancel(context.Background())
				DeferCleanup(cancel)

				// Config map
				configMap := createInferenceServiceConfigMap()
				Expect(k8sClient.Create(context.Background(), configMap)).NotTo(HaveOccurred())
				defer k8sClient.Delete(ctx, configMap)

				// Setup values
				serviceName := "stop-transformer-true-isvc"
				serviceNamespace := "default"
				expectedRequest := reconcile.Request{NamespacedName: types.NamespacedName{Name: serviceName, Namespace: serviceNamespace}}
				serviceKey := expectedRequest.NamespacedName
				storageUri := "s3://test/mnist/export"
				qty := resource.MustParse("10Gi")
				predictorKey := types.NamespacedName{
					Name:      constants.PredictorServiceName(serviceKey.Name),
					Namespace: serviceKey.Namespace,
				}
				transformerKey := types.NamespacedName{
					Name:      constants.TransformerServiceName(serviceName),
					Namespace: serviceKey.Namespace,
				}

				// Serving runtime
				servingRuntime := createServingRuntime(serviceKey.Namespace, "tf-serving-raw")
				Expect(k8sClient.Create(context.Background(), servingRuntime)).NotTo(HaveOccurred())
				defer k8sClient.Delete(ctx, servingRuntime)

				// Define InferenceService
				isvc := defaultTransformerIsvc(serviceKey, storageUri, string(constants.AutoscalerClassHPA), qty)
				isvc.Annotations[constants.StopAnnotationKey] = "true"
				Expect(k8sClient.Create(context.Background(), isvc)).NotTo(HaveOccurred())
				defer k8sClient.Delete(ctx, isvc)

				expectIsvcToExist(ctx, serviceKey)

				// Check that the predictor deployment was not created
				expectResourceDoesNotExist(context.Background(), &appsv1.Deployment{}, predictorKey)
				// Check that the transformer deployment was not created
				expectResourceDoesNotExist(context.Background(), &appsv1.Deployment{}, transformerKey)

				// check that the predictor service was not created
				expectResourceDoesNotExist(context.Background(), &corev1.Service{}, predictorKey)
				// check that the transformer service was not created
				expectResourceDoesNotExist(context.Background(), &corev1.Service{}, transformerKey)

				// check that the http routes were not created
				// top level http route
				expectResourceDoesNotExist(context.Background(), &gatewayapiv1.HTTPRoute{}, serviceKey)
				// predictor http route
				expectResourceDoesNotExist(context.Background(), &gatewayapiv1.HTTPRoute{}, predictorKey)
				// transformer http route
				expectResourceDoesNotExist(context.Background(), &gatewayapiv1.HTTPRoute{}, transformerKey)

				// check that the predictor HPA was not created
				expectResourceDoesNotExist(ctx, &autoscalingv2.HorizontalPodAutoscaler{}, predictorKey)
				// check that the transformer HPA was not created
				expectResourceDoesNotExist(ctx, &autoscalingv2.HorizontalPodAutoscaler{}, transformerKey)

				// Check that the ISVC was updated
				expectIsvcToExist(ctx, serviceKey)

				// Check that the ISVC status reflects that it is stopped
				expectIsvcTrueStoppedStatus(ctx, serviceKey)
			})

			It("Should delete the transformer httproute/service/deployment/hpa when the annotation is updated to true on an existing ISVC", func() {
				ctx, cancel := context.WithCancel(context.Background())
				DeferCleanup(cancel)

				// Config map
				configMap := createInferenceServiceConfigMap()
				Expect(k8sClient.Create(context.Background(), configMap)).NotTo(HaveOccurred())
				defer k8sClient.Delete(ctx, configMap)

				// Setup values
				serviceName := "stop-transformer-edit-true-isvc"
				serviceNamespace := "default"
				expectedRequest := reconcile.Request{NamespacedName: types.NamespacedName{Name: serviceName, Namespace: serviceNamespace}}
				serviceKey := expectedRequest.NamespacedName
				storageUri := "s3://test/mnist/export"
				qty := resource.MustParse("10Gi")
				predictorKey := types.NamespacedName{
					Name:      constants.PredictorServiceName(serviceKey.Name),
					Namespace: serviceKey.Namespace,
				}
				transformerKey := types.NamespacedName{
					Name:      constants.TransformerServiceName(serviceName),
					Namespace: serviceKey.Namespace,
				}

				// Serving runtime
				servingRuntime := createServingRuntime(serviceKey.Namespace, "tf-serving-raw")
				Expect(k8sClient.Create(context.Background(), servingRuntime)).NotTo(HaveOccurred())
				defer k8sClient.Delete(ctx, servingRuntime)

				// Define InferenceService
				isvc := defaultTransformerIsvc(serviceKey, storageUri, string(constants.AutoscalerClassHPA), qty)
				isvc.Annotations[constants.StopAnnotationKey] = "false"
				Expect(k8sClient.Create(context.Background(), isvc)).NotTo(HaveOccurred())
				defer k8sClient.Delete(ctx, isvc)

				expectIsvcToExist(ctx, serviceKey)

				// Check the predictor deployment
				expectDeploymentToBeReady(ctx, predictorKey)
				// Check the transformer deployment
				expectDeploymentToBeReady(ctx, transformerKey)

				// check the predictor service
				expectResourceToExist(context.Background(), &corev1.Service{}, predictorKey)
				// check the transformer service
				expectResourceToExist(context.Background(), &corev1.Service{}, transformerKey)

				// top level http route
				expectHttpRouteToBeReady(context.Background(), serviceKey)
				// predictor http route
				expectHttpRouteToBeReady(context.Background(), predictorKey)
				// transformer http route
				expectHttpRouteToBeReady(context.Background(), transformerKey)

				// check the predictor HPA
				expectResourceToExist(context.Background(), &autoscalingv2.HorizontalPodAutoscaler{}, predictorKey)
				// check the transformer HPA
				expectResourceToExist(context.Background(), &autoscalingv2.HorizontalPodAutoscaler{}, transformerKey)

				// Check that the ISVC was updated
				expectIsvcToExist(ctx, serviceKey)

				// Check that the stopped condition is false
				expectIsvcFalseStoppedStatus(ctx, serviceKey)

				// Check that the inference service is ready
				expectIsvcReadyStatus(ctx, serviceKey)
				expectIsvcTransformerReadyStatus(ctx, serviceKey)

				// Stop the inference service
				updatedIsvc := expectIsvcToExist(ctx, serviceKey)
				stoppedIsvc := updatedIsvc.DeepCopy()
				stoppedIsvc.Annotations[constants.StopAnnotationKey] = "true"
				Expect(k8sClient.Update(ctx, stoppedIsvc)).NotTo(HaveOccurred())

				// Check that the predictor deployment was deleted
				expectResourceToBeDeleted(context.Background(), &appsv1.Deployment{}, predictorKey)
				// Check that the transformer deployment was deleted
				expectResourceToBeDeleted(context.Background(), &appsv1.Deployment{}, transformerKey)

				// check that the predictor service was deleted
				expectResourceToBeDeleted(context.Background(), &corev1.Service{}, predictorKey)
				// check that the transformer service was deleted
				expectResourceToBeDeleted(context.Background(), &corev1.Service{}, transformerKey)

				// check that the http routes were deleted
				// top level http route
				expectResourceToBeDeleted(context.Background(), &gatewayapiv1.HTTPRoute{}, serviceKey)
				// predictor http route
				expectResourceToBeDeleted(context.Background(), &gatewayapiv1.HTTPRoute{}, predictorKey)
				// transformer http route
				expectResourceToBeDeleted(context.Background(), &gatewayapiv1.HTTPRoute{}, transformerKey)

				// check that the predictor HPA was deleted
				expectResourceToBeDeleted(ctx, &autoscalingv2.HorizontalPodAutoscaler{}, predictorKey)
				// check that the transformer HPA was deleted
				expectResourceToBeDeleted(ctx, &autoscalingv2.HorizontalPodAutoscaler{}, transformerKey)

				// Check that the ISVC was updated
				expectIsvcToExist(ctx, serviceKey)

				// Check that the ISVC status reflects that it is stopped
				expectIsvcTrueStoppedStatus(ctx, serviceKey)
			})

			It("Should create the transformer httproute/service/deployment/hpa when the annotation is updated to false on an existing ISVC that is stopped", func() {
				ctx, cancel := context.WithCancel(context.Background())
				DeferCleanup(cancel)

				// Config map
				configMap := createInferenceServiceConfigMap()
				Expect(k8sClient.Create(context.Background(), configMap)).NotTo(HaveOccurred())
				defer k8sClient.Delete(ctx, configMap)

				// Setup values
				serviceName := "stop-transformer-edit-false-isvc"
				serviceNamespace := "default"
				expectedRequest := reconcile.Request{NamespacedName: types.NamespacedName{Name: serviceName, Namespace: serviceNamespace}}
				serviceKey := expectedRequest.NamespacedName
				storageUri := "s3://test/mnist/export"
				qty := resource.MustParse("10Gi")
				predictorKey := types.NamespacedName{
					Name:      constants.PredictorServiceName(serviceKey.Name),
					Namespace: serviceKey.Namespace,
				}
				transformerKey := types.NamespacedName{
					Name:      constants.TransformerServiceName(serviceName),
					Namespace: serviceKey.Namespace,
				}

				// Serving runtime
				servingRuntime := createServingRuntime(serviceKey.Namespace, "tf-serving-raw")
				Expect(k8sClient.Create(context.Background(), servingRuntime)).NotTo(HaveOccurred())
				defer k8sClient.Delete(ctx, servingRuntime)

				// Define InferenceService
				isvc := defaultTransformerIsvc(serviceKey, storageUri, string(constants.AutoscalerClassHPA), qty)
				isvc.Annotations[constants.StopAnnotationKey] = "true"
				Expect(k8sClient.Create(context.Background(), isvc)).NotTo(HaveOccurred())
				defer k8sClient.Delete(ctx, isvc)

				expectIsvcToExist(ctx, serviceKey)

				// Check that the predictor deployment was not created
				expectResourceDoesNotExist(context.Background(), &appsv1.Deployment{}, predictorKey)
				// Check that the transformer deployment was not created
				expectResourceDoesNotExist(context.Background(), &appsv1.Deployment{}, transformerKey)

				// check that the predictor service was not created
				expectResourceDoesNotExist(context.Background(), &corev1.Service{}, predictorKey)
				// check that the transformer service was not created
				expectResourceDoesNotExist(context.Background(), &corev1.Service{}, transformerKey)

				// check that the http routes were not created
				// top level http route
				expectResourceDoesNotExist(context.Background(), &gatewayapiv1.HTTPRoute{}, serviceKey)
				// predictor http route
				expectResourceDoesNotExist(context.Background(), &gatewayapiv1.HTTPRoute{}, predictorKey)
				// transformer http route
				expectResourceDoesNotExist(context.Background(), &gatewayapiv1.HTTPRoute{}, transformerKey)

				// check that the predictor HPA was not created
				expectResourceDoesNotExist(ctx, &autoscalingv2.HorizontalPodAutoscaler{}, predictorKey)
				// check that the transformer HPA was not created
				expectResourceDoesNotExist(ctx, &autoscalingv2.HorizontalPodAutoscaler{}, transformerKey)

				// Check that the ISVC was updated
				expectIsvcToExist(ctx, serviceKey)

				// Check that the ISVC status reflects that it is stopped
				expectIsvcTrueStoppedStatus(ctx, serviceKey)

				// Resume the inference service
				updatedIsvc := expectIsvcToExist(ctx, serviceKey)
				stoppedIsvc := updatedIsvc.DeepCopy()
				stoppedIsvc.Annotations[constants.StopAnnotationKey] = "false"
				Expect(k8sClient.Update(ctx, stoppedIsvc)).NotTo(HaveOccurred())

				// Check the predictor deployment
				expectDeploymentToBeReady(context.Background(), predictorKey)
				// Check the transformer deployment
				expectDeploymentToBeReady(context.Background(), transformerKey)

				// check the predictor service
				expectResourceToExist(context.Background(), &corev1.Service{}, predictorKey)
				// check the transformer service
				expectResourceToExist(context.Background(), &corev1.Service{}, transformerKey)

				// top level http route
				expectHttpRouteToBeReady(context.Background(), serviceKey)
				// predictor http route
				expectHttpRouteToBeReady(context.Background(), predictorKey)
				// transformer http route
				expectHttpRouteToBeReady(context.Background(), transformerKey)

				// check the predictor HPA
				expectResourceToExist(ctx, &autoscalingv2.HorizontalPodAutoscaler{}, predictorKey)
				// check the transformer HPA
				expectResourceToExist(ctx, &autoscalingv2.HorizontalPodAutoscaler{}, transformerKey)

				// Check that the ISVC was updated
				expectIsvcToExist(ctx, serviceKey)

				// Check that the stopped condition is false
				expectIsvcFalseStoppedStatus(ctx, serviceKey)

				// Check that the inference service is ready
				expectIsvcReadyStatus(ctx, serviceKey)
				expectIsvcTransformerReadyStatus(ctx, serviceKey)
			})
		})

		Describe("inference service with an explainer", func() {
			// --- Default values ---
			defaultExplainerIsvc := func(serviceKey types.NamespacedName, storageUri string, autoscaler string, qty resource.Quantity) *v1beta1.InferenceService {
				predictor := v1beta1.PredictorSpec{
					ComponentExtensionSpec: v1beta1.ComponentExtensionSpec{
						MinReplicas:    ptr.To(int32(1)),
						MaxReplicas:    3,
						TimeoutSeconds: ptr.To(int64(30)),
						AutoScaling: &v1beta1.AutoScalingSpec{
							Metrics: []v1beta1.MetricsSpec{
								{
									Type: v1beta1.ResourceMetricSourceType,
									Resource: &v1beta1.ResourceMetricSource{
										Name: v1beta1.ResourceMetricMemory,
										Target: v1beta1.MetricTarget{
											Type:         v1beta1.AverageValueMetricType,
											AverageValue: &qty,
										},
									},
								},
							},
						},
					},
					Tensorflow: &v1beta1.TFServingSpec{
						PredictorExtensionSpec: v1beta1.PredictorExtensionSpec{
							StorageURI:     &storageUri,
							RuntimeVersion: proto.String("1.14.0"),
							Container: corev1.Container{
								Name:      constants.InferenceServiceContainerName,
								Resources: defaultResource,
							},
						},
					},
				}
				explainer := &v1beta1.ExplainerSpec{
					ART: &v1beta1.ARTExplainerSpec{
						Type: v1beta1.ARTSquareAttackExplainer,
						ExplainerExtensionSpec: v1beta1.ExplainerExtensionSpec{
							Config: map[string]string{"nb_classes": "10"},
							Container: corev1.Container{
								Name:      constants.InferenceServiceContainerName,
								Resources: defaultResource,
							},
							RuntimeVersion: proto.String("latest"),
						},
					},
					ComponentExtensionSpec: v1beta1.ComponentExtensionSpec{
						MinReplicas:    ptr.To(int32(1)),
						MaxReplicas:    2,
						ScaleTarget:    ptr.To(int32(80)),
						TimeoutSeconds: ptr.To(int64(30)),
					},
				}
				isvc := &v1beta1.InferenceService{
					ObjectMeta: metav1.ObjectMeta{
						Name:      serviceKey.Name,
						Namespace: serviceKey.Namespace,
						Annotations: map[string]string{
							constants.DeploymentMode:  string(constants.RawDeployment),
							constants.AutoscalerClass: autoscaler,
						},
					},
					Spec: v1beta1.InferenceServiceSpec{
						Predictor: predictor,
						Explainer: explainer,
					},
				}

				isvc.DefaultInferenceService(nil, nil, &v1beta1.SecurityConfig{AutoMountServiceAccountToken: false}, nil)
				return isvc
			}

			It("Should keep the explainer httproute/service/deployment/hpa created when the annotation is set to false", func() {
				ctx, cancel := context.WithCancel(context.Background())
				DeferCleanup(cancel)

				// Config map
				configMap := createInferenceServiceConfigMap()
				Expect(k8sClient.Create(context.Background(), configMap)).NotTo(HaveOccurred())
				defer k8sClient.Delete(ctx, configMap)

				// Setup values
				serviceName := "stop-explainer-false-isvc"
				serviceNamespace := "default"
				expectedRequest := reconcile.Request{NamespacedName: types.NamespacedName{Name: serviceName, Namespace: serviceNamespace}}
				serviceKey := expectedRequest.NamespacedName
				storageUri := "s3://test/mnist/export"
				qty := resource.MustParse("10Gi")
				predictorKey := types.NamespacedName{
					Name:      constants.PredictorServiceName(serviceKey.Name),
					Namespace: serviceKey.Namespace,
				}
				explainerKey := types.NamespacedName{
					Name:      constants.ExplainerServiceName(serviceName),
					Namespace: serviceKey.Namespace,
				}

				// Serving runtime
				servingRuntime := createServingRuntime(serviceKey.Namespace, "tf-serving-raw")
				Expect(k8sClient.Create(context.Background(), servingRuntime)).NotTo(HaveOccurred())
				defer k8sClient.Delete(ctx, servingRuntime)

				// Define InferenceService
				isvc := defaultExplainerIsvc(serviceKey, storageUri, string(constants.AutoscalerClassHPA), qty)
				isvc.Annotations[constants.StopAnnotationKey] = "false"
				Expect(k8sClient.Create(context.Background(), isvc)).NotTo(HaveOccurred())
				defer k8sClient.Delete(ctx, isvc)

				expectIsvcToExist(ctx, serviceKey)

				// Check the predictor deployment
				expectDeploymentToBeReady(context.Background(), predictorKey)
				// Check the explainer deployment
				expectDeploymentToBeReady(context.Background(), explainerKey)

				// check the predictor service
				expectResourceToExist(context.Background(), &corev1.Service{}, predictorKey)
				// check the explainer service
				expectResourceToExist(context.Background(), &corev1.Service{}, explainerKey)

				// top level http route
				expectHttpRouteToBeReady(context.Background(), serviceKey)
				// predictor http route
				expectHttpRouteToBeReady(context.Background(), predictorKey)
				// explainer http route
				expectHttpRouteToBeReady(context.Background(), explainerKey)

				// check the predictor HPA
				expectResourceToExist(ctx, &autoscalingv2.HorizontalPodAutoscaler{}, predictorKey)
				// check the explainer HPA
				expectResourceToExist(ctx, &autoscalingv2.HorizontalPodAutoscaler{}, explainerKey)

				// Check that the ISVC was updated
				expectIsvcToExist(ctx, serviceKey)

				// Check that the stopped condition is false
				expectIsvcFalseStoppedStatus(ctx, serviceKey)

				// Check that the inference service is ready
				expectIsvcReadyStatus(ctx, serviceKey)
				expectIsvcExplainerReadyStatus(ctx, serviceKey)
			})

			It("Should not create the explainer httproute/service/deployment/hpa when the annotation is set to true", func() {
				ctx, cancel := context.WithCancel(context.Background())
				DeferCleanup(cancel)

				// Config map
				configMap := createInferenceServiceConfigMap()
				Expect(k8sClient.Create(context.Background(), configMap)).NotTo(HaveOccurred())
				defer k8sClient.Delete(ctx, configMap)

				// Setup values
				serviceName := "stop-explainer-true-isvc"
				serviceNamespace := "default"
				expectedRequest := reconcile.Request{NamespacedName: types.NamespacedName{Name: serviceName, Namespace: serviceNamespace}}
				serviceKey := expectedRequest.NamespacedName
				storageUri := "s3://test/mnist/export"
				qty := resource.MustParse("10Gi")
				predictorKey := types.NamespacedName{
					Name:      constants.PredictorServiceName(serviceKey.Name),
					Namespace: serviceKey.Namespace,
				}
				explainerKey := types.NamespacedName{
					Name:      constants.ExplainerServiceName(serviceName),
					Namespace: serviceKey.Namespace,
				}

				// Serving runtime
				servingRuntime := createServingRuntime(serviceKey.Namespace, "tf-serving-raw")
				Expect(k8sClient.Create(context.Background(), servingRuntime)).NotTo(HaveOccurred())
				defer k8sClient.Delete(ctx, servingRuntime)

				// Define InferenceService
				isvc := defaultExplainerIsvc(serviceKey, storageUri, string(constants.AutoscalerClassHPA), qty)
				isvc.Annotations[constants.StopAnnotationKey] = "true"
				Expect(k8sClient.Create(context.Background(), isvc)).NotTo(HaveOccurred())
				defer k8sClient.Delete(ctx, isvc)

				expectIsvcToExist(ctx, serviceKey)

				// Check that the predictor deployment was not created
				expectResourceDoesNotExist(context.Background(), &appsv1.Deployment{}, predictorKey)
				// Check that the explainer deployment was not created
				expectResourceDoesNotExist(context.Background(), &appsv1.Deployment{}, explainerKey)

				// check that the predictor service was not created
				expectResourceDoesNotExist(context.Background(), &corev1.Service{}, predictorKey)
				// check that the explainer service was not created
				expectResourceDoesNotExist(context.Background(), &corev1.Service{}, explainerKey)

				// check that the http routes were not created
				// top level http route
				expectResourceDoesNotExist(context.Background(), &gatewayapiv1.HTTPRoute{}, serviceKey)
				// predictor http route
				expectResourceDoesNotExist(context.Background(), &gatewayapiv1.HTTPRoute{}, predictorKey)
				// explainer http route
				expectResourceDoesNotExist(context.Background(), &gatewayapiv1.HTTPRoute{}, explainerKey)

				// check that the predictor HPA was not created
				expectResourceDoesNotExist(ctx, &autoscalingv2.HorizontalPodAutoscaler{}, predictorKey)
				// check that the explainer HPA was not created
				expectResourceDoesNotExist(ctx, &autoscalingv2.HorizontalPodAutoscaler{}, explainerKey)

				// Check that the ISVC was updated
				expectIsvcToExist(ctx, serviceKey)

				// Check that the ISVC status reflects that it is stopped
				expectIsvcTrueStoppedStatus(ctx, serviceKey)
			})

			It("Should delete the explainer httproute/service/deployment/hpa when the annotation is updated to true on an existing ISVC", func() {
				ctx, cancel := context.WithCancel(context.Background())
				DeferCleanup(cancel)

				// Config map
				configMap := createInferenceServiceConfigMap()
				Expect(k8sClient.Create(context.Background(), configMap)).NotTo(HaveOccurred())
				defer k8sClient.Delete(ctx, configMap)

				// Setup values
				serviceName := "stop-explainer-edit-true-isvc"
				serviceNamespace := "default"
				expectedRequest := reconcile.Request{NamespacedName: types.NamespacedName{Name: serviceName, Namespace: serviceNamespace}}
				serviceKey := expectedRequest.NamespacedName
				storageUri := "s3://test/mnist/export"
				qty := resource.MustParse("10Gi")
				predictorKey := types.NamespacedName{
					Name:      constants.PredictorServiceName(serviceKey.Name),
					Namespace: serviceKey.Namespace,
				}
				explainerKey := types.NamespacedName{
					Name:      constants.ExplainerServiceName(serviceName),
					Namespace: serviceKey.Namespace,
				}

				// Serving runtime
				servingRuntime := createServingRuntime(serviceKey.Namespace, "tf-serving-raw")
				Expect(k8sClient.Create(context.Background(), servingRuntime)).NotTo(HaveOccurred())
				defer k8sClient.Delete(ctx, servingRuntime)

				// Define InferenceService
				isvc := defaultExplainerIsvc(serviceKey, storageUri, string(constants.AutoscalerClassHPA), qty)
				isvc.Annotations[constants.StopAnnotationKey] = "false"
				Expect(k8sClient.Create(context.Background(), isvc)).NotTo(HaveOccurred())
				defer k8sClient.Delete(ctx, isvc)

				expectIsvcToExist(ctx, serviceKey)

				// Check the predictor deployment
				expectDeploymentToBeReady(ctx, predictorKey)
				// Check the explainer deployment
				expectDeploymentToBeReady(ctx, explainerKey)

				// check the predictor service
				expectResourceToExist(context.Background(), &corev1.Service{}, predictorKey)
				// check the explainer service
				expectResourceToExist(context.Background(), &corev1.Service{}, explainerKey)

				// top level http route
				expectHttpRouteToBeReady(context.Background(), serviceKey)
				// predictor http route
				expectHttpRouteToBeReady(context.Background(), predictorKey)
				// explainer http route
				expectHttpRouteToBeReady(context.Background(), explainerKey)

				// check the predictor HPA
				expectResourceToExist(context.Background(), &autoscalingv2.HorizontalPodAutoscaler{}, predictorKey)
				// check the explainer HPA
				expectResourceToExist(context.Background(), &autoscalingv2.HorizontalPodAutoscaler{}, explainerKey)

				// Check that the ISVC was updated
				expectIsvcToExist(ctx, serviceKey)

				// Check that the stopped condition is false
				expectIsvcFalseStoppedStatus(ctx, serviceKey)

				// Check that the inference service is ready
				expectIsvcReadyStatus(ctx, serviceKey)
				expectIsvcExplainerReadyStatus(ctx, serviceKey)

				// Stop the inference service
				updatedIsvc := expectIsvcToExist(ctx, serviceKey)
				stoppedIsvc := updatedIsvc.DeepCopy()
				stoppedIsvc.Annotations[constants.StopAnnotationKey] = "true"
				Expect(k8sClient.Update(ctx, stoppedIsvc)).NotTo(HaveOccurred())

				// Check that the predictor deployment was deleted
				expectResourceToBeDeleted(context.Background(), &appsv1.Deployment{}, predictorKey)
				// Check that the explainer deployment was deleted
				expectResourceToBeDeleted(context.Background(), &appsv1.Deployment{}, explainerKey)

				// check that the predictor service was deleted
				expectResourceToBeDeleted(context.Background(), &corev1.Service{}, predictorKey)
				// check that the explainer service was deleted
				expectResourceToBeDeleted(context.Background(), &corev1.Service{}, explainerKey)

				// check that the http routes were deleted
				// top level http route
				expectResourceToBeDeleted(context.Background(), &gatewayapiv1.HTTPRoute{}, serviceKey)
				// predictor http route
				expectResourceToBeDeleted(context.Background(), &gatewayapiv1.HTTPRoute{}, predictorKey)
				// explainer http route
				expectResourceToBeDeleted(context.Background(), &gatewayapiv1.HTTPRoute{}, explainerKey)

				// check that the predictor HPA was deleted
				expectResourceToBeDeleted(ctx, &autoscalingv2.HorizontalPodAutoscaler{}, predictorKey)
				// check that the explainer HPA was deleted
				expectResourceToBeDeleted(ctx, &autoscalingv2.HorizontalPodAutoscaler{}, explainerKey)

				// Check that the ISVC was updated
				expectIsvcToExist(ctx, serviceKey)

				// Check that the ISVC status reflects that it is stopped
				expectIsvcTrueStoppedStatus(ctx, serviceKey)
			})

			It("Should create the explainer httproute/service/deployment/hpa when the annotation is updated to false on an existing ISVC that is stopped", func() {
				ctx, cancel := context.WithCancel(context.Background())
				DeferCleanup(cancel)

				// Config map
				configMap := createInferenceServiceConfigMap()
				Expect(k8sClient.Create(context.Background(), configMap)).NotTo(HaveOccurred())
				defer k8sClient.Delete(ctx, configMap)

				// Setup values
				serviceName := "stop-explainer-edit-false-isvc"
				serviceNamespace := "default"
				expectedRequest := reconcile.Request{NamespacedName: types.NamespacedName{Name: serviceName, Namespace: serviceNamespace}}
				serviceKey := expectedRequest.NamespacedName
				storageUri := "s3://test/mnist/export"
				qty := resource.MustParse("10Gi")
				predictorKey := types.NamespacedName{
					Name:      constants.PredictorServiceName(serviceKey.Name),
					Namespace: serviceKey.Namespace,
				}
				explainerKey := types.NamespacedName{
					Name:      constants.ExplainerServiceName(serviceName),
					Namespace: serviceKey.Namespace,
				}

				// Serving runtime
				servingRuntime := createServingRuntime(serviceKey.Namespace, "tf-serving-raw")
				Expect(k8sClient.Create(context.Background(), servingRuntime)).NotTo(HaveOccurred())
				defer k8sClient.Delete(ctx, servingRuntime)

				// Define InferenceService
				isvc := defaultExplainerIsvc(serviceKey, storageUri, string(constants.AutoscalerClassHPA), qty)
				isvc.Annotations[constants.StopAnnotationKey] = "true"
				Expect(k8sClient.Create(context.Background(), isvc)).NotTo(HaveOccurred())
				defer k8sClient.Delete(ctx, isvc)

				expectIsvcToExist(ctx, serviceKey)

				// Check that the predictor deployment was not created
				expectResourceDoesNotExist(context.Background(), &appsv1.Deployment{}, predictorKey)
				// Check that the explainer deployment was not created
				expectResourceDoesNotExist(context.Background(), &appsv1.Deployment{}, explainerKey)

				// check that the predictor service was not created
				expectResourceDoesNotExist(context.Background(), &corev1.Service{}, predictorKey)
				// check that the explainer service was not created
				expectResourceDoesNotExist(context.Background(), &corev1.Service{}, explainerKey)

				// check that the http routes were not created
				// top level http route
				expectResourceDoesNotExist(context.Background(), &gatewayapiv1.HTTPRoute{}, serviceKey)
				// predictor http route
				expectResourceDoesNotExist(context.Background(), &gatewayapiv1.HTTPRoute{}, predictorKey)
				// explainer http route
				expectResourceDoesNotExist(context.Background(), &gatewayapiv1.HTTPRoute{}, explainerKey)

				// check that the predictor HPA was not created
				expectResourceDoesNotExist(ctx, &autoscalingv2.HorizontalPodAutoscaler{}, predictorKey)
				// check that the explainer HPA was not created
				expectResourceDoesNotExist(ctx, &autoscalingv2.HorizontalPodAutoscaler{}, explainerKey)

				// Check that the ISVC was updated
				expectIsvcToExist(ctx, serviceKey)

				// Check that the ISVC status reflects that it is stopped
				expectIsvcTrueStoppedStatus(ctx, serviceKey)

				// Resume the inference service
				updatedIsvc := expectIsvcToExist(ctx, serviceKey)
				stoppedIsvc := updatedIsvc.DeepCopy()
				stoppedIsvc.Annotations[constants.StopAnnotationKey] = "false"
				Expect(k8sClient.Update(ctx, stoppedIsvc)).NotTo(HaveOccurred())

				// Check the predictor deployment
				expectDeploymentToBeReady(context.Background(), predictorKey)
				// Check the explainer deployment
				expectDeploymentToBeReady(context.Background(), explainerKey)

				// check the predictor service
				expectResourceToExist(context.Background(), &corev1.Service{}, predictorKey)
				// check the explainer service
				expectResourceToExist(context.Background(), &corev1.Service{}, explainerKey)

				// top level http route
				expectHttpRouteToBeReady(context.Background(), serviceKey)
				// predictor http route
				expectHttpRouteToBeReady(context.Background(), predictorKey)
				// explainer http route
				expectHttpRouteToBeReady(context.Background(), explainerKey)

				// check the predictor HPA
				expectResourceToExist(ctx, &autoscalingv2.HorizontalPodAutoscaler{}, predictorKey)
				// check the explainer HPA
				expectResourceToExist(ctx, &autoscalingv2.HorizontalPodAutoscaler{}, explainerKey)

				// Check that the ISVC was updated
				expectIsvcToExist(ctx, serviceKey)

				// Check that the stopped condition is false
				expectIsvcFalseStoppedStatus(ctx, serviceKey)

				// Check that the inference service is ready
				expectIsvcReadyStatus(ctx, serviceKey)
				expectIsvcExplainerReadyStatus(ctx, serviceKey)
			})
		})
	})
	Context("When Updating a Serving Runtime", func() {
		configs := map[string]string{
			"explainers": `{
				"alibi": {
					"image": "kserve/alibi-explainer",
					"defaultImageVersion": "latest"
				}
			}`,
			"ingress": `{
				"enableGatewayApi": true,
				"kserveIngressGateway": "kserve/kserve-ingress-gateway",
				"ingressGateway": "knative-serving/knative-ingress-gateway",
				"localGateway": "knative-serving/knative-local-gateway",
				"localGatewayService": "knative-local-gateway.istio-system.svc.cluster.local",
				"additionalIngressDomains": ["additional.example.com"]
			}`,
			"storageInitializer": `{
				"image" : "kserve/storage-initializer:latest",
				"memoryRequest": "100Mi",
				"memoryLimit": "1Gi",
				"cpuRequest": "100m",
				"cpuLimit": "1",
				"CaBundleConfigMapName": "",
				"caBundleVolumeMountPath": "/etc/ssl/custom-certs",
				"enableDirectPvcVolumeMount": false
			}`,
		}
		ctx := context.Background()
		It("InferenceService should reconcile the deployment if auto-update annotation is not present", func() {
			// Create configmap
			isvcNamespace := constants.KServeNamespace
			configMap := &corev1.ConfigMap{
				ObjectMeta: metav1.ObjectMeta{
					Name:      constants.InferenceServiceConfigMapName,
					Namespace: constants.KServeNamespace,
				},
				Data: configs,
			}
			Expect(k8sClient.Create(context.TODO(), configMap)).NotTo(HaveOccurred())
			defer k8sClient.Delete(context.TODO(), configMap)
			Eventually(func() error {
				cm := &corev1.ConfigMap{}
				return k8sClient.Get(context.TODO(), types.NamespacedName{Name: constants.InferenceServiceConfigMapName, Namespace: isvcNamespace}, cm)
			}, timeout, interval).Should(Succeed())
			isvcName := "isvc-enable-auto-update-missing"
			serviceKey := types.NamespacedName{Name: isvcName, Namespace: isvcNamespace}
			storageUri := "s3://test/mnist/export"
			servingRuntimeName := "pytorch-serving-auto-update-missing"
			servingRuntime := &v1alpha1.ServingRuntime{
				ObjectMeta: metav1.ObjectMeta{
					Name:      servingRuntimeName,
					Namespace: isvcNamespace,
				},
				Spec: v1alpha1.ServingRuntimeSpec{
					SupportedModelFormats: []v1alpha1.SupportedModelFormat{
						{
							Name:       "pytorch",
							Version:    proto.String("1"),
							AutoSelect: proto.Bool(true),
						},
					},
					ServingRuntimePodSpec: v1alpha1.ServingRuntimePodSpec{
						Labels: map[string]string{
							"key1": "val1FromSR",
							"key2": "val2FromSR",
							"key3": "val3FromSR",
						},
						Annotations: map[string]string{
							"key1": "val1FromSR",
							"key2": "val2FromSR",
							"key3": "val3FromSR",
						},
						Containers: []corev1.Container{
							{
								Name:    constants.InferenceServiceContainerName,
								Image:   "pytorch/serving:1.14.0",
								Command: []string{"/usr/bin/pytorch_model_server"},
								Args: []string{
									"--port=9000",
									"--rest_api_port=8080",
									"--model_base_path=/mnt/models",
									"--rest_api_timeout_in_ms=60000",
								},
								Resources: defaultResource,
							},
						},
						ImagePullSecrets: []corev1.LocalObjectReference{
							{Name: "sr-image-pull-secret"},
						},
					},
					Disabled: proto.Bool(false),
				},
			}
			Expect(k8sClient.Create(ctx, servingRuntime)).Should(Succeed())
			Eventually(func() error {
				return k8sClient.Get(ctx, types.NamespacedName{Name: servingRuntimeName, Namespace: isvcNamespace}, &v1alpha1.ServingRuntime{})
			}, timeout, interval).Should(Succeed())
			defer k8sClient.Delete(ctx, servingRuntime)

			// Define InferenceService with auto-update disabled.
			isvc := &v1beta1.InferenceService{
				ObjectMeta: metav1.ObjectMeta{
					Name:      serviceKey.Name,
					Namespace: isvcNamespace,
					Annotations: map[string]string{
						"serving.kserve.io/deploymentMode":              "RawDeployment",
						"serving.kserve.io/autoscalerClass":             "hpa",
						"serving.kserve.io/metrics":                     "cpu",
						"serving.kserve.io/targetUtilizationPercentage": "75",
					},
				},
				Spec: v1beta1.InferenceServiceSpec{
					Predictor: v1beta1.PredictorSpec{
						PyTorch: &v1beta1.TorchServeSpec{
							PredictorExtensionSpec: v1beta1.PredictorExtensionSpec{
								StorageURI:     &storageUri,
								RuntimeVersion: proto.String("1.14.0"),
								Container: corev1.Container{
									Name:      constants.InferenceServiceContainerName,
									Resources: defaultResource,
								},
							},
						},
					},
				},
			}

			createdConfigMap := &corev1.ConfigMap{}
			Eventually(func() error {
				return k8sClient.Get(context.TODO(), types.NamespacedName{Name: constants.InferenceServiceConfigMapName, Namespace: isvcNamespace}, createdConfigMap)
			}, timeout, interval).Should(Succeed())
			isvc.DefaultInferenceService(nil, nil, &v1beta1.SecurityConfig{AutoMountServiceAccountToken: false}, nil)
			Expect(k8sClient.Create(ctx, isvc)).Should(Succeed())
			inferenceService := &v1beta1.InferenceService{}

			Eventually(func() bool {
				err := k8sClient.Get(ctx, serviceKey, inferenceService)
				return err == nil
			}, timeout, interval).Should(BeTrue())
			defer k8sClient.Delete(ctx, isvc)

			originalDeployment := &appsv1.Deployment{}
			deploymentName := constants.PredictorServiceName(serviceKey.Name)
			Eventually(func() error {
				return k8sClient.Get(ctx, types.NamespacedName{Name: deploymentName, Namespace: serviceKey.Namespace}, originalDeployment)
			}, timeout, interval).Should(Succeed())

			// Update the ServingRuntime spec
			servingRuntimeToUpdate := &v1alpha1.ServingRuntime{}
			Expect(k8sClient.Get(ctx, types.NamespacedName{Name: servingRuntimeName, Namespace: isvcNamespace}, servingRuntimeToUpdate)).Should(Succeed())
			servingRuntimeToUpdate.Spec.ServingRuntimePodSpec.Labels["key1"] = "updatedServingRuntime"
			Eventually(func() error {
				return k8sClient.Update(ctx, servingRuntimeToUpdate)
			}, timeout, interval).Should(Succeed())

			// Wait until the ServingRuntime reflects the updated spec.
			servingRuntimeAfterUpdate := &v1alpha1.ServingRuntime{}
			Eventually(func() (string, error) {
				err := k8sClient.Get(ctx, types.NamespacedName{Name: servingRuntimeName, Namespace: isvcNamespace}, servingRuntimeAfterUpdate)
				if err != nil {
					return "", err
				}
				return servingRuntimeAfterUpdate.Spec.ServingRuntimePodSpec.Labels["key1"], nil
			}, timeout, interval).Should(Equal("updatedServingRuntime"))
			deploymentAfterUpdate := &appsv1.Deployment{}
			Eventually(func() (string, error) {
				err := k8sClient.Get(ctx, types.NamespacedName{Name: deploymentName, Namespace: serviceKey.Namespace}, deploymentAfterUpdate)
				if err != nil {
					return "", err
				}
				return deploymentAfterUpdate.Spec.Template.ObjectMeta.Labels["key1"], nil
			}, timeout, interval).Should(Equal("updatedServingRuntime"))
		})

		It("InferenceService should reconcile the deployment if auto-update is enabled ", func() {
			// Create configmap
			isvcNamespace := constants.KServeNamespace
			configMap := &corev1.ConfigMap{
				ObjectMeta: metav1.ObjectMeta{
					Name:      constants.InferenceServiceConfigMapName,
					Namespace: isvcNamespace,
				},
				Data: configs,
			}
			Expect(k8sClient.Create(context.TODO(), configMap)).NotTo(HaveOccurred())
			defer k8sClient.Delete(context.TODO(), configMap)
			Eventually(func() error {
				cm := &corev1.ConfigMap{}
				return k8sClient.Get(context.TODO(), types.NamespacedName{Name: constants.InferenceServiceConfigMapName, Namespace: isvcNamespace}, cm)
			}, timeout, interval).Should(Succeed())
			isvcName := "isvc-enable-auto-update-true"
			serviceKey := types.NamespacedName{Name: isvcName, Namespace: isvcNamespace}
			storageUri := "s3://test/mnist/export"
			servingRuntimeName := "pytorch-serving-auto-update-true"
			servingRuntime := &v1alpha1.ServingRuntime{
				ObjectMeta: metav1.ObjectMeta{
					Name:      servingRuntimeName,
					Namespace: isvcNamespace,
				},
				Spec: v1alpha1.ServingRuntimeSpec{
					SupportedModelFormats: []v1alpha1.SupportedModelFormat{
						{
							Name:       "pytorch",
							Version:    proto.String("1"),
							AutoSelect: proto.Bool(true),
						},
					},
					ServingRuntimePodSpec: v1alpha1.ServingRuntimePodSpec{
						Labels: map[string]string{
							"key1": "val1FromSR",
							"key2": "val2FromSR",
							"key3": "val3FromSR",
						},
						Annotations: map[string]string{
							"key1": "val1FromSR",
							"key2": "val2FromSR",
							"key3": "val3FromSR",
						},
						Containers: []corev1.Container{
							{
								Name:    constants.InferenceServiceContainerName,
								Image:   "pytorch/serving:1.14.0",
								Command: []string{"/usr/bin/pytorch_model_server"},
								Args: []string{
									"--port=9000",
									"--rest_api_port=8080",
									"--model_base_path=/mnt/models",
									"--rest_api_timeout_in_ms=60000",
								},
								Resources: defaultResource,
							},
						},
						ImagePullSecrets: []corev1.LocalObjectReference{
							{Name: "sr-image-pull-secret"},
						},
					},
					Disabled: proto.Bool(false),
				},
			}
			Expect(k8sClient.Create(ctx, servingRuntime)).Should(Succeed())
			Eventually(func() error {
				return k8sClient.Get(ctx, types.NamespacedName{Name: servingRuntimeName, Namespace: isvcNamespace}, &v1alpha1.ServingRuntime{})
			}, timeout, interval).Should(Succeed())
			defer k8sClient.Delete(ctx, servingRuntime)
			// Define InferenceService with auto-update disabled.
			isvc := &v1beta1.InferenceService{
				ObjectMeta: metav1.ObjectMeta{
					Name:      serviceKey.Name,
					Namespace: isvcNamespace,
					Annotations: map[string]string{
						"serving.kserve.io/deploymentMode":       "RawDeployment",
						"serving.kserve.io/autoscalerClass":      "external",
						constants.DisableAutoUpdateAnnotationKey: "false",
					},
				},
				Spec: v1beta1.InferenceServiceSpec{
					Predictor: v1beta1.PredictorSpec{
						PyTorch: &v1beta1.TorchServeSpec{
							PredictorExtensionSpec: v1beta1.PredictorExtensionSpec{
								StorageURI:     &storageUri,
								RuntimeVersion: proto.String("1.14.0"),
								Container: corev1.Container{
									Name:      constants.InferenceServiceContainerName,
									Resources: defaultResource,
								},
							},
						},
					},
				},
			}
			isvc.DefaultInferenceService(nil, nil, &v1beta1.SecurityConfig{AutoMountServiceAccountToken: false}, nil)
			Expect(k8sClient.Create(ctx, isvc)).Should(Succeed())

			inferenceService := &v1beta1.InferenceService{}

			Eventually(func() bool {
				err := k8sClient.Get(ctx, serviceKey, inferenceService)
				return err == nil
			}, timeout, interval).Should(BeTrue())
			defer k8sClient.Delete(ctx, isvc)

			originalDeployment := &appsv1.Deployment{}
			deploymentName := constants.PredictorServiceName(serviceKey.Name)
			Eventually(func() error {
				return k8sClient.Get(ctx, types.NamespacedName{Name: deploymentName, Namespace: serviceKey.Namespace}, originalDeployment)
			}, timeout, interval).Should(Succeed())

			// Update the ServingRuntime spec
			servingRuntimeToUpdate := &v1alpha1.ServingRuntime{}
			Expect(k8sClient.Get(ctx, types.NamespacedName{Name: servingRuntimeName, Namespace: isvcNamespace}, servingRuntimeToUpdate)).Should(Succeed())
			servingRuntimeToUpdate.Spec.ServingRuntimePodSpec.Labels["key1"] = "updatedServingRuntime"
			Eventually(func() error {
				return k8sClient.Update(ctx, servingRuntimeToUpdate)
			}, timeout, interval).Should(Succeed())

			// Wait until the ServingRuntime reflects the updated spec.
			servingRuntimeAfterUpdate := &v1alpha1.ServingRuntime{}
			Eventually(func() (string, error) {
				err := k8sClient.Get(ctx, types.NamespacedName{Name: servingRuntimeName, Namespace: isvcNamespace}, servingRuntimeAfterUpdate)
				if err != nil {
					return "", err
				}
				return servingRuntimeAfterUpdate.Spec.ServingRuntimePodSpec.Labels["key1"], nil
			}, timeout, interval).Should(Equal("updatedServingRuntime"))
			// Wait until the Deployment reflects the update
			deploymentAfterUpdate := &appsv1.Deployment{}
			Eventually(func() (string, error) {
				err := k8sClient.Get(ctx, types.NamespacedName{Name: deploymentName, Namespace: serviceKey.Namespace}, deploymentAfterUpdate)
				if err != nil {
					return "", err
				}
				return deploymentAfterUpdate.Spec.Template.ObjectMeta.Labels["key1"], nil
			}, timeout, interval).Should(Equal("updatedServingRuntime"))
		})

		It("InferenceService should not reconcile the deployment if auto-update is disabled", func() {
			// Create configmap
			isvcNamespace := constants.KServeNamespace
			configMap := &corev1.ConfigMap{
				ObjectMeta: metav1.ObjectMeta{
					Name:      constants.InferenceServiceConfigMapName,
					Namespace: isvcNamespace,
				},
				Data: configs,
			}
			Expect(k8sClient.Create(context.TODO(), configMap)).NotTo(HaveOccurred())
			defer k8sClient.Delete(context.TODO(), configMap)
			Eventually(func() error {
				cm := &corev1.ConfigMap{}
				return k8sClient.Get(context.TODO(), types.NamespacedName{Name: constants.InferenceServiceConfigMapName, Namespace: isvcNamespace}, cm)
			}, timeout, interval).Should(Succeed())
			isvcName := "isvc-enable-auto-update-false"
			serviceKey := types.NamespacedName{Name: isvcName, Namespace: isvcNamespace}
			storageUri := "s3://test/mnist/export"
			servingRuntimeName := "pytorch-serving-auto-update-false"
			servingRuntime := &v1alpha1.ServingRuntime{
				ObjectMeta: metav1.ObjectMeta{
					Name:      servingRuntimeName,
					Namespace: isvcNamespace,
				},
				Spec: v1alpha1.ServingRuntimeSpec{
					SupportedModelFormats: []v1alpha1.SupportedModelFormat{
						{
							Name:       "pytorch",
							Version:    proto.String("1"),
							AutoSelect: proto.Bool(true),
						},
					},
					ServingRuntimePodSpec: v1alpha1.ServingRuntimePodSpec{
						Labels: map[string]string{
							"key1": "val1FromSR",
							"key2": "val2FromSR",
							"key3": "val3FromSR",
						},
						Annotations: map[string]string{
							"key1": "val1FromSR",
							"key2": "val2FromSR",
							"key3": "val3FromSR",
						},
						Containers: []corev1.Container{
							{
								Name:    constants.InferenceServiceContainerName,
								Image:   "pytorch/serving:1.14.0",
								Command: []string{"/usr/bin/pytorch_model_server"},
								Args: []string{
									"--port=9000",
									"--rest_api_port=8080",
									"--model_base_path=/mnt/models",
									"--rest_api_timeout_in_ms=60000",
								},
								Resources: defaultResource,
							},
						},
						ImagePullSecrets: []corev1.LocalObjectReference{
							{Name: "sr-image-pull-secret"},
						},
					},
					Disabled: proto.Bool(false),
				},
			}
			Expect(k8sClient.Create(ctx, servingRuntime)).Should(Succeed())
			Eventually(func() error {
				return k8sClient.Get(ctx, types.NamespacedName{Name: servingRuntimeName, Namespace: isvcNamespace}, &v1alpha1.ServingRuntime{})
			}, timeout, interval).Should(Succeed())
			defer k8sClient.Delete(ctx, servingRuntime)

			// Define InferenceService with auto-update disabled.
			isvc := &v1beta1.InferenceService{
				ObjectMeta: metav1.ObjectMeta{
					Name:      serviceKey.Name,
					Namespace: isvcNamespace,
					Annotations: map[string]string{
						"serving.kserve.io/deploymentMode":       "RawDeployment",
						"serving.kserve.io/autoscalerClass":      "external",
						constants.DisableAutoUpdateAnnotationKey: "true",
					},
				},
				Spec: v1beta1.InferenceServiceSpec{
					Predictor: v1beta1.PredictorSpec{
						PyTorch: &v1beta1.TorchServeSpec{
							PredictorExtensionSpec: v1beta1.PredictorExtensionSpec{
								StorageURI:     &storageUri,
								RuntimeVersion: proto.String("1.14.0"),
								Container: corev1.Container{
									Name:      constants.InferenceServiceContainerName,
									Resources: defaultResource,
								},
							},
						},
					},
				},
			}
			isvc.DefaultInferenceService(nil, nil, &v1beta1.SecurityConfig{AutoMountServiceAccountToken: false}, nil)
			Expect(k8sClient.Create(ctx, isvc)).Should(Succeed())

			inferenceService := &v1beta1.InferenceService{}

			Eventually(func() bool {
				err := k8sClient.Get(ctx, serviceKey, inferenceService)
				return err == nil
			}, timeout, interval).Should(BeTrue())
			defer k8sClient.Delete(ctx, isvc)

			originalDeployment := &appsv1.Deployment{}
			deploymentName := constants.PredictorServiceName(serviceKey.Name)
			Eventually(func() error {
				return k8sClient.Get(ctx, types.NamespacedName{Name: deploymentName, Namespace: serviceKey.Namespace}, originalDeployment)
			}, timeout, interval).Should(Succeed())

			predictorReadyCondition := &apis.Condition{
				Type:   v1beta1.PredictorReady,
				Status: corev1.ConditionTrue,
			}
			ingressReadyCondition := &apis.Condition{
				Type:   v1beta1.IngressReady,
				Status: corev1.ConditionTrue,
			}
			Expect(k8sClient.Get(ctx, serviceKey, inferenceService)).Should(Succeed())
			inferenceService.Status.SetCondition(v1beta1.PredictorReady, predictorReadyCondition)
			inferenceService.Status.SetCondition(v1beta1.IngressReady, ingressReadyCondition)
			Expect(k8sClient.Status().Update(ctx, inferenceService)).Should(Succeed())

			updatedIsvc := &v1beta1.InferenceService{}
			Eventually(func() bool {
				err := k8sClient.Get(ctx, serviceKey, updatedIsvc)
				if err != nil {
					return false
				}
				return updatedIsvc.Status.IsReady()
			}, timeout, interval).Should(BeTrue(), "The InferenceService should be ready")

			// Update the ServingRuntime spec
			servingRuntimeToUpdate := &v1alpha1.ServingRuntime{}
			Expect(k8sClient.Get(ctx, types.NamespacedName{Name: servingRuntimeName, Namespace: isvcNamespace}, servingRuntimeToUpdate)).Should(Succeed())
			servingRuntimeToUpdate.Spec.ServingRuntimePodSpec.Labels["key1"] = "updatedServingRuntime"
			Expect(k8sClient.Update(ctx, servingRuntimeToUpdate)).Should(Succeed())

			// Wait until the ServingRuntime reflects the updated spec.
			servingRuntimeAfterUpdate := &v1alpha1.ServingRuntime{}
			Eventually(func() (string, error) {
				err := k8sClient.Get(ctx, types.NamespacedName{Name: servingRuntimeName, Namespace: isvcNamespace}, servingRuntimeAfterUpdate)
				if err != nil {
					return "", err
				}
				return servingRuntimeAfterUpdate.Spec.ServingRuntimePodSpec.Labels["key1"], nil
			}, timeout, interval).Should(Equal("updatedServingRuntime"))
			// Check to make sure deployment didn't update
			deploymentAfterUpdate := &appsv1.Deployment{}
			Consistently(func() (string, error) {
				if err := k8sClient.Get(ctx, types.NamespacedName{Name: deploymentName, Namespace: serviceKey.Namespace}, deploymentAfterUpdate); err != nil {
					return "", err
				}
				return deploymentAfterUpdate.Spec.Template.ObjectMeta.Labels["key1"], nil
			}, consistentlyTimeout, interval).Should(Equal("val1FromSR"))
		})
		It("InferenceService should reconcile only if the matching serving runtime was updated even if multiple exist", func() {
			// Create configmap
			isvcNamespace := constants.KServeNamespace
			configMap := &corev1.ConfigMap{
				ObjectMeta: metav1.ObjectMeta{
					Name:      constants.InferenceServiceConfigMapName,
					Namespace: isvcNamespace,
				},
				Data: configs,
			}
			Expect(k8sClient.Create(context.TODO(), configMap)).NotTo(HaveOccurred())
			defer k8sClient.Delete(context.TODO(), configMap)
			Eventually(func() error {
				cm := &corev1.ConfigMap{}
				return k8sClient.Get(context.TODO(), types.NamespacedName{Name: constants.InferenceServiceConfigMapName, Namespace: isvcNamespace}, cm)
			}, timeout, interval).Should(Succeed())
			isvcNamePytorch := "isvc-enable-auto-update-multiple-pytorch"
			serviceKeyPytorch := types.NamespacedName{Name: isvcNamePytorch, Namespace: isvcNamespace}
			isvcNameTensorflow := "isvc-enable-auto-update-multiple-tensorflow"
			serviceKeyTensorflow := types.NamespacedName{Name: isvcNameTensorflow, Namespace: isvcNamespace}
			storageUri := "s3://test/mnist/export"
			servingRuntimePytorchName := "pytorch-serving-auto-update-true-multiple"
			servingRuntimeTensorflowName := "tensorflow-serving-auto-update-true-multiple"
			pytorchServingRuntime := &v1alpha1.ServingRuntime{
				ObjectMeta: metav1.ObjectMeta{
					Name:      servingRuntimePytorchName,
					Namespace: isvcNamespace,
				},
				Spec: v1alpha1.ServingRuntimeSpec{
					SupportedModelFormats: []v1alpha1.SupportedModelFormat{
						{
							Name:       "pytorch",
							Version:    proto.String("1"),
							AutoSelect: proto.Bool(true),
						},
					},
					ServingRuntimePodSpec: v1alpha1.ServingRuntimePodSpec{
						Labels: map[string]string{
							"key1": "val1FromSR",
							"key2": "val2FromSR",
							"key3": "val3FromSR",
						},
						Annotations: map[string]string{
							"key1": "val1FromSR",
							"key2": "val2FromSR",
							"key3": "val3FromSR",
						},
						Containers: []corev1.Container{
							{
								Name:    constants.InferenceServiceContainerName,
								Image:   "pytorch/serving:1.14.0",
								Command: []string{"/usr/bin/pytorch_model_server"},
								Args: []string{
									"--port=9000",
									"--rest_api_port=8080",
									"--model_base_path=/mnt/models",
									"--rest_api_timeout_in_ms=60000",
								},
								Resources: defaultResource,
							},
						},
						ImagePullSecrets: []corev1.LocalObjectReference{
							{Name: "sr-image-pull-secret"},
						},
					},
					Disabled: proto.Bool(false),
				},
			}
			Expect(k8sClient.Create(ctx, pytorchServingRuntime)).Should(Succeed())
			Eventually(func() error {
				return k8sClient.Get(ctx, types.NamespacedName{Name: servingRuntimePytorchName, Namespace: isvcNamespace}, &v1alpha1.ServingRuntime{})
			}, timeout, interval).Should(Succeed())
			defer k8sClient.Delete(ctx, pytorchServingRuntime)

			tensorflowServingRuntime := &v1alpha1.ServingRuntime{
				ObjectMeta: metav1.ObjectMeta{
					Name:      servingRuntimeTensorflowName,
					Namespace: isvcNamespace,
				},
				Spec: v1alpha1.ServingRuntimeSpec{
					SupportedModelFormats: []v1alpha1.SupportedModelFormat{
						{
							Name:       "tensorflow",
							Version:    proto.String("1"),
							AutoSelect: proto.Bool(true),
						},
					},
					ServingRuntimePodSpec: v1alpha1.ServingRuntimePodSpec{
						Labels: map[string]string{
							"key1": "val1FromSR",
							"key2": "val2FromSR",
							"key3": "val3FromSR",
						},
						Annotations: map[string]string{
							"key1": "val1FromSR",
							"key2": "val2FromSR",
							"key3": "val3FromSR",
						},
						Containers: []corev1.Container{
							{
								Name:    constants.InferenceServiceContainerName,
								Image:   "tensorflow/serving:1.14.0",
								Command: []string{"/usr/bin/tensorflow_server_model"},
								Args: []string{
									"--port=9000",
									"--rest_api_port=8080",
									"--model_base_path=/mnt/models",
									"--rest_api_timeout_in_ms=60000",
								},
								Resources: defaultResource,
							},
						},
						ImagePullSecrets: []corev1.LocalObjectReference{
							{Name: "sr-image-pull-secret"},
						},
					},
					Disabled: proto.Bool(false),
				},
			}

			Expect(k8sClient.Create(ctx, tensorflowServingRuntime)).Should(Succeed())
			Eventually(func() error {
				return k8sClient.Get(ctx, types.NamespacedName{Name: servingRuntimeTensorflowName, Namespace: isvcNamespace}, &v1alpha1.ServingRuntime{})
			}, timeout, interval).Should(Succeed())
			defer k8sClient.Delete(ctx, tensorflowServingRuntime)
			// Define InferenceService with auto-update disabled.
			pytorchIsvc := &v1beta1.InferenceService{
				ObjectMeta: metav1.ObjectMeta{
					Name:      serviceKeyPytorch.Name,
					Namespace: isvcNamespace,
					Annotations: map[string]string{
						"serving.kserve.io/deploymentMode":       "RawDeployment",
						"serving.kserve.io/autoscalerClass":      "external",
						constants.DisableAutoUpdateAnnotationKey: "false",
					},
				},
				Spec: v1beta1.InferenceServiceSpec{
					Predictor: v1beta1.PredictorSpec{
						PyTorch: &v1beta1.TorchServeSpec{
							PredictorExtensionSpec: v1beta1.PredictorExtensionSpec{
								StorageURI:     &storageUri,
								RuntimeVersion: proto.String("1.14.0"),
								Container: corev1.Container{
									Name:      constants.InferenceServiceContainerName,
									Resources: defaultResource,
								},
							},
						},
					},
				},
			}
			pytorchIsvc.DefaultInferenceService(nil, nil, &v1beta1.SecurityConfig{AutoMountServiceAccountToken: false}, nil)
			Expect(k8sClient.Create(ctx, pytorchIsvc)).Should(Succeed())

			inferenceService := &v1beta1.InferenceService{}

			Eventually(func() bool {
				err := k8sClient.Get(ctx, serviceKeyPytorch, inferenceService)
				return err == nil
			}, timeout, interval).Should(BeTrue())
			defer k8sClient.Delete(ctx, pytorchIsvc)

			tensorflowIsvc := &v1beta1.InferenceService{
				ObjectMeta: metav1.ObjectMeta{
					Name:      serviceKeyTensorflow.Name,
					Namespace: isvcNamespace,
					Annotations: map[string]string{
						"serving.kserve.io/deploymentMode":       "RawDeployment",
						"serving.kserve.io/autoscalerClass":      "external",
						constants.DisableAutoUpdateAnnotationKey: "false",
					},
				},
				Spec: v1beta1.InferenceServiceSpec{
					Predictor: v1beta1.PredictorSpec{
						Tensorflow: &v1beta1.TFServingSpec{
							PredictorExtensionSpec: v1beta1.PredictorExtensionSpec{
								StorageURI:     &storageUri,
								RuntimeVersion: proto.String("1.14.0"),
								Container: corev1.Container{
									Name:      constants.InferenceServiceContainerName,
									Resources: defaultResource,
								},
							},
						},
					},
				},
			}
			tensorflowIsvc.DefaultInferenceService(nil, nil, &v1beta1.SecurityConfig{AutoMountServiceAccountToken: false}, nil)
			Expect(k8sClient.Create(ctx, tensorflowIsvc)).Should(Succeed())

			inferenceServiceTensorflow := &v1beta1.InferenceService{}

			Eventually(func() bool {
				err := k8sClient.Get(ctx, serviceKeyTensorflow, inferenceServiceTensorflow)
				return err == nil
			}, timeout, interval).Should(BeTrue())
			defer k8sClient.Delete(ctx, tensorflowIsvc)

			// Update the ServingRuntime spec
			servingRuntimeToUpdate := &v1alpha1.ServingRuntime{}
			Expect(k8sClient.Get(ctx, types.NamespacedName{Name: servingRuntimePytorchName, Namespace: isvcNamespace}, servingRuntimeToUpdate)).Should(Succeed())
			servingRuntimeToUpdate.Spec.ServingRuntimePodSpec.Labels["key1"] = "updatedServingRuntime"
			Eventually(func() error {
				return k8sClient.Update(ctx, servingRuntimeToUpdate)
			}, timeout, interval).Should(Succeed())

			// Wait until the ServingRuntime reflects the updated spec.
			pytorchServingRuntimeAfterUpdate := &v1alpha1.ServingRuntime{}
			Eventually(func() (string, error) {
				err := k8sClient.Get(ctx, types.NamespacedName{Name: servingRuntimePytorchName, Namespace: isvcNamespace}, pytorchServingRuntimeAfterUpdate)
				if err != nil {
					return "", err
				}
				return pytorchServingRuntimeAfterUpdate.Spec.ServingRuntimePodSpec.Labels["key1"], nil
			}, timeout, interval).Should(Equal("updatedServingRuntime"))
			// Wait until the Deployment reflects the update
			pytorchDeploymentAfterUpdate := &appsv1.Deployment{}
			deploymentName := constants.PredictorServiceName(serviceKeyPytorch.Name)
			Eventually(func() (string, error) {
				err := k8sClient.Get(ctx, types.NamespacedName{Name: deploymentName, Namespace: serviceKeyPytorch.Namespace}, pytorchDeploymentAfterUpdate)
				if err != nil {
					return "", err
				}
				return pytorchDeploymentAfterUpdate.Spec.Template.Labels["key1"], nil
			}, timeout, interval).Should(Equal("updatedServingRuntime"))

			tensorFlowDeploymentAfterUpdate := &appsv1.Deployment{}
			tensorflowDeploymentName := constants.PredictorServiceName(serviceKeyTensorflow.Name)
			Expect(k8sClient.Get(ctx, types.NamespacedName{Name: tensorflowDeploymentName, Namespace: serviceKeyTensorflow.Namespace}, tensorFlowDeploymentAfterUpdate)).Should(Succeed())
			Expect(tensorFlowDeploymentAfterUpdate.Spec.Template.ObjectMeta.Labels["key1"]).Should(Equal("val1FromSR"))
>>>>>>> 178235aa
		})
	})

	Context("When creating inference service with raw kube predictor and ingress creation disabled", func() {
		configs := map[string]string{
			"explainers": `{
	             "alibi": {
	                "image": "kfserving/alibi-explainer",
			      "defaultImageVersion": "latest"
	             }
	          }`,
			"ingress": `{
			   "kserveIngressGateway": "kserve/kserve-ingress-gateway",
               "ingressGateway": "knative-serving/knative-ingress-gateway",
               "localGateway": "knative-serving/knative-local-gateway",
               "localGatewayService": "knative-local-gateway.istio-system.svc.cluster.local",
               "ingressDomain": "example.com",
			   "additionalIngressDomains": ["additional.example.com"],
			   "disableIngressCreation": true
            }`,
		}

		It("Should have service/deployment/hpa created and http route should not be created", func() {
			By("By creating a new InferenceService")
			// Create configmap
			configMap := &corev1.ConfigMap{
				ObjectMeta: metav1.ObjectMeta{
					Name:      constants.InferenceServiceConfigMapName,
					Namespace: constants.KServeNamespace,
				},
				Data: configs,
			}
			Expect(k8sClient.Create(context.TODO(), configMap)).NotTo(HaveOccurred())
			defer k8sClient.Delete(context.TODO(), configMap)
			// Create ServingRuntime
			servingRuntime := &v1alpha1.ServingRuntime{
				ObjectMeta: metav1.ObjectMeta{
					Name:      "tf-serving-raw",
					Namespace: "default",
				},
				Spec: v1alpha1.ServingRuntimeSpec{
					SupportedModelFormats: []v1alpha1.SupportedModelFormat{
						{
							Name:       "tensorflow",
							Version:    proto.String("1"),
							AutoSelect: proto.Bool(true),
						},
					},
					ServingRuntimePodSpec: v1alpha1.ServingRuntimePodSpec{
						Containers: []corev1.Container{
							{
								Name:    "kserve-container",
								Image:   "tensorflow/serving:1.14.0",
								Command: []string{"/usr/bin/tensorflow_model_server"},
								Args: []string{
									"--port=9000",
									"--rest_api_port=8080",
									"--model_base_path=/mnt/models",
									"--rest_api_timeout_in_ms=60000",
								},
								Resources: defaultResource,
							},
						},
					},
					Disabled: proto.Bool(false),
				},
			}
			k8sClient.Create(context.TODO(), servingRuntime)
			defer k8sClient.Delete(context.TODO(), servingRuntime)
			// Create InferenceService
			serviceName := "raw-foo-no-ingress-class"
			expectedRequest := reconcile.Request{NamespacedName: types.NamespacedName{Name: serviceName, Namespace: "default"}}
			serviceKey := expectedRequest.NamespacedName
			storageUri := "s3://test/mnist/export"
			ctx := context.Background()
			isvc := &v1beta1.InferenceService{
				ObjectMeta: metav1.ObjectMeta{
					Name:      serviceKey.Name,
					Namespace: serviceKey.Namespace,
					Annotations: map[string]string{
						constants.DeploymentMode:  string(constants.RawDeployment),
						constants.AutoscalerClass: string(constants.AutoscalerClassHPA),
					},
				},
				Spec: v1beta1.InferenceServiceSpec{
					Predictor: v1beta1.PredictorSpec{
						ComponentExtensionSpec: v1beta1.ComponentExtensionSpec{
							MinReplicas: ptr.To(int32(1)),
							MaxReplicas: 3,
							AutoScaling: &v1beta1.AutoScalingSpec{
								Metrics: []v1beta1.MetricsSpec{
									{
										Type: v1beta1.ResourceMetricSourceType,
										Resource: &v1beta1.ResourceMetricSource{
											Name: v1beta1.ResourceMetricCPU,
											Target: v1beta1.MetricTarget{
												Type:               v1beta1.UtilizationMetricType,
												AverageUtilization: ptr.To(int32(75)),
											},
										},
									},
								},
							},
						},
						Tensorflow: &v1beta1.TFServingSpec{
							PredictorExtensionSpec: v1beta1.PredictorExtensionSpec{
								StorageURI:     &storageUri,
								RuntimeVersion: proto.String("1.14.0"),
								Container: corev1.Container{
									Name:      constants.InferenceServiceContainerName,
									Resources: defaultResource,
								},
							},
						},
					},
				},
			}
			isvc.DefaultInferenceService(nil, nil, &v1beta1.SecurityConfig{AutoMountServiceAccountToken: false}, nil)
			Expect(k8sClient.Create(ctx, isvc)).Should(Succeed())
			defer k8sClient.Delete(ctx, isvc)

			inferenceService := &v1beta1.InferenceService{}

			Eventually(func() bool {
				err := k8sClient.Get(ctx, serviceKey, inferenceService)
				return err == nil
			}, timeout, interval).Should(BeTrue())

			actualDeployment := &appsv1.Deployment{}
			predictorDeploymentKey := types.NamespacedName{
				Name:      constants.PredictorServiceName(serviceKey.Name),
				Namespace: serviceKey.Namespace,
			}
			Eventually(func() error { return k8sClient.Get(context.TODO(), predictorDeploymentKey, actualDeployment) }, timeout).
				Should(Succeed())
			var replicas int32 = 1
			var revisionHistory int32 = 10
			var progressDeadlineSeconds int32 = 600
			var gracePeriod int64 = 30
			expectedDeployment := &appsv1.Deployment{
				ObjectMeta: metav1.ObjectMeta{
					Name:      predictorDeploymentKey.Name,
					Namespace: predictorDeploymentKey.Namespace,
				},
				Spec: appsv1.DeploymentSpec{
					Replicas: &replicas,
					Selector: &metav1.LabelSelector{
						MatchLabels: map[string]string{
							"app": "isvc." + predictorDeploymentKey.Name,
						},
					},
					Template: corev1.PodTemplateSpec{
						ObjectMeta: metav1.ObjectMeta{
							Name:      predictorDeploymentKey.Name,
							Namespace: "default",
							Labels: map[string]string{
								"app":                                 "isvc." + predictorDeploymentKey.Name,
								constants.KServiceComponentLabel:      constants.Predictor.String(),
								constants.InferenceServicePodLabelKey: serviceName,
							},
							Annotations: map[string]string{
								constants.StorageInitializerSourceUriInternalAnnotationKey: *isvc.Spec.Predictor.Model.StorageURI,
								constants.DeploymentMode:                                   string(constants.RawDeployment),
								constants.AutoscalerClass:                                  string(constants.AutoscalerClassHPA),
								constants.OpenshiftServingCertAnnotation:                   predictorDeploymentKey.Name + constants.ServingCertSecretSuffix,
							},
						},
						Spec: corev1.PodSpec{
							Containers: []corev1.Container{
								{
									Image: "tensorflow/serving:" +
										*isvc.Spec.Predictor.Model.RuntimeVersion,
									Name:    constants.InferenceServiceContainerName,
									Command: []string{v1beta1.TensorflowEntrypointCommand},
									Args: []string{
										"--port=" + v1beta1.TensorflowServingGRPCPort,
										"--rest_api_port=" + v1beta1.TensorflowServingRestPort,
										"--model_base_path=" + constants.DefaultModelLocalMountPath,
										"--rest_api_timeout_in_ms=60000",
									},
									Resources: defaultResource,
									ReadinessProbe: &corev1.Probe{
										ProbeHandler: corev1.ProbeHandler{
											TCPSocket: &corev1.TCPSocketAction{
												Port: intstr.IntOrString{
													IntVal: 8080,
												},
											},
										},
										InitialDelaySeconds: 0,
										TimeoutSeconds:      1,
										PeriodSeconds:       10,
										SuccessThreshold:    1,
										FailureThreshold:    3,
									},
									TerminationMessagePath:   "/dev/termination-log",
									TerminationMessagePolicy: "File",
									ImagePullPolicy:          "IfNotPresent",
								},
							},
							SchedulerName:                 "default-scheduler",
							RestartPolicy:                 "Always",
							TerminationGracePeriodSeconds: &gracePeriod,
							DNSPolicy:                     "ClusterFirst",
							SecurityContext: &corev1.PodSecurityContext{
								SELinuxOptions:      nil,
								WindowsOptions:      nil,
								RunAsUser:           nil,
								RunAsGroup:          nil,
								RunAsNonRoot:        nil,
								SupplementalGroups:  nil,
								FSGroup:             nil,
								Sysctls:             nil,
								FSGroupChangePolicy: nil,
								SeccompProfile:      nil,
							},
							AutomountServiceAccountToken: proto.Bool(false),
						},
					},
					Strategy: appsv1.DeploymentStrategy{
						Type: "RollingUpdate",
						RollingUpdate: &appsv1.RollingUpdateDeployment{
							MaxUnavailable: &intstr.IntOrString{Type: 1, IntVal: 0, StrVal: "25%"},
							MaxSurge:       &intstr.IntOrString{Type: 1, IntVal: 0, StrVal: "25%"},
						},
					},
					RevisionHistoryLimit:    &revisionHistory,
					ProgressDeadlineSeconds: &progressDeadlineSeconds,
				},
			}
			Expect(actualDeployment.Spec).To(BeComparableTo(expectedDeployment.Spec))

			// check service
			actualService := &corev1.Service{}
			predictorServiceKey := types.NamespacedName{
				Name:      constants.PredictorServiceName(serviceKey.Name),
				Namespace: serviceKey.Namespace,
			}
			Eventually(func() error { return k8sClient.Get(context.TODO(), predictorServiceKey, actualService) }, timeout).
				Should(Succeed())

			expectedService := &corev1.Service{
				ObjectMeta: metav1.ObjectMeta{
					Name:      predictorServiceKey.Name,
					Namespace: predictorServiceKey.Namespace,
				},
				Spec: corev1.ServiceSpec{
					Ports: []corev1.ServicePort{
						{
							Name:       constants.PredictorServiceName(serviceName),
							Protocol:   "TCP",
							Port:       80,
							TargetPort: intstr.IntOrString{Type: 0, IntVal: 8080, StrVal: ""},
						},
					},
					Type:            "ClusterIP",
					SessionAffinity: "None",
					Selector: map[string]string{
						"app": "isvc." + constants.PredictorServiceName(serviceName),
					},
				},
			}
			actualService.Spec.ClusterIP = ""
			actualService.Spec.ClusterIPs = nil
			actualService.Spec.IPFamilies = nil
			actualService.Spec.IPFamilyPolicy = nil
			actualService.Spec.InternalTrafficPolicy = nil
			Expect(actualService.Spec).To(BeComparableTo(expectedService.Spec))

			// check isvc status
			updatedDeployment := actualDeployment.DeepCopy()
			updatedDeployment.Status.Conditions = []appsv1.DeploymentCondition{
				{
					Type:   appsv1.DeploymentAvailable,
					Status: corev1.ConditionTrue,
				},
			}
			Expect(k8sClient.Status().Update(context.TODO(), updatedDeployment)).NotTo(HaveOccurred())

			// check ingress not created
			actualToplevelHttpRoute := &gatewayapiv1.HTTPRoute{}
			Consistently(func() error {
				return k8sClient.Get(context.TODO(), types.NamespacedName{
					Name:      serviceKey.Name,
					Namespace: serviceKey.Namespace,
				}, actualToplevelHttpRoute)
			}, timeout).
				Should(Not(Succeed()))
			actualPredictorHttpRoute := &gatewayapiv1.HTTPRoute{}
			Consistently(func() error {
				return k8sClient.Get(context.TODO(), types.NamespacedName{
					Name:      predictorServiceKey.Name,
					Namespace: serviceKey.Namespace,
				}, actualPredictorHttpRoute)
			}, timeout).
				Should(Not(Succeed()))

			// verify if InferenceService status is updated
			expectedIsvcStatus := v1beta1.InferenceServiceStatus{
				Status: duckv1.Status{
					Conditions: duckv1.Conditions{
						{
							Type:   v1beta1.IngressReady,
							Status: "True",
						},
						{
							Type:   v1beta1.PredictorReady,
							Status: "True",
						},
						{
							Type:   apis.ConditionReady,
							Status: "True",
						},
						{
							Type:     v1beta1.Stopped,
							Status:   "False",
							Severity: apis.ConditionSeverityInfo,
						},
					},
				},
				URL: &apis.URL{
					Scheme: "http",
					Host:   fmt.Sprintf("%s-predictor.%s.svc.cluster.local", serviceName, serviceKey.Namespace),
				},
				Address: &duckv1.Addressable{
					URL: &apis.URL{
						Scheme: "http",
						Host:   fmt.Sprintf("%s-predictor.%s.svc.cluster.local", serviceKey.Name, serviceKey.Namespace),
					},
				},
				Components: map[v1beta1.ComponentType]v1beta1.ComponentStatusSpec{
					v1beta1.PredictorComponent: {
						LatestCreatedRevision: "",
						// mocking it, see pkg/apis/serving/v1beta1/inference_service_status.go#344
						// uncomment when it gets supported by ODH
						// URL: &apis.URL{
						// 	Scheme: "http",
						// 	Host:   serviceName + "-predictor-default.example.com",
						// },
					},
				},
				ModelStatus: v1beta1.ModelStatus{
					TransitionStatus:    "InProgress",
					ModelRevisionStates: &v1beta1.ModelRevisionStates{TargetModelState: "Pending"},
				},
				DeploymentMode:     string(constants.RawDeployment),
				ServingRuntimeName: "tf-serving-raw",
			}
			Eventually(func() string {
				isvc := &v1beta1.InferenceService{}
				if err := k8sClient.Get(context.TODO(), serviceKey, isvc); err != nil {
					return err.Error()
				}
				return cmp.Diff(&expectedIsvcStatus, &isvc.Status, cmpopts.IgnoreTypes(apis.VolatileTime{}))
			}, timeout).Should(BeEmpty())

			// check HPA
			var minReplicas int32 = 1
			var maxReplicas int32 = 3
			var cpuUtilization int32 = 75
			var stabilizationWindowSeconds int32 = 0
			selectPolicy := autoscalingv2.MaxChangePolicySelect
			actualHPA := &autoscalingv2.HorizontalPodAutoscaler{}
			predictorHPAKey := types.NamespacedName{
				Name:      predictorServiceKey.Name,
				Namespace: serviceKey.Namespace,
			}
			Eventually(func() error { return k8sClient.Get(context.TODO(), predictorHPAKey, actualHPA) }, timeout).
				Should(Succeed())
			expectedHPA := &autoscalingv2.HorizontalPodAutoscaler{
				Spec: autoscalingv2.HorizontalPodAutoscalerSpec{
					ScaleTargetRef: autoscalingv2.CrossVersionObjectReference{
						APIVersion: "apps/v1",
						Kind:       "Deployment",
						Name:       predictorServiceKey.Name,
					},
					MinReplicas: &minReplicas,
					MaxReplicas: maxReplicas,
					Metrics: []autoscalingv2.MetricSpec{
						{
							Type: autoscalingv2.ResourceMetricSourceType,
							Resource: &autoscalingv2.ResourceMetricSource{
								Name: corev1.ResourceCPU,
								Target: autoscalingv2.MetricTarget{
									Type:               "Utilization",
									AverageUtilization: &cpuUtilization,
								},
							},
						},
					},
					Behavior: &autoscalingv2.HorizontalPodAutoscalerBehavior{
						ScaleUp: &autoscalingv2.HPAScalingRules{
							StabilizationWindowSeconds: &stabilizationWindowSeconds,
							SelectPolicy:               &selectPolicy,
							Policies: []autoscalingv2.HPAScalingPolicy{
								{
									Type:          "Pods",
									Value:         4,
									PeriodSeconds: 15,
								},
								{
									Type:          "Percent",
									Value:         100,
									PeriodSeconds: 15,
								},
							},
						},
						ScaleDown: &autoscalingv2.HPAScalingRules{
							StabilizationWindowSeconds: nil,
							SelectPolicy:               &selectPolicy,
							Policies: []autoscalingv2.HPAScalingPolicy{
								{
									Type:          "Percent",
									Value:         100,
									PeriodSeconds: 15,
								},
							},
						},
					},
				},
			}
			Expect(actualHPA.Spec).To(BeComparableTo(expectedHPA.Spec))
		})
	})
	Context("When creating inference service with raw kube predictor with domain template", func() {
		configs := map[string]string{
			"explainers": `{
               "alibi": {
                  "image": "kfserving/alibi-explainer",
			      "defaultImageVersion": "latest"
               }
            }`,
			"ingress": `{
			   "enableGatewayApi": true,
			   "kserveIngressGateway": "kserve/kserve-ingress-gateway",
               "ingressGateway": "knative-serving/knative-ingress-gateway",
               "localGateway": "knative-serving/knative-local-gateway",
               "localGatewayService": "knative-local-gateway.istio-system.svc.cluster.local",
               "ingressDomain": "example.com",
               "domainTemplate": "{{ .Name }}.{{ .Namespace }}.{{ .IngressDomain }}",
			   "additionalIngressDomains": ["additional.example.com"]
            }`,
		}

		It("Should have httproute/service/deployment/hpa created", func() {
			By("By creating a new InferenceService")
			// Create configmap
			configMap := &corev1.ConfigMap{
				ObjectMeta: metav1.ObjectMeta{
					Name:      constants.InferenceServiceConfigMapName,
					Namespace: constants.KServeNamespace,
				},
				Data: configs,
			}
			Expect(k8sClient.Create(context.TODO(), configMap)).NotTo(HaveOccurred())
			defer k8sClient.Delete(context.TODO(), configMap)
			// Create ServingRuntime
			servingRuntime := &v1alpha1.ServingRuntime{
				ObjectMeta: metav1.ObjectMeta{
					Name:      "tf-serving-raw",
					Namespace: "default",
				},
				Spec: v1alpha1.ServingRuntimeSpec{
					SupportedModelFormats: []v1alpha1.SupportedModelFormat{
						{
							Name:       "tensorflow",
							Version:    proto.String("1"),
							AutoSelect: proto.Bool(true),
						},
					},
					ServingRuntimePodSpec: v1alpha1.ServingRuntimePodSpec{
						Containers: []corev1.Container{
							{
								Name:    "kserve-container",
								Image:   "tensorflow/serving:1.14.0",
								Command: []string{"/usr/bin/tensorflow_model_server"},
								Args: []string{
									"--port=9000",
									"--rest_api_port=8080",
									"--model_base_path=/mnt/models",
									"--rest_api_timeout_in_ms=60000",
								},
								Resources: defaultResource,
							},
						},
					},
					Disabled: proto.Bool(false),
				},
			}
			k8sClient.Create(context.TODO(), servingRuntime)
			defer k8sClient.Delete(context.TODO(), servingRuntime)
			// Create InferenceService
			serviceName := "model"
			expectedRequest := reconcile.Request{NamespacedName: types.NamespacedName{Name: serviceName, Namespace: "default"}}
			serviceKey := expectedRequest.NamespacedName
			storageUri := "s3://test/mnist/export"
			ctx := context.Background()
			isvc := &v1beta1.InferenceService{
				ObjectMeta: metav1.ObjectMeta{
					Name:      serviceKey.Name,
					Namespace: serviceKey.Namespace,
					Annotations: map[string]string{
						constants.DeploymentMode:  string(constants.RawDeployment),
						constants.AutoscalerClass: string(constants.AutoscalerClassHPA),
					},
				},
				Spec: v1beta1.InferenceServiceSpec{
					Predictor: v1beta1.PredictorSpec{
						ComponentExtensionSpec: v1beta1.ComponentExtensionSpec{
							MinReplicas: ptr.To(int32(1)),
							MaxReplicas: 3,
							AutoScaling: &v1beta1.AutoScalingSpec{
								Metrics: []v1beta1.MetricsSpec{
									{
										Type: v1beta1.ResourceMetricSourceType,
										Resource: &v1beta1.ResourceMetricSource{
											Name: v1beta1.ResourceMetricCPU,
											Target: v1beta1.MetricTarget{
												Type:               v1beta1.UtilizationMetricType,
												AverageUtilization: ptr.To(int32(75)),
											},
										},
									},
								},
							},
						},
						Tensorflow: &v1beta1.TFServingSpec{
							PredictorExtensionSpec: v1beta1.PredictorExtensionSpec{
								StorageURI:     &storageUri,
								RuntimeVersion: proto.String("1.14.0"),
								Container: corev1.Container{
									Name:      constants.InferenceServiceContainerName,
									Resources: defaultResource,
								},
							},
						},
					},
				},
			}
			isvc.DefaultInferenceService(nil, nil, &v1beta1.SecurityConfig{AutoMountServiceAccountToken: false}, nil)
			Expect(k8sClient.Create(ctx, isvc)).Should(Succeed())
			defer k8sClient.Delete(ctx, isvc)

			inferenceService := &v1beta1.InferenceService{}

			Eventually(func() bool {
				err := k8sClient.Get(ctx, serviceKey, inferenceService)
				return err == nil
			}, timeout, interval).Should(BeTrue())

			actualDeployment := &appsv1.Deployment{}
			predictorDeploymentKey := types.NamespacedName{
				Name:      constants.PredictorServiceName(serviceKey.Name),
				Namespace: serviceKey.Namespace,
			}
			Eventually(func() error { return k8sClient.Get(context.TODO(), predictorDeploymentKey, actualDeployment) }, timeout).
				Should(Succeed())
			var replicas int32 = 1
			var revisionHistory int32 = 10
			var progressDeadlineSeconds int32 = 600
			var gracePeriod int64 = 30
			expectedDeployment := &appsv1.Deployment{
				ObjectMeta: metav1.ObjectMeta{
					Name:      predictorDeploymentKey.Name,
					Namespace: predictorDeploymentKey.Namespace,
				},
				Spec: appsv1.DeploymentSpec{
					Replicas: &replicas,
					Selector: &metav1.LabelSelector{
						MatchLabels: map[string]string{
							"app": "isvc." + predictorDeploymentKey.Name,
						},
					},
					Template: corev1.PodTemplateSpec{
						ObjectMeta: metav1.ObjectMeta{
							Name:      predictorDeploymentKey.Name,
							Namespace: "default",
							Labels: map[string]string{
								"app":                                 "isvc." + predictorDeploymentKey.Name,
								constants.KServiceComponentLabel:      constants.Predictor.String(),
								constants.InferenceServicePodLabelKey: serviceName,
							},
							Annotations: map[string]string{
								constants.StorageInitializerSourceUriInternalAnnotationKey: *isvc.Spec.Predictor.Model.StorageURI,
								constants.DeploymentMode:                                   string(constants.RawDeployment),
								constants.AutoscalerClass:                                  string(constants.AutoscalerClassHPA),
								constants.OpenshiftServingCertAnnotation:                   predictorDeploymentKey.Name + constants.ServingCertSecretSuffix,
							},
						},
						Spec: corev1.PodSpec{
							Containers: []corev1.Container{
								{
									Image: "tensorflow/serving:" +
										*isvc.Spec.Predictor.Model.RuntimeVersion,
									Name:    constants.InferenceServiceContainerName,
									Command: []string{v1beta1.TensorflowEntrypointCommand},
									Args: []string{
										"--port=" + v1beta1.TensorflowServingGRPCPort,
										"--rest_api_port=" + v1beta1.TensorflowServingRestPort,
										"--model_base_path=" + constants.DefaultModelLocalMountPath,
										"--rest_api_timeout_in_ms=60000",
									},
									Resources: defaultResource,
									ReadinessProbe: &corev1.Probe{
										ProbeHandler: corev1.ProbeHandler{
											TCPSocket: &corev1.TCPSocketAction{
												Port: intstr.IntOrString{
													IntVal: 8080,
												},
											},
										},
										InitialDelaySeconds: 0,
										TimeoutSeconds:      1,
										PeriodSeconds:       10,
										SuccessThreshold:    1,
										FailureThreshold:    3,
									},
									TerminationMessagePath:   "/dev/termination-log",
									TerminationMessagePolicy: "File",
									ImagePullPolicy:          "IfNotPresent",
								},
							},
							SchedulerName:                 "default-scheduler",
							RestartPolicy:                 "Always",
							TerminationGracePeriodSeconds: &gracePeriod,
							DNSPolicy:                     "ClusterFirst",
							SecurityContext: &corev1.PodSecurityContext{
								SELinuxOptions:      nil,
								WindowsOptions:      nil,
								RunAsUser:           nil,
								RunAsGroup:          nil,
								RunAsNonRoot:        nil,
								SupplementalGroups:  nil,
								FSGroup:             nil,
								Sysctls:             nil,
								FSGroupChangePolicy: nil,
								SeccompProfile:      nil,
							},
							AutomountServiceAccountToken: proto.Bool(false),
						},
					},
					Strategy: appsv1.DeploymentStrategy{
						Type: "RollingUpdate",
						RollingUpdate: &appsv1.RollingUpdateDeployment{
							MaxUnavailable: &intstr.IntOrString{Type: 1, IntVal: 0, StrVal: "25%"},
							MaxSurge:       &intstr.IntOrString{Type: 1, IntVal: 0, StrVal: "25%"},
						},
					},
					RevisionHistoryLimit:    &revisionHistory,
					ProgressDeadlineSeconds: &progressDeadlineSeconds,
				},
			}
			Expect(actualDeployment.Spec).To(BeComparableTo(expectedDeployment.Spec))

			// check service
			actualService := &corev1.Service{}
			predictorServiceKey := types.NamespacedName{
				Name:      constants.PredictorServiceName(serviceKey.Name),
				Namespace: serviceKey.Namespace,
			}
			Eventually(func() error { return k8sClient.Get(context.TODO(), predictorServiceKey, actualService) }, timeout).
				Should(Succeed())

			expectedService := &corev1.Service{
				ObjectMeta: metav1.ObjectMeta{
					Name:      predictorServiceKey.Name,
					Namespace: predictorServiceKey.Namespace,
				},
				Spec: corev1.ServiceSpec{
					Ports: []corev1.ServicePort{
						{
							Name:       constants.PredictorServiceName(serviceName),
							Protocol:   "TCP",
							Port:       80,
							TargetPort: intstr.IntOrString{Type: 0, IntVal: 8080, StrVal: ""},
						},
					},
					Type:            "ClusterIP",
					SessionAffinity: "None",
					Selector: map[string]string{
						"app": "isvc." + constants.PredictorServiceName(serviceName),
					},
				},
			}
			actualService.Spec.ClusterIP = ""
			actualService.Spec.ClusterIPs = nil
			actualService.Spec.IPFamilies = nil
			actualService.Spec.IPFamilyPolicy = nil
			actualService.Spec.InternalTrafficPolicy = nil
			Expect(actualService.Spec).To(BeComparableTo(expectedService.Spec))

			// check isvc status
			updatedDeployment := actualDeployment.DeepCopy()
			updatedDeployment.Status.Conditions = []appsv1.DeploymentCondition{
				{
					Type:   appsv1.DeploymentAvailable,
					Status: corev1.ConditionTrue,
				},
			}
			Expect(k8sClient.Status().Update(context.TODO(), updatedDeployment)).NotTo(HaveOccurred())

			// check http route
			actualToplevelHttpRoute := &gatewayapiv1.HTTPRoute{}
			Eventually(func() error {
				return k8sClient.Get(context.TODO(), types.NamespacedName{
					Name:      serviceKey.Name,
					Namespace: serviceKey.Namespace,
				}, actualToplevelHttpRoute)
			}, timeout).
				Should(Succeed())
			topLevelHost := fmt.Sprintf("%s.%s.%s", serviceKey.Name, serviceKey.Namespace, "example.com")
			expectedToplevelHttpRoute := gatewayapiv1.HTTPRoute{
				Spec: gatewayapiv1.HTTPRouteSpec{
					Hostnames: []gatewayapiv1.Hostname{gatewayapiv1.Hostname(topLevelHost), gatewayapiv1.Hostname(fmt.Sprintf("%s.%s.additional.example.com", serviceKey.Name, serviceKey.Namespace))},
					Rules: []gatewayapiv1.HTTPRouteRule{
						{
							Matches: []gatewayapiv1.HTTPRouteMatch{
								{
									Path: &gatewayapiv1.HTTPPathMatch{
										Type:  ptr.To(gatewayapiv1.PathMatchRegularExpression),
										Value: ptr.To(constants.FallbackPrefix()),
									},
								},
							},
							Filters: []gatewayapiv1.HTTPRouteFilter{
								{
									Type: gatewayapiv1.HTTPRouteFilterRequestHeaderModifier,
									RequestHeaderModifier: &gatewayapiv1.HTTPHeaderFilter{
										Set: []gatewayapiv1.HTTPHeader{
											{
												Name:  constants.IsvcNameHeader,
												Value: serviceKey.Name,
											},
											{
												Name:  constants.IsvcNamespaceHeader,
												Value: serviceKey.Namespace,
											},
										},
									},
								},
							},
							BackendRefs: []gatewayapiv1.HTTPBackendRef{
								{
									BackendRef: gatewayapiv1.BackendRef{
										BackendObjectReference: gatewayapiv1.BackendObjectReference{
											Group:     (*gatewayapiv1.Group)(ptr.To("")),
											Kind:      ptr.To(gatewayapiv1.Kind(constants.ServiceKind)),
											Name:      gatewayapiv1.ObjectName(predictorServiceKey.Name),
											Namespace: (*gatewayapiv1.Namespace)(ptr.To(serviceKey.Namespace)),
											Port:      (*gatewayapiv1.PortNumber)(ptr.To(int32(constants.CommonDefaultHttpPort))),
										},
										Weight: ptr.To(int32(1)),
									},
								},
							},
							Timeouts: &gatewayapiv1.HTTPRouteTimeouts{
								Request: ptr.To(gatewayapiv1.Duration("60s")),
							},
						},
					},
					CommonRouteSpec: gatewayapiv1.CommonRouteSpec{
						ParentRefs: []gatewayapiv1.ParentReference{
							{
								Name:      gatewayapiv1.ObjectName(kserveGateway.Name),
								Kind:      ptr.To(gatewayapiv1.Kind(constants.GatewayKind)),
								Group:     (*gatewayapiv1.Group)(&gatewayapiv1.GroupVersion.Group),
								Namespace: ptr.To(gatewayapiv1.Namespace(kserveGateway.Namespace)),
							},
						},
					},
				},
			}
			Expect(actualToplevelHttpRoute.Spec).To(BeComparableTo(expectedToplevelHttpRoute.Spec))

			actualPredictorHttpRoute := &gatewayapiv1.HTTPRoute{}
			Eventually(func() error {
				return k8sClient.Get(context.TODO(), types.NamespacedName{
					Name:      predictorServiceKey.Name,
					Namespace: serviceKey.Namespace,
				}, actualPredictorHttpRoute)
			}, timeout).
				Should(Succeed())
			predictorHost := fmt.Sprintf("%s.%s.%s", predictorServiceKey.Name, serviceKey.Namespace, "example.com")
			expectedPredictorHttpRoute := gatewayapiv1.HTTPRoute{
				Spec: gatewayapiv1.HTTPRouteSpec{
					Hostnames: []gatewayapiv1.Hostname{gatewayapiv1.Hostname(predictorHost)},
					Rules: []gatewayapiv1.HTTPRouteRule{
						{
							Matches: []gatewayapiv1.HTTPRouteMatch{
								{
									Path: &gatewayapiv1.HTTPPathMatch{
										Type:  ptr.To(gatewayapiv1.PathMatchRegularExpression),
										Value: ptr.To(constants.FallbackPrefix()),
									},
								},
							},
							Filters: []gatewayapiv1.HTTPRouteFilter{
								{
									Type: gatewayapiv1.HTTPRouteFilterRequestHeaderModifier,
									RequestHeaderModifier: &gatewayapiv1.HTTPHeaderFilter{
										Set: []gatewayapiv1.HTTPHeader{
											{
												Name:  constants.IsvcNameHeader,
												Value: serviceKey.Name,
											},
											{
												Name:  constants.IsvcNamespaceHeader,
												Value: serviceKey.Namespace,
											},
										},
									},
								},
							},
							BackendRefs: []gatewayapiv1.HTTPBackendRef{
								{
									BackendRef: gatewayapiv1.BackendRef{
										BackendObjectReference: gatewayapiv1.BackendObjectReference{
											Group:     (*gatewayapiv1.Group)(ptr.To("")),
											Kind:      ptr.To(gatewayapiv1.Kind(constants.ServiceKind)),
											Name:      gatewayapiv1.ObjectName(predictorServiceKey.Name),
											Namespace: (*gatewayapiv1.Namespace)(ptr.To(serviceKey.Namespace)),
											Port:      (*gatewayapiv1.PortNumber)(ptr.To(int32(constants.CommonDefaultHttpPort))),
										},
										Weight: ptr.To(int32(1)),
									},
								},
							},
							Timeouts: &gatewayapiv1.HTTPRouteTimeouts{
								Request: ptr.To(gatewayapiv1.Duration("60s")),
							},
						},
					},
					CommonRouteSpec: gatewayapiv1.CommonRouteSpec{
						ParentRefs: []gatewayapiv1.ParentReference{
							{
								Name:      gatewayapiv1.ObjectName(kserveGateway.Name),
								Kind:      ptr.To(gatewayapiv1.Kind(constants.GatewayKind)),
								Group:     (*gatewayapiv1.Group)(&gatewayapiv1.GroupVersion.Group),
								Namespace: ptr.To(gatewayapiv1.Namespace(kserveGateway.Namespace)),
							},
						},
					},
				},
			}
			Expect(actualPredictorHttpRoute.Spec).To(BeComparableTo(expectedPredictorHttpRoute.Spec))

			// Mark the Ingress as accepted to make isvc ready
			httpRouteStatus := gatewayapiv1.HTTPRouteStatus{
				RouteStatus: gatewayapiv1.RouteStatus{
					Parents: []gatewayapiv1.RouteParentStatus{
						{
							ParentRef: gatewayapiv1.ParentReference{
								Name:      gatewayapiv1.ObjectName(kserveGateway.Name),
								Kind:      ptr.To(gatewayapiv1.Kind(constants.GatewayKind)),
								Group:     (*gatewayapiv1.Group)(&gatewayapiv1.GroupVersion.Group),
								Namespace: ptr.To(gatewayapiv1.Namespace(kserveGateway.Namespace)),
							},
							ControllerName: "istio.io/gateway-controller",
							Conditions: []metav1.Condition{
								{
									Type:               string(gatewayapiv1.ListenerConditionAccepted),
									Status:             metav1.ConditionTrue,
									Reason:             "Accepted",
									Message:            "Route was valid",
									LastTransitionTime: metav1.Now(),
								},
							},
						},
					},
				},
			}
			actualPredictorHttpRoute.Status = httpRouteStatus
			Expect(k8sClient.Status().Update(context.Background(), actualPredictorHttpRoute)).NotTo(HaveOccurred())
			actualToplevelHttpRoute.Status = httpRouteStatus
			Expect(k8sClient.Status().Update(context.Background(), actualToplevelHttpRoute)).NotTo(HaveOccurred())

			// verify if InferenceService status is updated
			expectedIsvcStatus := v1beta1.InferenceServiceStatus{
				Status: duckv1.Status{
					Conditions: duckv1.Conditions{
						{
							Type:   v1beta1.IngressReady,
							Status: "True",
						},
						{
							Type:   v1beta1.PredictorReady,
							Status: "True",
						},
						{
							Type:   apis.ConditionReady,
							Status: "True",
						},
						{
							Type:     v1beta1.Stopped,
							Status:   "False",
							Severity: apis.ConditionSeverityInfo,
						},
					},
				},
				URL: &apis.URL{
					Scheme: "http",
					Host:   fmt.Sprintf("%s.%s.%s", serviceName, serviceKey.Namespace, domain),
				},
				Address: &duckv1.Addressable{
					URL: &apis.URL{
						Scheme: "http",
						Host:   fmt.Sprintf("%s-predictor.%s.svc.cluster.local", serviceKey.Name, serviceKey.Namespace),
					},
				},
				Components: map[v1beta1.ComponentType]v1beta1.ComponentStatusSpec{
					v1beta1.PredictorComponent: {
						LatestCreatedRevision: "",
						// URL: &apis.URL{
						//	Scheme: "http",
						//	Host:   fmt.Sprintf("%s-predictor.%s.%s", serviceName, serviceKey.Namespace, domain),
						// },
					},
				},
				ModelStatus: v1beta1.ModelStatus{
					TransitionStatus:    "InProgress",
					ModelRevisionStates: &v1beta1.ModelRevisionStates{TargetModelState: "Pending"},
				},
				DeploymentMode:     string(constants.RawDeployment),
				ServingRuntimeName: "tf-serving-raw",
			}
			Eventually(func() string {
				isvc := &v1beta1.InferenceService{}
				if err := k8sClient.Get(context.TODO(), serviceKey, isvc); err != nil {
					return err.Error()
				}
				return cmp.Diff(&expectedIsvcStatus, &isvc.Status, cmpopts.IgnoreTypes(apis.VolatileTime{}))
			}, timeout).Should(BeEmpty())

			// check HPA
			var minReplicas int32 = 1
			var maxReplicas int32 = 3
			var cpuUtilization int32 = 75
			var stabilizationWindowSeconds int32 = 0
			selectPolicy := autoscalingv2.MaxChangePolicySelect
			actualHPA := &autoscalingv2.HorizontalPodAutoscaler{}
			predictorHPAKey := types.NamespacedName{
				Name:      predictorServiceKey.Name,
				Namespace: serviceKey.Namespace,
			}
			Eventually(func() error { return k8sClient.Get(context.TODO(), predictorHPAKey, actualHPA) }, timeout).
				Should(Succeed())
			expectedHPA := &autoscalingv2.HorizontalPodAutoscaler{
				Spec: autoscalingv2.HorizontalPodAutoscalerSpec{
					ScaleTargetRef: autoscalingv2.CrossVersionObjectReference{
						APIVersion: "apps/v1",
						Kind:       "Deployment",
						Name:       predictorServiceKey.Name,
					},
					MinReplicas: &minReplicas,
					MaxReplicas: maxReplicas,
					Metrics: []autoscalingv2.MetricSpec{
						{
							Type: autoscalingv2.ResourceMetricSourceType,
							Resource: &autoscalingv2.ResourceMetricSource{
								Name: corev1.ResourceCPU,
								Target: autoscalingv2.MetricTarget{
									Type:               "Utilization",
									AverageUtilization: &cpuUtilization,
								},
							},
						},
					},
					Behavior: &autoscalingv2.HorizontalPodAutoscalerBehavior{
						ScaleUp: &autoscalingv2.HPAScalingRules{
							StabilizationWindowSeconds: &stabilizationWindowSeconds,
							SelectPolicy:               &selectPolicy,
							Policies: []autoscalingv2.HPAScalingPolicy{
								{
									Type:          "Pods",
									Value:         4,
									PeriodSeconds: 15,
								},
								{
									Type:          "Percent",
									Value:         100,
									PeriodSeconds: 15,
								},
							},
						},
						ScaleDown: &autoscalingv2.HPAScalingRules{
							StabilizationWindowSeconds: nil,
							SelectPolicy:               &selectPolicy,
							Policies: []autoscalingv2.HPAScalingPolicy{
								{
									Type:          "Percent",
									Value:         100,
									PeriodSeconds: 15,
								},
							},
						},
					},
				},
			}
			Expect(actualHPA.Spec).To(BeComparableTo(expectedHPA.Spec))
		})
	})
	Context("When creating inference service with raw kube predictor and transformer", func() {
		configs := map[string]string{
			"explainers": `{
				"alibi": {
					"image": "kserve/alibi-explainer",
					"defaultImageVersion": "latest"
				}
			}`,
			"ingress": `{
				"enableGatewayApi": true,
				"kserveIngressGateway": "kserve/kserve-ingress-gateway",
				"ingressGateway": "knative-serving/knative-ingress-gateway",
				"localGateway": "knative-serving/knative-local-gateway",
				"localGatewayService": "knative-local-gateway.istio-system.svc.cluster.local",
				"additionalIngressDomains": ["additional.example.com"]
			}`,
			"storageInitializer": `{
				"image" : "kserve/storage-initializer:latest",
				"memoryRequest": "100Mi",
				"memoryLimit": "1Gi",
				"cpuRequest": "100m",
				"cpuLimit": "1",
				"CaBundleConfigMapName": "",
				"caBundleVolumeMountPath": "/etc/ssl/custom-certs",
				"enableDirectPvcVolumeMount": false
			}`,
		}

		It("Should have httproute/service/deployment/hpa created for transformer and predictor", func() {
			By("By creating a new InferenceService")
			// Create configmap
			configMap := &corev1.ConfigMap{
				ObjectMeta: metav1.ObjectMeta{
					Name:      constants.InferenceServiceConfigMapName,
					Namespace: constants.KServeNamespace,
				},
				Data: configs,
			}
			Expect(k8sClient.Create(context.TODO(), configMap)).NotTo(HaveOccurred())
			defer k8sClient.Delete(context.TODO(), configMap)
			// Create ServingRuntime
			servingRuntime := &v1alpha1.ServingRuntime{
				ObjectMeta: metav1.ObjectMeta{
					Name:      "tf-serving-raw",
					Namespace: "default",
				},
				Spec: v1alpha1.ServingRuntimeSpec{
					SupportedModelFormats: []v1alpha1.SupportedModelFormat{
						{
							Name:       "tensorflow",
							Version:    proto.String("1"),
							AutoSelect: proto.Bool(true),
						},
					},
					ServingRuntimePodSpec: v1alpha1.ServingRuntimePodSpec{
						Containers: []corev1.Container{
							{
								Name:    "kserve-container",
								Image:   "tensorflow/serving:1.14.0",
								Command: []string{"/usr/bin/tensorflow_model_server"},
								Args: []string{
									"--port=9000",
									"--rest_api_port=8080",
									"--model_base_path=/mnt/models",
									"--rest_api_timeout_in_ms=60000",
								},
								Resources: defaultResource,
							},
						},
					},
					Disabled: proto.Bool(false),
				},
			}
			k8sClient.Create(context.TODO(), servingRuntime)
			defer k8sClient.Delete(context.TODO(), servingRuntime)
			serviceName := "raw-foo-trans"
			namespace := "default"
			expectedRequest := reconcile.Request{NamespacedName: types.NamespacedName{Name: serviceName, Namespace: namespace}}
			serviceKey := expectedRequest.NamespacedName
			predictorServiceKey := types.NamespacedName{
				Name:      constants.PredictorServiceName(serviceName),
				Namespace: namespace,
			}
			transformerServiceKey := types.NamespacedName{
				Name:      constants.TransformerServiceName(serviceName),
				Namespace: namespace,
			}
			storageUri := "s3://test/mnist/export"
			var minReplicas int32 = 1
			var maxReplicas int32 = 3
			var transformerMinReplicas int32 = 1
			var transformerMaxReplicas int32 = 2
			var transformerCpuUtilization int32 = 80
			var transformerStabilizationWindowSeconds int32 = 0
			transformerSelectPolicy := autoscalingv2.MaxChangePolicySelect
			ctx := context.Background()
			isvc := &v1beta1.InferenceService{
				ObjectMeta: metav1.ObjectMeta{
					Name:      serviceKey.Name,
					Namespace: serviceKey.Namespace,
					Annotations: map[string]string{
						constants.DeploymentMode:  string(constants.RawDeployment),
						constants.AutoscalerClass: string(constants.AutoscalerClassHPA),
					},
				},
				Spec: v1beta1.InferenceServiceSpec{
					Predictor: v1beta1.PredictorSpec{
						ComponentExtensionSpec: v1beta1.ComponentExtensionSpec{
							MinReplicas: ptr.To(minReplicas),
							MaxReplicas: maxReplicas,
							AutoScaling: &v1beta1.AutoScalingSpec{
								Metrics: []v1beta1.MetricsSpec{
									{
										Type: v1beta1.ResourceMetricSourceType,
										Resource: &v1beta1.ResourceMetricSource{
											Name: v1beta1.ResourceMetricCPU,
											Target: v1beta1.MetricTarget{
												Type:               v1beta1.UtilizationMetricType,
												AverageUtilization: ptr.To(int32(75)),
											},
										},
									},
								},
							},
						},
						Tensorflow: &v1beta1.TFServingSpec{
							PredictorExtensionSpec: v1beta1.PredictorExtensionSpec{
								StorageURI:     &storageUri,
								RuntimeVersion: proto.String("1.14.0"),
								Container: corev1.Container{
									Name:      constants.InferenceServiceContainerName,
									Resources: defaultResource,
								},
							},
						},
					},
					Transformer: &v1beta1.TransformerSpec{
						ComponentExtensionSpec: v1beta1.ComponentExtensionSpec{
							MinReplicas:    ptr.To(transformerMinReplicas),
							MaxReplicas:    transformerMaxReplicas,
							ScaleTarget:    ptr.To(transformerCpuUtilization),
							TimeoutSeconds: ptr.To(int64(30)),
						},
						PodSpec: v1beta1.PodSpec{
							Containers: []corev1.Container{
								{
									Image:     "transformer:v1",
									Resources: defaultResource,
									Args: []string{
										"--port=8080",
									},
								},
							},
						},
					},
				},
			}
			isvc.DefaultInferenceService(nil, nil, &v1beta1.SecurityConfig{AutoMountServiceAccountToken: false}, nil)
			Expect(k8sClient.Create(ctx, isvc)).Should(Succeed())
			defer k8sClient.Delete(ctx, isvc)

			inferenceService := &v1beta1.InferenceService{}

			Eventually(func() bool {
				err := k8sClient.Get(ctx, serviceKey, inferenceService)
				return err == nil
			}, timeout, interval).Should(BeTrue())

			// check predictor deployment
			actualPredictorDeployment := &appsv1.Deployment{}
			predictorDeploymentKey := types.NamespacedName{
				Name:      predictorServiceKey.Name,
				Namespace: serviceKey.Namespace,
			}
			Eventually(func() error { return k8sClient.Get(context.TODO(), predictorDeploymentKey, actualPredictorDeployment) }, timeout).
				Should(Succeed())
			var replicas int32 = 1
			var revisionHistory int32 = 10
			var progressDeadlineSeconds int32 = 600
			var gracePeriod int64 = 30
			expectedPredictorDeployment := &appsv1.Deployment{
				ObjectMeta: metav1.ObjectMeta{
					Name:      predictorDeploymentKey.Name,
					Namespace: predictorDeploymentKey.Namespace,
				},
				Spec: appsv1.DeploymentSpec{
					Replicas: &replicas,
					Selector: &metav1.LabelSelector{
						MatchLabels: map[string]string{
							"app": "isvc." + predictorDeploymentKey.Name,
						},
					},
					Template: corev1.PodTemplateSpec{
						ObjectMeta: metav1.ObjectMeta{
							Name:      predictorDeploymentKey.Name,
							Namespace: "default",
							Labels: map[string]string{
								"app":                                 "isvc." + predictorDeploymentKey.Name,
								constants.KServiceComponentLabel:      constants.Predictor.String(),
								constants.InferenceServicePodLabelKey: serviceName,
							},
							Annotations: map[string]string{
								constants.StorageInitializerSourceUriInternalAnnotationKey: *isvc.Spec.Predictor.Model.StorageURI,
								constants.DeploymentMode:                                   string(constants.RawDeployment),
								constants.AutoscalerClass:                                  string(constants.AutoscalerClassHPA),
								constants.OpenshiftServingCertAnnotation:                   predictorDeploymentKey.Name + constants.ServingCertSecretSuffix,
							},
						},
						Spec: corev1.PodSpec{
							Containers: []corev1.Container{
								{
									Image: "tensorflow/serving:" +
										*isvc.Spec.Predictor.Model.RuntimeVersion,
									Name:    constants.InferenceServiceContainerName,
									Command: []string{v1beta1.TensorflowEntrypointCommand},
									Args: []string{
										"--port=" + v1beta1.TensorflowServingGRPCPort,
										"--rest_api_port=" + v1beta1.TensorflowServingRestPort,
										"--model_base_path=" + constants.DefaultModelLocalMountPath,
										"--rest_api_timeout_in_ms=60000",
									},
									Resources: defaultResource,
									ReadinessProbe: &corev1.Probe{
										ProbeHandler: corev1.ProbeHandler{
											TCPSocket: &corev1.TCPSocketAction{
												Port: intstr.IntOrString{
													IntVal: 8080,
												},
											},
										},
										InitialDelaySeconds: 0,
										TimeoutSeconds:      1,
										PeriodSeconds:       10,
										SuccessThreshold:    1,
										FailureThreshold:    3,
									},
									TerminationMessagePath:   "/dev/termination-log",
									TerminationMessagePolicy: "File",
									ImagePullPolicy:          "IfNotPresent",
								},
							},
							SchedulerName:                 "default-scheduler",
							RestartPolicy:                 "Always",
							TerminationGracePeriodSeconds: &gracePeriod,
							DNSPolicy:                     "ClusterFirst",
							SecurityContext: &corev1.PodSecurityContext{
								SELinuxOptions:      nil,
								WindowsOptions:      nil,
								RunAsUser:           nil,
								RunAsGroup:          nil,
								RunAsNonRoot:        nil,
								SupplementalGroups:  nil,
								FSGroup:             nil,
								Sysctls:             nil,
								FSGroupChangePolicy: nil,
								SeccompProfile:      nil,
							},
							AutomountServiceAccountToken: proto.Bool(false),
						},
					},
					Strategy: appsv1.DeploymentStrategy{
						Type: "RollingUpdate",
						RollingUpdate: &appsv1.RollingUpdateDeployment{
							MaxUnavailable: &intstr.IntOrString{Type: 1, IntVal: 0, StrVal: "25%"},
							MaxSurge:       &intstr.IntOrString{Type: 1, IntVal: 0, StrVal: "25%"},
						},
					},
					RevisionHistoryLimit:    &revisionHistory,
					ProgressDeadlineSeconds: &progressDeadlineSeconds,
				},
			}
			Expect(actualPredictorDeployment.Spec).To(BeComparableTo(expectedPredictorDeployment.Spec))

			// check transformer deployment
			actualTransformerDeployment := &appsv1.Deployment{}
			transformerDeploymentKey := types.NamespacedName{
				Name:      transformerServiceKey.Name,
				Namespace: serviceKey.Namespace,
			}
			Eventually(func() error {
				return k8sClient.Get(context.TODO(), transformerDeploymentKey, actualTransformerDeployment)
			}, timeout).
				Should(Succeed())
			expectedTransformerDeployment := &appsv1.Deployment{
				ObjectMeta: metav1.ObjectMeta{
					Name:      transformerDeploymentKey.Name,
					Namespace: transformerDeploymentKey.Namespace,
				},
				Spec: appsv1.DeploymentSpec{
					Replicas: &replicas,
					Selector: &metav1.LabelSelector{
						MatchLabels: map[string]string{
							"app": "isvc." + transformerDeploymentKey.Name,
						},
					},
					Template: corev1.PodTemplateSpec{
						ObjectMeta: metav1.ObjectMeta{
							Name:      transformerDeploymentKey.Name,
							Namespace: "default",
							Labels: map[string]string{
								"app":                                 "isvc." + transformerDeploymentKey.Name,
								constants.KServiceComponentLabel:      constants.Transformer.String(),
								constants.InferenceServicePodLabelKey: serviceName,
							},
							Annotations: map[string]string{
								constants.DeploymentMode:                 string(constants.RawDeployment),
								constants.AutoscalerClass:                string(constants.AutoscalerClassHPA),
								constants.OpenshiftServingCertAnnotation: transformerDeploymentKey.Name + constants.ServingCertSecretSuffix,
							},
						},
						Spec: corev1.PodSpec{
							Containers: []corev1.Container{
								{
									Image: "transformer:v1",
									Name:  constants.InferenceServiceContainerName,
									Args: []string{
										"--port=8080",
										"--model_name",
										serviceKey.Name,
										"--predictor_host",
										fmt.Sprintf("%s.%s", predictorServiceKey.Name, predictorServiceKey.Namespace),
										"--http_port",
										"8080",
									},
									Resources: defaultResource,
									ReadinessProbe: &corev1.Probe{
										ProbeHandler: corev1.ProbeHandler{
											TCPSocket: &corev1.TCPSocketAction{
												Port: intstr.IntOrString{
													IntVal: 8080,
												},
											},
										},
										InitialDelaySeconds: 0,
										TimeoutSeconds:      1,
										PeriodSeconds:       10,
										SuccessThreshold:    1,
										FailureThreshold:    3,
									},
									TerminationMessagePath:   "/dev/termination-log",
									TerminationMessagePolicy: "File",
									ImagePullPolicy:          "IfNotPresent",
								},
							},
							SchedulerName:                 "default-scheduler",
							RestartPolicy:                 "Always",
							TerminationGracePeriodSeconds: &gracePeriod,
							DNSPolicy:                     "ClusterFirst",
							SecurityContext: &corev1.PodSecurityContext{
								SELinuxOptions:      nil,
								WindowsOptions:      nil,
								RunAsUser:           nil,
								RunAsGroup:          nil,
								RunAsNonRoot:        nil,
								SupplementalGroups:  nil,
								FSGroup:             nil,
								Sysctls:             nil,
								FSGroupChangePolicy: nil,
								SeccompProfile:      nil,
							},
							AutomountServiceAccountToken: proto.Bool(false),
						},
					},
					Strategy: appsv1.DeploymentStrategy{
						Type: "RollingUpdate",
						RollingUpdate: &appsv1.RollingUpdateDeployment{
							MaxUnavailable: &intstr.IntOrString{Type: 1, IntVal: 0, StrVal: "25%"},
							MaxSurge:       &intstr.IntOrString{Type: 1, IntVal: 0, StrVal: "25%"},
						},
					},
					RevisionHistoryLimit:    &revisionHistory,
					ProgressDeadlineSeconds: &progressDeadlineSeconds,
				},
			}
			Expect(actualTransformerDeployment.Spec).To(BeComparableTo(expectedTransformerDeployment.Spec))

			// check predictor service
			actualPredictorService := &corev1.Service{}
			Eventually(func() error { return k8sClient.Get(context.TODO(), predictorServiceKey, actualPredictorService) }, timeout).
				Should(Succeed())
			expectedPredictorService := &corev1.Service{
				ObjectMeta: metav1.ObjectMeta{
					Name:      predictorServiceKey.Name,
					Namespace: predictorServiceKey.Namespace,
				},
				Spec: corev1.ServiceSpec{
					Ports: []corev1.ServicePort{
						{
							Name:       predictorServiceKey.Name,
							Protocol:   "TCP",
							Port:       80,
							TargetPort: intstr.IntOrString{Type: 0, IntVal: 8080, StrVal: ""},
						},
					},
					Type:            "ClusterIP",
					SessionAffinity: "None",
					Selector: map[string]string{
						"app": "isvc." + predictorServiceKey.Name,
					},
				},
			}
			actualPredictorService.Spec.ClusterIP = ""
			actualPredictorService.Spec.ClusterIPs = nil
			actualPredictorService.Spec.IPFamilies = nil
			actualPredictorService.Spec.IPFamilyPolicy = nil
			actualPredictorService.Spec.InternalTrafficPolicy = nil
			Expect(actualPredictorService.Spec).To(BeComparableTo(expectedPredictorService.Spec))

			// check transformer service
			actualTransformerService := &corev1.Service{}
			Eventually(func() error { return k8sClient.Get(context.TODO(), transformerServiceKey, actualTransformerService) }, timeout).
				Should(Succeed())
			expectedTransformerService := &corev1.Service{
				ObjectMeta: metav1.ObjectMeta{
					Name:      transformerServiceKey.Name,
					Namespace: transformerServiceKey.Namespace,
				},
				Spec: corev1.ServiceSpec{
					Ports: []corev1.ServicePort{
						{
							Name:       transformerServiceKey.Name,
							Protocol:   "TCP",
							Port:       80,
							TargetPort: intstr.IntOrString{Type: 0, IntVal: 8080, StrVal: ""},
						},
					},
					Type:            "ClusterIP",
					SessionAffinity: "None",
					Selector: map[string]string{
						"app": "isvc." + transformerServiceKey.Name,
					},
				},
			}
			actualTransformerService.Spec.ClusterIP = ""
			actualTransformerService.Spec.ClusterIPs = nil
			actualTransformerService.Spec.IPFamilies = nil
			actualTransformerService.Spec.IPFamilyPolicy = nil
			actualTransformerService.Spec.InternalTrafficPolicy = nil
			Expect(actualTransformerService.Spec).To(BeComparableTo(expectedTransformerService.Spec))

			// update deployment status to make isvc ready
			updatedPredictorDeployment := actualPredictorDeployment.DeepCopy()
			updatedPredictorDeployment.Status.Conditions = []appsv1.DeploymentCondition{
				{
					Type:   appsv1.DeploymentAvailable,
					Status: corev1.ConditionTrue,
				},
			}
			Expect(k8sClient.Status().Update(context.TODO(), updatedPredictorDeployment)).NotTo(HaveOccurred())
			updatedTransformerDeployment := actualTransformerDeployment.DeepCopy()
			updatedTransformerDeployment.Status.Conditions = []appsv1.DeploymentCondition{
				{
					Type:   appsv1.DeploymentAvailable,
					Status: corev1.ConditionTrue,
				},
			}
			Expect(k8sClient.Status().Update(context.TODO(), updatedTransformerDeployment)).NotTo(HaveOccurred())

			// check http route
			actualToplevelHttpRoute := &gatewayapiv1.HTTPRoute{}
			Eventually(func() error {
				return k8sClient.Get(context.TODO(), types.NamespacedName{
					Name:      serviceKey.Name,
					Namespace: serviceKey.Namespace,
				}, actualToplevelHttpRoute)
			}, timeout).
				Should(Succeed())
			topLevelHost := fmt.Sprintf("%s-%s.%s", serviceKey.Name, serviceKey.Namespace, "example.com")
			expectedToplevelHttpRoute := gatewayapiv1.HTTPRoute{
				Spec: gatewayapiv1.HTTPRouteSpec{
					Hostnames: []gatewayapiv1.Hostname{gatewayapiv1.Hostname(topLevelHost), gatewayapiv1.Hostname(fmt.Sprintf("%s-%s.additional.example.com", serviceKey.Name, serviceKey.Namespace))},
					Rules: []gatewayapiv1.HTTPRouteRule{
						{
							Matches: []gatewayapiv1.HTTPRouteMatch{
								{
									Path: &gatewayapiv1.HTTPPathMatch{
										Type:  ptr.To(gatewayapiv1.PathMatchRegularExpression),
										Value: ptr.To(constants.FallbackPrefix()),
									},
								},
							},
							Filters: []gatewayapiv1.HTTPRouteFilter{
								{
									Type: gatewayapiv1.HTTPRouteFilterRequestHeaderModifier,
									RequestHeaderModifier: &gatewayapiv1.HTTPHeaderFilter{
										Set: []gatewayapiv1.HTTPHeader{
											{
												Name:  constants.IsvcNameHeader,
												Value: serviceKey.Name,
											},
											{
												Name:  constants.IsvcNamespaceHeader,
												Value: serviceKey.Namespace,
											},
										},
									},
								},
							},
							BackendRefs: []gatewayapiv1.HTTPBackendRef{
								{
									BackendRef: gatewayapiv1.BackendRef{
										BackendObjectReference: gatewayapiv1.BackendObjectReference{
											Group:     (*gatewayapiv1.Group)(ptr.To("")),
											Kind:      ptr.To(gatewayapiv1.Kind(constants.ServiceKind)),
											Name:      gatewayapiv1.ObjectName(transformerServiceKey.Name),
											Namespace: (*gatewayapiv1.Namespace)(ptr.To(serviceKey.Namespace)),
											Port:      (*gatewayapiv1.PortNumber)(ptr.To(int32(constants.CommonDefaultHttpPort))),
										},
										Weight: ptr.To(int32(1)),
									},
								},
							},
							Timeouts: &gatewayapiv1.HTTPRouteTimeouts{
								Request: ptr.To(gatewayapiv1.Duration("30s")),
							},
						},
					},
					CommonRouteSpec: gatewayapiv1.CommonRouteSpec{
						ParentRefs: []gatewayapiv1.ParentReference{
							{
								Name:      gatewayapiv1.ObjectName(kserveGateway.Name),
								Kind:      ptr.To(gatewayapiv1.Kind(constants.GatewayKind)),
								Group:     (*gatewayapiv1.Group)(&gatewayapiv1.GroupVersion.Group),
								Namespace: ptr.To(gatewayapiv1.Namespace(kserveGateway.Namespace)),
							},
						},
					},
				},
			}
			Expect(actualToplevelHttpRoute.Spec).To(BeComparableTo(expectedToplevelHttpRoute.Spec))

			actualPredictorHttpRoute := &gatewayapiv1.HTTPRoute{}
			Eventually(func() error {
				return k8sClient.Get(context.TODO(), types.NamespacedName{
					Name:      predictorServiceKey.Name,
					Namespace: serviceKey.Namespace,
				}, actualPredictorHttpRoute)
			}, timeout).
				Should(Succeed())
			predictorHost := fmt.Sprintf("%s-%s.%s", predictorServiceKey.Name, serviceKey.Namespace, "example.com")
			expectedPredictorHttpRoute := gatewayapiv1.HTTPRoute{
				Spec: gatewayapiv1.HTTPRouteSpec{
					Hostnames: []gatewayapiv1.Hostname{gatewayapiv1.Hostname(predictorHost)},
					Rules: []gatewayapiv1.HTTPRouteRule{
						{
							Matches: []gatewayapiv1.HTTPRouteMatch{
								{
									Path: &gatewayapiv1.HTTPPathMatch{
										Type:  ptr.To(gatewayapiv1.PathMatchRegularExpression),
										Value: ptr.To(constants.FallbackPrefix()),
									},
								},
							},
							Filters: []gatewayapiv1.HTTPRouteFilter{
								{
									Type: gatewayapiv1.HTTPRouteFilterRequestHeaderModifier,
									RequestHeaderModifier: &gatewayapiv1.HTTPHeaderFilter{
										Set: []gatewayapiv1.HTTPHeader{
											{
												Name:  constants.IsvcNameHeader,
												Value: serviceKey.Name,
											},
											{
												Name:  constants.IsvcNamespaceHeader,
												Value: serviceKey.Namespace,
											},
										},
									},
								},
							},
							BackendRefs: []gatewayapiv1.HTTPBackendRef{
								{
									BackendRef: gatewayapiv1.BackendRef{
										BackendObjectReference: gatewayapiv1.BackendObjectReference{
											Group:     (*gatewayapiv1.Group)(ptr.To("")),
											Kind:      ptr.To(gatewayapiv1.Kind(constants.ServiceKind)),
											Name:      gatewayapiv1.ObjectName(predictorServiceKey.Name),
											Namespace: (*gatewayapiv1.Namespace)(ptr.To(serviceKey.Namespace)),
											Port:      (*gatewayapiv1.PortNumber)(ptr.To(int32(constants.CommonDefaultHttpPort))),
										},
										Weight: ptr.To(int32(1)),
									},
								},
							},
							Timeouts: &gatewayapiv1.HTTPRouteTimeouts{
								Request: ptr.To(gatewayapiv1.Duration("60s")),
							},
						},
					},
					CommonRouteSpec: gatewayapiv1.CommonRouteSpec{
						ParentRefs: []gatewayapiv1.ParentReference{
							{
								Name:      gatewayapiv1.ObjectName(kserveGateway.Name),
								Kind:      ptr.To(gatewayapiv1.Kind(constants.GatewayKind)),
								Group:     (*gatewayapiv1.Group)(&gatewayapiv1.GroupVersion.Group),
								Namespace: ptr.To(gatewayapiv1.Namespace(kserveGateway.Namespace)),
							},
						},
					},
				},
			}
			Expect(actualPredictorHttpRoute.Spec).To(BeComparableTo(expectedPredictorHttpRoute.Spec))

			actualTransformerHttpRoute := &gatewayapiv1.HTTPRoute{}
			Eventually(func() error {
				return k8sClient.Get(context.TODO(), types.NamespacedName{
					Name:      transformerServiceKey.Name,
					Namespace: serviceKey.Namespace,
				}, actualTransformerHttpRoute)
			}, timeout).
				Should(Succeed())
			transformerHost := fmt.Sprintf("%s-%s.%s", transformerServiceKey.Name, serviceKey.Namespace, "example.com")
			expectedTransformerHttpRoute := gatewayapiv1.HTTPRoute{
				Spec: gatewayapiv1.HTTPRouteSpec{
					Hostnames: []gatewayapiv1.Hostname{gatewayapiv1.Hostname(transformerHost)},
					Rules: []gatewayapiv1.HTTPRouteRule{
						{
							Matches: []gatewayapiv1.HTTPRouteMatch{
								{
									Path: &gatewayapiv1.HTTPPathMatch{
										Type:  ptr.To(gatewayapiv1.PathMatchRegularExpression),
										Value: ptr.To(constants.FallbackPrefix()),
									},
								},
							},
							Filters: []gatewayapiv1.HTTPRouteFilter{
								{
									Type: gatewayapiv1.HTTPRouteFilterRequestHeaderModifier,
									RequestHeaderModifier: &gatewayapiv1.HTTPHeaderFilter{
										Set: []gatewayapiv1.HTTPHeader{
											{
												Name:  constants.IsvcNameHeader,
												Value: serviceKey.Name,
											},
											{
												Name:  constants.IsvcNamespaceHeader,
												Value: serviceKey.Namespace,
											},
										},
									},
								},
							},
							BackendRefs: []gatewayapiv1.HTTPBackendRef{
								{
									BackendRef: gatewayapiv1.BackendRef{
										BackendObjectReference: gatewayapiv1.BackendObjectReference{
											Group:     (*gatewayapiv1.Group)(ptr.To("")),
											Kind:      ptr.To(gatewayapiv1.Kind(constants.ServiceKind)),
											Name:      gatewayapiv1.ObjectName(transformerServiceKey.Name),
											Namespace: (*gatewayapiv1.Namespace)(ptr.To(serviceKey.Namespace)),
											Port:      (*gatewayapiv1.PortNumber)(ptr.To(int32(constants.CommonDefaultHttpPort))),
										},
										Weight: ptr.To(int32(1)),
									},
								},
							},
							Timeouts: &gatewayapiv1.HTTPRouteTimeouts{
								Request: ptr.To(gatewayapiv1.Duration("30s")),
							},
						},
					},
					CommonRouteSpec: gatewayapiv1.CommonRouteSpec{
						ParentRefs: []gatewayapiv1.ParentReference{
							{
								Name:      gatewayapiv1.ObjectName(kserveGateway.Name),
								Kind:      ptr.To(gatewayapiv1.Kind(constants.GatewayKind)),
								Group:     (*gatewayapiv1.Group)(&gatewayapiv1.GroupVersion.Group),
								Namespace: ptr.To(gatewayapiv1.Namespace(kserveGateway.Namespace)),
							},
						},
					},
				},
			}
			Expect(actualTransformerHttpRoute.Spec).To(BeComparableTo(expectedTransformerHttpRoute.Spec))

			// Mark the Ingress as accepted to make isvc ready
			httpRouteStatus := gatewayapiv1.HTTPRouteStatus{
				RouteStatus: gatewayapiv1.RouteStatus{
					Parents: []gatewayapiv1.RouteParentStatus{
						{
							ParentRef: gatewayapiv1.ParentReference{
								Name:      gatewayapiv1.ObjectName(kserveGateway.Name),
								Kind:      ptr.To(gatewayapiv1.Kind(constants.GatewayKind)),
								Group:     (*gatewayapiv1.Group)(&gatewayapiv1.GroupVersion.Group),
								Namespace: ptr.To(gatewayapiv1.Namespace(kserveGateway.Namespace)),
							},
							ControllerName: "istio.io/gateway-controller",
							Conditions: []metav1.Condition{
								{
									Type:               string(gatewayapiv1.ListenerConditionAccepted),
									Status:             metav1.ConditionTrue,
									Reason:             "Accepted",
									Message:            "Route was valid",
									LastTransitionTime: metav1.Now(),
								},
							},
						},
					},
				},
			}
			actualPredictorHttpRoute.Status = httpRouteStatus
			Expect(k8sClient.Status().Update(context.Background(), actualPredictorHttpRoute)).NotTo(HaveOccurred())
			actualTransformerHttpRoute.Status = httpRouteStatus
			Expect(k8sClient.Status().Update(context.Background(), actualTransformerHttpRoute)).NotTo(HaveOccurred())
			actualToplevelHttpRoute.Status = httpRouteStatus
			Expect(k8sClient.Status().Update(context.Background(), actualToplevelHttpRoute)).NotTo(HaveOccurred())

			// verify if InferenceService status is updated
			expectedIsvcStatus := v1beta1.InferenceServiceStatus{
				Status: duckv1.Status{
					Conditions: duckv1.Conditions{
						{
							Type:   v1beta1.IngressReady,
							Status: "True",
						},
						{
							Type:   v1beta1.PredictorReady,
							Status: "True",
						},
						{
							Type:   apis.ConditionReady,
							Status: "True",
						},
						{
							Type:     v1beta1.Stopped,
							Status:   "False",
							Severity: apis.ConditionSeverityInfo,
						},
						{
							Type:     v1beta1.TransformerReady,
							Status:   "True",
							Severity: "Info",
						},
					},
				},
				URL: &apis.URL{
					Scheme: "http",
					Host:   fmt.Sprintf("%s-%s.example.com", serviceKey.Name, serviceKey.Namespace),
				},
				Address: &duckv1.Addressable{
					URL: &apis.URL{
						Scheme: "http",
						Host:   fmt.Sprintf("%s.%s.svc.cluster.local", transformerServiceKey.Name, serviceKey.Namespace),
					},
				},
				Components: map[v1beta1.ComponentType]v1beta1.ComponentStatusSpec{
					v1beta1.PredictorComponent: {
						LatestCreatedRevision: "",
						// URL: &apis.URL{
						//	Scheme: "http",
						//	Host:   fmt.Sprintf("%s-%s.example.com", predictorServiceKey.Name, serviceKey.Namespace),
						// },
					},
					v1beta1.TransformerComponent: {
						LatestCreatedRevision: "",
						// URL: &apis.URL{
						// 	Scheme: "http",
						// 	Host:   fmt.Sprintf("%s-%s.example.com", transformerServiceKey.Name, serviceKey.Namespace),
						// },
					},
				},
				ModelStatus: v1beta1.ModelStatus{
					TransitionStatus:    "InProgress",
					ModelRevisionStates: &v1beta1.ModelRevisionStates{TargetModelState: "Pending"},
				},
				DeploymentMode:     string(constants.RawDeployment),
				ServingRuntimeName: "tf-serving-raw",
			}
			Eventually(func() string {
				isvc := &v1beta1.InferenceService{}
				if err := k8sClient.Get(context.TODO(), serviceKey, isvc); err != nil {
					return err.Error()
				}
				return cmp.Diff(&expectedIsvcStatus, &isvc.Status, cmpopts.IgnoreTypes(apis.VolatileTime{}))
			}, timeout).Should(BeEmpty())

			// check predictor HPA
			var cpuUtilization int32 = 75
			var stabilizationWindowSeconds int32 = 0
			selectPolicy := autoscalingv2.MaxChangePolicySelect
			actualPredictorHPA := &autoscalingv2.HorizontalPodAutoscaler{}
			predictorHPAKey := types.NamespacedName{
				Name:      predictorServiceKey.Name,
				Namespace: serviceKey.Namespace,
			}
			Eventually(func() error { return k8sClient.Get(context.TODO(), predictorHPAKey, actualPredictorHPA) }, timeout).
				Should(Succeed())
			expectedPredictorHPA := &autoscalingv2.HorizontalPodAutoscaler{
				Spec: autoscalingv2.HorizontalPodAutoscalerSpec{
					ScaleTargetRef: autoscalingv2.CrossVersionObjectReference{
						APIVersion: "apps/v1",
						Kind:       "Deployment",
						Name:       predictorServiceKey.Name,
					},
					MinReplicas: &minReplicas,
					MaxReplicas: maxReplicas,
					Metrics: []autoscalingv2.MetricSpec{
						{
							Type: autoscalingv2.ResourceMetricSourceType,
							Resource: &autoscalingv2.ResourceMetricSource{
								Name: corev1.ResourceCPU,
								Target: autoscalingv2.MetricTarget{
									Type:               "Utilization",
									AverageUtilization: &cpuUtilization,
								},
							},
						},
					},
					Behavior: &autoscalingv2.HorizontalPodAutoscalerBehavior{
						ScaleUp: &autoscalingv2.HPAScalingRules{
							StabilizationWindowSeconds: &stabilizationWindowSeconds,
							SelectPolicy:               &selectPolicy,
							Policies: []autoscalingv2.HPAScalingPolicy{
								{
									Type:          "Pods",
									Value:         4,
									PeriodSeconds: 15,
								},
								{
									Type:          "Percent",
									Value:         100,
									PeriodSeconds: 15,
								},
							},
						},
						ScaleDown: &autoscalingv2.HPAScalingRules{
							StabilizationWindowSeconds: nil,
							SelectPolicy:               &selectPolicy,
							Policies: []autoscalingv2.HPAScalingPolicy{
								{
									Type:          "Percent",
									Value:         100,
									PeriodSeconds: 15,
								},
							},
						},
					},
				},
			}
			Expect(actualPredictorHPA.Spec).To(BeComparableTo(expectedPredictorHPA.Spec))

			// check transformer HPA
			actualTransformerHPA := &autoscalingv2.HorizontalPodAutoscaler{}
			transformerHPAKey := types.NamespacedName{
				Name:      transformerServiceKey.Name,
				Namespace: serviceKey.Namespace,
			}
			Eventually(func() error { return k8sClient.Get(context.TODO(), transformerHPAKey, actualTransformerHPA) }, timeout).
				Should(Succeed())
			expectedTransformerHPA := &autoscalingv2.HorizontalPodAutoscaler{
				Spec: autoscalingv2.HorizontalPodAutoscalerSpec{
					ScaleTargetRef: autoscalingv2.CrossVersionObjectReference{
						APIVersion: "apps/v1",
						Kind:       "Deployment",
						Name:       transformerServiceKey.Name,
					},
					MinReplicas: &transformerMinReplicas,
					MaxReplicas: transformerMaxReplicas,
					Metrics: []autoscalingv2.MetricSpec{
						{
							Type: autoscalingv2.ResourceMetricSourceType,
							Resource: &autoscalingv2.ResourceMetricSource{
								Name: corev1.ResourceCPU,
								Target: autoscalingv2.MetricTarget{
									Type:               "Utilization",
									AverageUtilization: &transformerCpuUtilization,
								},
							},
						},
					},
					Behavior: &autoscalingv2.HorizontalPodAutoscalerBehavior{
						ScaleUp: &autoscalingv2.HPAScalingRules{
							StabilizationWindowSeconds: &transformerStabilizationWindowSeconds,
							SelectPolicy:               &transformerSelectPolicy,
							Policies: []autoscalingv2.HPAScalingPolicy{
								{
									Type:          "Pods",
									Value:         4,
									PeriodSeconds: 15,
								},
								{
									Type:          "Percent",
									Value:         100,
									PeriodSeconds: 15,
								},
							},
						},
						ScaleDown: &autoscalingv2.HPAScalingRules{
							StabilizationWindowSeconds: nil,
							SelectPolicy:               &transformerSelectPolicy,
							Policies: []autoscalingv2.HPAScalingPolicy{
								{
									Type:          "Percent",
									Value:         100,
									PeriodSeconds: 15,
								},
							},
						},
					},
				},
			}
			Expect(actualTransformerHPA.Spec).To(BeComparableTo(expectedTransformerHPA.Spec))
		})
	})
	Context("When creating inference service with raw kube predictor and explainer", func() {
		configs := map[string]string{
			"explainers": `{
				"art": {
					"image": "kserve/art-explainer",
					"defaultImageVersion": "latest"
				}
			}`,
			"ingress": `{
				"enableGatewayApi": true,
				"kserveIngressGateway": "kserve/kserve-ingress-gateway",
				"ingressGateway": "knative-serving/knative-ingress-gateway",
				"localGateway": "knative-serving/knative-local-gateway",
				"localGatewayService": "knative-local-gateway.istio-system.svc.cluster.local",
				"additionalIngressDomains": ["additional.example.com"]
			}`,
			"storageInitializer": `{
				"image" : "kserve/storage-initializer:latest",
				"memoryRequest": "100Mi",
				"memoryLimit": "1Gi",
				"cpuRequest": "100m",
				"cpuLimit": "1",
				"CaBundleConfigMapName": "",
				"caBundleVolumeMountPath": "/etc/ssl/custom-certs",
				"enableDirectPvcVolumeMount": false
			}`,
		}

		It("Should have httproute/service/deployment/hpa created for explainer and predictor", func() {
			By("By creating a new InferenceService")
			// Create configmap
			configMap := &corev1.ConfigMap{
				ObjectMeta: metav1.ObjectMeta{
					Name:      constants.InferenceServiceConfigMapName,
					Namespace: constants.KServeNamespace,
				},
				Data: configs,
			}
			Expect(k8sClient.Create(context.TODO(), configMap)).NotTo(HaveOccurred())
			defer k8sClient.Delete(context.TODO(), configMap)
			// Create ServingRuntime
			servingRuntime := &v1alpha1.ServingRuntime{
				ObjectMeta: metav1.ObjectMeta{
					Name:      "tf-serving-raw",
					Namespace: "default",
				},
				Spec: v1alpha1.ServingRuntimeSpec{
					SupportedModelFormats: []v1alpha1.SupportedModelFormat{
						{
							Name:       "tensorflow",
							Version:    proto.String("1"),
							AutoSelect: proto.Bool(true),
						},
					},
					ServingRuntimePodSpec: v1alpha1.ServingRuntimePodSpec{
						Containers: []corev1.Container{
							{
								Name:    "kserve-container",
								Image:   "tensorflow/serving:1.14.0",
								Command: []string{"/usr/bin/tensorflow_model_server"},
								Args: []string{
									"--port=9000",
									"--rest_api_port=8080",
									"--model_base_path=/mnt/models",
									"--rest_api_timeout_in_ms=60000",
								},
								Resources: defaultResource,
							},
						},
					},
					Disabled: proto.Bool(false),
				},
			}
			k8sClient.Create(context.TODO(), servingRuntime)
			defer k8sClient.Delete(context.TODO(), servingRuntime)
			serviceName := "raw-foo-exp"
			namespace := "default"
			expectedRequest := reconcile.Request{NamespacedName: types.NamespacedName{Name: serviceName, Namespace: namespace}}
			serviceKey := expectedRequest.NamespacedName
			predictorServiceKey := types.NamespacedName{
				Name:      constants.PredictorServiceName(serviceName),
				Namespace: namespace,
			}
			explainerServiceKey := types.NamespacedName{
				Name:      constants.ExplainerServiceName(serviceName),
				Namespace: namespace,
			}
			storageUri := "s3://test/mnist/export"
			var minReplicas int32 = 1
			var maxReplicas int32 = 3
			var explainerMinReplicas int32 = 1
			var explainerMaxReplicas int32 = 2
			var explainerCpuUtilization int32 = 80
			var explainerStabilizationWindowSeconds int32 = 0
			ExplainerSelectPolicy := autoscalingv2.MaxChangePolicySelect
			ctx := context.Background()
			isvc := &v1beta1.InferenceService{
				ObjectMeta: metav1.ObjectMeta{
					Name:      serviceKey.Name,
					Namespace: serviceKey.Namespace,
					Annotations: map[string]string{
						constants.DeploymentMode:  string(constants.RawDeployment),
						constants.AutoscalerClass: string(constants.AutoscalerClassHPA),
					},
				},
				Spec: v1beta1.InferenceServiceSpec{
					Predictor: v1beta1.PredictorSpec{
						ComponentExtensionSpec: v1beta1.ComponentExtensionSpec{
							MinReplicas: ptr.To(minReplicas),
							MaxReplicas: maxReplicas,
							AutoScaling: &v1beta1.AutoScalingSpec{
								Metrics: []v1beta1.MetricsSpec{
									{
										Type: v1beta1.ResourceMetricSourceType,
										Resource: &v1beta1.ResourceMetricSource{
											Name: v1beta1.ResourceMetricCPU,
											Target: v1beta1.MetricTarget{
												Type:               v1beta1.UtilizationMetricType,
												AverageUtilization: ptr.To(int32(75)),
											},
										},
									},
								},
							},
						},
						Tensorflow: &v1beta1.TFServingSpec{
							PredictorExtensionSpec: v1beta1.PredictorExtensionSpec{
								StorageURI:     &storageUri,
								RuntimeVersion: proto.String("1.14.0"),
								Container: corev1.Container{
									Name:      constants.InferenceServiceContainerName,
									Resources: defaultResource,
								},
							},
						},
					},
					Explainer: &v1beta1.ExplainerSpec{
						ART: &v1beta1.ARTExplainerSpec{
							Type: v1beta1.ARTSquareAttackExplainer,
							ExplainerExtensionSpec: v1beta1.ExplainerExtensionSpec{
								Config: map[string]string{"nb_classes": "10"},
								Container: corev1.Container{
									Name:      constants.InferenceServiceContainerName,
									Resources: defaultResource,
								},
							},
						},
						ComponentExtensionSpec: v1beta1.ComponentExtensionSpec{
							MinReplicas:    ptr.To(explainerMinReplicas),
							MaxReplicas:    explainerMaxReplicas,
							ScaleTarget:    ptr.To(explainerCpuUtilization),
							TimeoutSeconds: ptr.To(int64(30)),
						},
					},
				},
			}
			isvcConfigMap, err := v1beta1.GetInferenceServiceConfigMap(context.Background(), clientset)
			Expect(err).NotTo(HaveOccurred())
			isvcConfig, err := v1beta1.NewInferenceServicesConfig(isvcConfigMap)
			Expect(err).NotTo(HaveOccurred())
			isvc.DefaultInferenceService(isvcConfig, nil, &v1beta1.SecurityConfig{AutoMountServiceAccountToken: false}, nil)
			Expect(k8sClient.Create(ctx, isvc)).Should(Succeed())
			defer k8sClient.Delete(ctx, isvc)

			inferenceService := &v1beta1.InferenceService{}

			Eventually(func() bool {
				err := k8sClient.Get(ctx, serviceKey, inferenceService)
				return err == nil
			}, timeout, interval).Should(BeTrue())

			// check predictor deployment
			actualPredictorDeployment := &appsv1.Deployment{}
			predictorDeploymentKey := types.NamespacedName{
				Name:      predictorServiceKey.Name,
				Namespace: serviceKey.Namespace,
			}
			Eventually(func() error { return k8sClient.Get(context.TODO(), predictorDeploymentKey, actualPredictorDeployment) }, timeout).
				Should(Succeed())
			var replicas int32 = 1
			var revisionHistory int32 = 10
			var progressDeadlineSeconds int32 = 600
			var gracePeriod int64 = 30
			expectedPredictorDeployment := &appsv1.Deployment{
				ObjectMeta: metav1.ObjectMeta{
					Name:      predictorDeploymentKey.Name,
					Namespace: predictorDeploymentKey.Namespace,
				},
				Spec: appsv1.DeploymentSpec{
					Replicas: &replicas,
					Selector: &metav1.LabelSelector{
						MatchLabels: map[string]string{
							"app": "isvc." + predictorDeploymentKey.Name,
						},
					},
					Template: corev1.PodTemplateSpec{
						ObjectMeta: metav1.ObjectMeta{
							Name:      predictorDeploymentKey.Name,
							Namespace: "default",
							Labels: map[string]string{
								"app":                                 "isvc." + predictorDeploymentKey.Name,
								constants.KServiceComponentLabel:      constants.Predictor.String(),
								constants.InferenceServicePodLabelKey: serviceName,
							},
							Annotations: map[string]string{
								constants.StorageInitializerSourceUriInternalAnnotationKey: *isvc.Spec.Predictor.Model.StorageURI,
								constants.DeploymentMode:                                   string(constants.RawDeployment),
								constants.AutoscalerClass:                                  string(constants.AutoscalerClassHPA),
								constants.OpenshiftServingCertAnnotation:                   predictorDeploymentKey.Name + constants.ServingCertSecretSuffix,
							},
						},
						Spec: corev1.PodSpec{
							Containers: []corev1.Container{
								{
									Image: "tensorflow/serving:" +
										*isvc.Spec.Predictor.Model.RuntimeVersion,
									Name:    constants.InferenceServiceContainerName,
									Command: []string{v1beta1.TensorflowEntrypointCommand},
									Args: []string{
										"--port=" + v1beta1.TensorflowServingGRPCPort,
										"--rest_api_port=" + v1beta1.TensorflowServingRestPort,
										"--model_base_path=" + constants.DefaultModelLocalMountPath,
										"--rest_api_timeout_in_ms=60000",
									},
									Resources: defaultResource,
									ReadinessProbe: &corev1.Probe{
										ProbeHandler: corev1.ProbeHandler{
											TCPSocket: &corev1.TCPSocketAction{
												Port: intstr.IntOrString{
													IntVal: 8080,
												},
											},
										},
										InitialDelaySeconds: 0,
										TimeoutSeconds:      1,
										PeriodSeconds:       10,
										SuccessThreshold:    1,
										FailureThreshold:    3,
									},
									TerminationMessagePath:   "/dev/termination-log",
									TerminationMessagePolicy: "File",
									ImagePullPolicy:          "IfNotPresent",
								},
							},
							SchedulerName:                 "default-scheduler",
							RestartPolicy:                 "Always",
							TerminationGracePeriodSeconds: &gracePeriod,
							DNSPolicy:                     "ClusterFirst",
							SecurityContext: &corev1.PodSecurityContext{
								SELinuxOptions:      nil,
								WindowsOptions:      nil,
								RunAsUser:           nil,
								RunAsGroup:          nil,
								RunAsNonRoot:        nil,
								SupplementalGroups:  nil,
								FSGroup:             nil,
								Sysctls:             nil,
								FSGroupChangePolicy: nil,
								SeccompProfile:      nil,
							},
							AutomountServiceAccountToken: proto.Bool(false),
						},
					},
					Strategy: appsv1.DeploymentStrategy{
						Type: "RollingUpdate",
						RollingUpdate: &appsv1.RollingUpdateDeployment{
							MaxUnavailable: &intstr.IntOrString{Type: 1, IntVal: 0, StrVal: "25%"},
							MaxSurge:       &intstr.IntOrString{Type: 1, IntVal: 0, StrVal: "25%"},
						},
					},
					RevisionHistoryLimit:    &revisionHistory,
					ProgressDeadlineSeconds: &progressDeadlineSeconds,
				},
			}
			Expect(actualPredictorDeployment.Spec).To(BeComparableTo(expectedPredictorDeployment.Spec))

			// check Explainer deployment
			actualExplainerDeployment := &appsv1.Deployment{}
			explainerDeploymentKey := types.NamespacedName{
				Name:      explainerServiceKey.Name,
				Namespace: serviceKey.Namespace,
			}
			Eventually(func() error {
				return k8sClient.Get(context.TODO(), explainerDeploymentKey, actualExplainerDeployment)
			}, timeout).
				Should(Succeed())
			expectedExplainerDeployment := &appsv1.Deployment{
				ObjectMeta: metav1.ObjectMeta{
					Name:      explainerDeploymentKey.Name,
					Namespace: explainerDeploymentKey.Namespace,
				},
				Spec: appsv1.DeploymentSpec{
					Replicas: &replicas,
					Selector: &metav1.LabelSelector{
						MatchLabels: map[string]string{
							"app": "isvc." + explainerDeploymentKey.Name,
						},
					},
					Template: corev1.PodTemplateSpec{
						ObjectMeta: metav1.ObjectMeta{
							Name:      explainerDeploymentKey.Name,
							Namespace: "default",
							Labels: map[string]string{
								"app":                                 "isvc." + explainerDeploymentKey.Name,
								constants.KServiceComponentLabel:      constants.Explainer.String(),
								constants.InferenceServicePodLabelKey: serviceName,
							},
							Annotations: map[string]string{
								constants.DeploymentMode:                 string(constants.RawDeployment),
								constants.AutoscalerClass:                string(constants.AutoscalerClassHPA),
								constants.OpenshiftServingCertAnnotation: explainerDeploymentKey.Name + constants.ServingCertSecretSuffix,
							},
						},
						Spec: corev1.PodSpec{
							Containers: []corev1.Container{
								{
									Image: "kserve/art-explainer:latest",
									Name:  constants.InferenceServiceContainerName,
									Args: []string{
										"--model_name",
										serviceKey.Name,
										"--http_port",
										"8080",
										"--predictor_host",
										fmt.Sprintf("%s.%s", predictorServiceKey.Name, predictorServiceKey.Namespace),
										"--adversary_type",
										"SquareAttack",
										"--nb_classes",
										"10",
									},
									Resources: defaultResource,
									ReadinessProbe: &corev1.Probe{
										ProbeHandler: corev1.ProbeHandler{
											TCPSocket: &corev1.TCPSocketAction{
												Port: intstr.IntOrString{
													IntVal: 8080,
												},
											},
										},
										InitialDelaySeconds: 0,
										TimeoutSeconds:      1,
										PeriodSeconds:       10,
										SuccessThreshold:    1,
										FailureThreshold:    3,
									},
									TerminationMessagePath:   "/dev/termination-log",
									TerminationMessagePolicy: "File",
									ImagePullPolicy:          "IfNotPresent",
								},
							},
							SchedulerName:                 "default-scheduler",
							RestartPolicy:                 "Always",
							TerminationGracePeriodSeconds: &gracePeriod,
							DNSPolicy:                     "ClusterFirst",
							SecurityContext: &corev1.PodSecurityContext{
								SELinuxOptions:      nil,
								WindowsOptions:      nil,
								RunAsUser:           nil,
								RunAsGroup:          nil,
								RunAsNonRoot:        nil,
								SupplementalGroups:  nil,
								FSGroup:             nil,
								Sysctls:             nil,
								FSGroupChangePolicy: nil,
								SeccompProfile:      nil,
							},
							AutomountServiceAccountToken: proto.Bool(false),
						},
					},
					Strategy: appsv1.DeploymentStrategy{
						Type: "RollingUpdate",
						RollingUpdate: &appsv1.RollingUpdateDeployment{
							MaxUnavailable: &intstr.IntOrString{Type: 1, IntVal: 0, StrVal: "25%"},
							MaxSurge:       &intstr.IntOrString{Type: 1, IntVal: 0, StrVal: "25%"},
						},
					},
					RevisionHistoryLimit:    &revisionHistory,
					ProgressDeadlineSeconds: &progressDeadlineSeconds,
				},
			}
			Expect(actualExplainerDeployment.Spec).To(BeComparableTo(expectedExplainerDeployment.Spec))

			// check predictor service
			actualPredictorService := &corev1.Service{}
			Eventually(func() error { return k8sClient.Get(context.TODO(), predictorServiceKey, actualPredictorService) }, timeout).
				Should(Succeed())
			expectedPredictorService := &corev1.Service{
				ObjectMeta: metav1.ObjectMeta{
					Name:      predictorServiceKey.Name,
					Namespace: predictorServiceKey.Namespace,
				},
				Spec: corev1.ServiceSpec{
					Ports: []corev1.ServicePort{
						{
							Name:       predictorServiceKey.Name,
							Protocol:   "TCP",
							Port:       80,
							TargetPort: intstr.IntOrString{Type: 0, IntVal: 8080, StrVal: ""},
						},
					},
					Type:            "ClusterIP",
					SessionAffinity: "None",
					Selector: map[string]string{
						"app": "isvc." + predictorServiceKey.Name,
					},
				},
			}
			actualPredictorService.Spec.ClusterIP = ""
			actualPredictorService.Spec.ClusterIPs = nil
			actualPredictorService.Spec.IPFamilies = nil
			actualPredictorService.Spec.IPFamilyPolicy = nil
			actualPredictorService.Spec.InternalTrafficPolicy = nil
			Expect(actualPredictorService.Spec).To(BeComparableTo(expectedPredictorService.Spec))

			// check Explainer service
			actualExplainerService := &corev1.Service{}
			Eventually(func() error { return k8sClient.Get(context.TODO(), explainerServiceKey, actualExplainerService) }, timeout).
				Should(Succeed())
			expectedExplainerService := &corev1.Service{
				ObjectMeta: metav1.ObjectMeta{
					Name:      explainerServiceKey.Name,
					Namespace: explainerServiceKey.Namespace,
				},
				Spec: corev1.ServiceSpec{
					Ports: []corev1.ServicePort{
						{
							Name:       explainerServiceKey.Name,
							Protocol:   "TCP",
							Port:       80,
							TargetPort: intstr.IntOrString{Type: 0, IntVal: 8080, StrVal: ""},
						},
					},
					Type:            "ClusterIP",
					SessionAffinity: "None",
					Selector: map[string]string{
						"app": "isvc." + explainerServiceKey.Name,
					},
				},
			}
			actualExplainerService.Spec.ClusterIP = ""
			actualExplainerService.Spec.ClusterIPs = nil
			actualExplainerService.Spec.IPFamilies = nil
			actualExplainerService.Spec.IPFamilyPolicy = nil
			actualExplainerService.Spec.InternalTrafficPolicy = nil
			Expect(actualExplainerService.Spec).To(BeComparableTo(expectedExplainerService.Spec))

			// update deployment status to make isvc ready
			updatedPredictorDeployment := actualPredictorDeployment.DeepCopy()
			updatedPredictorDeployment.Status.Conditions = []appsv1.DeploymentCondition{
				{
					Type:   appsv1.DeploymentAvailable,
					Status: corev1.ConditionTrue,
				},
			}
			Expect(k8sClient.Status().Update(context.TODO(), updatedPredictorDeployment)).NotTo(HaveOccurred())
			updatedExplainerDeployment := actualExplainerDeployment.DeepCopy()
			updatedExplainerDeployment.Status.Conditions = []appsv1.DeploymentCondition{
				{
					Type:   appsv1.DeploymentAvailable,
					Status: corev1.ConditionTrue,
				},
			}
			Expect(k8sClient.Status().Update(context.TODO(), updatedExplainerDeployment)).NotTo(HaveOccurred())

			// check http route
			actualToplevelHttpRoute := &gatewayapiv1.HTTPRoute{}
			Eventually(func() error {
				return k8sClient.Get(context.TODO(), types.NamespacedName{
					Name:      serviceKey.Name,
					Namespace: serviceKey.Namespace,
				}, actualToplevelHttpRoute)
			}, timeout).Should(Succeed())
			topLevelHost := fmt.Sprintf("%s-%s.%s", serviceKey.Name, serviceKey.Namespace, "example.com")
			expectedToplevelHttpRoute := gatewayapiv1.HTTPRoute{
				Spec: gatewayapiv1.HTTPRouteSpec{
					Hostnames: []gatewayapiv1.Hostname{gatewayapiv1.Hostname(topLevelHost), gatewayapiv1.Hostname(fmt.Sprintf("%s-%s.additional.example.com", serviceKey.Name, serviceKey.Namespace))},
					Rules: []gatewayapiv1.HTTPRouteRule{
						{
							Matches: []gatewayapiv1.HTTPRouteMatch{
								{
									Path: &gatewayapiv1.HTTPPathMatch{
										Type:  ptr.To(gatewayapiv1.PathMatchRegularExpression),
										Value: ptr.To(constants.ExplainPrefix()),
									},
								},
							},
							Filters: []gatewayapiv1.HTTPRouteFilter{
								{
									Type: gatewayapiv1.HTTPRouteFilterRequestHeaderModifier,
									RequestHeaderModifier: &gatewayapiv1.HTTPHeaderFilter{
										Set: []gatewayapiv1.HTTPHeader{
											{
												Name:  constants.IsvcNameHeader,
												Value: serviceKey.Name,
											},
											{
												Name:  constants.IsvcNamespaceHeader,
												Value: serviceKey.Namespace,
											},
										},
									},
								},
							},
							BackendRefs: []gatewayapiv1.HTTPBackendRef{
								{
									BackendRef: gatewayapiv1.BackendRef{
										BackendObjectReference: gatewayapiv1.BackendObjectReference{
											Group:     (*gatewayapiv1.Group)(ptr.To("")),
											Kind:      ptr.To(gatewayapiv1.Kind(constants.ServiceKind)),
											Name:      gatewayapiv1.ObjectName(explainerServiceKey.Name),
											Namespace: (*gatewayapiv1.Namespace)(ptr.To(serviceKey.Namespace)),
											Port:      (*gatewayapiv1.PortNumber)(ptr.To(int32(constants.CommonDefaultHttpPort))),
										},
										Weight: ptr.To(int32(1)),
									},
								},
							},
							Timeouts: &gatewayapiv1.HTTPRouteTimeouts{
								Request: ptr.To(gatewayapiv1.Duration("30s")),
							},
						},
						{
							Matches: []gatewayapiv1.HTTPRouteMatch{
								{
									Path: &gatewayapiv1.HTTPPathMatch{
										Type:  ptr.To(gatewayapiv1.PathMatchRegularExpression),
										Value: ptr.To(constants.FallbackPrefix()),
									},
								},
							},
							Filters: []gatewayapiv1.HTTPRouteFilter{
								{
									Type: gatewayapiv1.HTTPRouteFilterRequestHeaderModifier,
									RequestHeaderModifier: &gatewayapiv1.HTTPHeaderFilter{
										Set: []gatewayapiv1.HTTPHeader{
											{
												Name:  constants.IsvcNameHeader,
												Value: serviceKey.Name,
											},
											{
												Name:  constants.IsvcNamespaceHeader,
												Value: serviceKey.Namespace,
											},
										},
									},
								},
							},
							BackendRefs: []gatewayapiv1.HTTPBackendRef{
								{
									BackendRef: gatewayapiv1.BackendRef{
										BackendObjectReference: gatewayapiv1.BackendObjectReference{
											Group:     (*gatewayapiv1.Group)(ptr.To("")),
											Kind:      ptr.To(gatewayapiv1.Kind(constants.ServiceKind)),
											Name:      gatewayapiv1.ObjectName(predictorServiceKey.Name),
											Namespace: (*gatewayapiv1.Namespace)(ptr.To(serviceKey.Namespace)),
											Port:      (*gatewayapiv1.PortNumber)(ptr.To(int32(constants.CommonDefaultHttpPort))),
										},
										Weight: ptr.To(int32(1)),
									},
								},
							},
							Timeouts: &gatewayapiv1.HTTPRouteTimeouts{
								Request: ptr.To(gatewayapiv1.Duration("60s")),
							},
						},
					},
					CommonRouteSpec: gatewayapiv1.CommonRouteSpec{
						ParentRefs: []gatewayapiv1.ParentReference{
							{
								Name:      gatewayapiv1.ObjectName(kserveGateway.Name),
								Kind:      ptr.To(gatewayapiv1.Kind(constants.GatewayKind)),
								Group:     (*gatewayapiv1.Group)(&gatewayapiv1.GroupVersion.Group),
								Namespace: ptr.To(gatewayapiv1.Namespace(kserveGateway.Namespace)),
							},
						},
					},
				},
			}
			Expect(actualToplevelHttpRoute.Spec).To(BeComparableTo(expectedToplevelHttpRoute.Spec))

			actualPredictorHttpRoute := &gatewayapiv1.HTTPRoute{}
			Eventually(func() error {
				return k8sClient.Get(context.TODO(), types.NamespacedName{
					Name:      predictorServiceKey.Name,
					Namespace: serviceKey.Namespace,
				}, actualPredictorHttpRoute)
			}, timeout).
				Should(Succeed())
			predictorHost := fmt.Sprintf("%s-%s.%s", predictorServiceKey.Name, serviceKey.Namespace, "example.com")
			expectedPredictorHttpRoute := gatewayapiv1.HTTPRoute{
				Spec: gatewayapiv1.HTTPRouteSpec{
					Hostnames: []gatewayapiv1.Hostname{gatewayapiv1.Hostname(predictorHost)},
					Rules: []gatewayapiv1.HTTPRouteRule{
						{
							Matches: []gatewayapiv1.HTTPRouteMatch{
								{
									Path: &gatewayapiv1.HTTPPathMatch{
										Type:  ptr.To(gatewayapiv1.PathMatchRegularExpression),
										Value: ptr.To(constants.FallbackPrefix()),
									},
								},
							},
							Filters: []gatewayapiv1.HTTPRouteFilter{
								{
									Type: gatewayapiv1.HTTPRouteFilterRequestHeaderModifier,
									RequestHeaderModifier: &gatewayapiv1.HTTPHeaderFilter{
										Set: []gatewayapiv1.HTTPHeader{
											{
												Name:  constants.IsvcNameHeader,
												Value: serviceKey.Name,
											},
											{
												Name:  constants.IsvcNamespaceHeader,
												Value: serviceKey.Namespace,
											},
										},
									},
								},
							},
							BackendRefs: []gatewayapiv1.HTTPBackendRef{
								{
									BackendRef: gatewayapiv1.BackendRef{
										BackendObjectReference: gatewayapiv1.BackendObjectReference{
											Group:     (*gatewayapiv1.Group)(ptr.To("")),
											Kind:      ptr.To(gatewayapiv1.Kind(constants.ServiceKind)),
											Name:      gatewayapiv1.ObjectName(predictorServiceKey.Name),
											Namespace: (*gatewayapiv1.Namespace)(ptr.To(serviceKey.Namespace)),
											Port:      (*gatewayapiv1.PortNumber)(ptr.To(int32(constants.CommonDefaultHttpPort))),
										},
										Weight: ptr.To(int32(1)),
									},
								},
							},
							Timeouts: &gatewayapiv1.HTTPRouteTimeouts{
								Request: ptr.To(gatewayapiv1.Duration("60s")),
							},
						},
					},
					CommonRouteSpec: gatewayapiv1.CommonRouteSpec{
						ParentRefs: []gatewayapiv1.ParentReference{
							{
								Name:      gatewayapiv1.ObjectName(kserveGateway.Name),
								Kind:      ptr.To(gatewayapiv1.Kind(constants.GatewayKind)),
								Group:     (*gatewayapiv1.Group)(&gatewayapiv1.GroupVersion.Group),
								Namespace: ptr.To(gatewayapiv1.Namespace(kserveGateway.Namespace)),
							},
						},
					},
				},
			}
			Expect(actualPredictorHttpRoute.Spec).To(BeComparableTo(expectedPredictorHttpRoute.Spec))

			actualExplainerHttpRoute := &gatewayapiv1.HTTPRoute{}
			Eventually(func() error {
				return k8sClient.Get(context.TODO(), types.NamespacedName{
					Name:      explainerServiceKey.Name,
					Namespace: serviceKey.Namespace,
				}, actualExplainerHttpRoute)
			}, timeout).
				Should(Succeed())
			explainerHost := fmt.Sprintf("%s-%s.%s", explainerServiceKey.Name, serviceKey.Namespace, "example.com")
			expectedExplainerHttpRoute := gatewayapiv1.HTTPRoute{
				Spec: gatewayapiv1.HTTPRouteSpec{
					Hostnames: []gatewayapiv1.Hostname{gatewayapiv1.Hostname(explainerHost)},
					Rules: []gatewayapiv1.HTTPRouteRule{
						{
							Matches: []gatewayapiv1.HTTPRouteMatch{
								{
									Path: &gatewayapiv1.HTTPPathMatch{
										Type:  ptr.To(gatewayapiv1.PathMatchRegularExpression),
										Value: ptr.To(constants.FallbackPrefix()),
									},
								},
							},
							Filters: []gatewayapiv1.HTTPRouteFilter{
								{
									Type: gatewayapiv1.HTTPRouteFilterRequestHeaderModifier,
									RequestHeaderModifier: &gatewayapiv1.HTTPHeaderFilter{
										Set: []gatewayapiv1.HTTPHeader{
											{
												Name:  constants.IsvcNameHeader,
												Value: serviceKey.Name,
											},
											{
												Name:  constants.IsvcNamespaceHeader,
												Value: serviceKey.Namespace,
											},
										},
									},
								},
							},
							BackendRefs: []gatewayapiv1.HTTPBackendRef{
								{
									BackendRef: gatewayapiv1.BackendRef{
										BackendObjectReference: gatewayapiv1.BackendObjectReference{
											Group:     (*gatewayapiv1.Group)(ptr.To("")),
											Kind:      ptr.To(gatewayapiv1.Kind(constants.ServiceKind)),
											Name:      gatewayapiv1.ObjectName(explainerServiceKey.Name),
											Namespace: (*gatewayapiv1.Namespace)(ptr.To(serviceKey.Namespace)),
											Port:      (*gatewayapiv1.PortNumber)(ptr.To(int32(constants.CommonDefaultHttpPort))),
										},
										Weight: ptr.To(int32(1)),
									},
								},
							},
							Timeouts: &gatewayapiv1.HTTPRouteTimeouts{
								Request: ptr.To(gatewayapiv1.Duration("30s")),
							},
						},
					},
					CommonRouteSpec: gatewayapiv1.CommonRouteSpec{
						ParentRefs: []gatewayapiv1.ParentReference{
							{
								Name:      gatewayapiv1.ObjectName(kserveGateway.Name),
								Kind:      ptr.To(gatewayapiv1.Kind(constants.GatewayKind)),
								Group:     (*gatewayapiv1.Group)(&gatewayapiv1.GroupVersion.Group),
								Namespace: ptr.To(gatewayapiv1.Namespace(kserveGateway.Namespace)),
							},
						},
					},
				},
			}
			Expect(actualExplainerHttpRoute.Spec).To(BeComparableTo(expectedExplainerHttpRoute.Spec))

			// Mark the Ingress as accepted to make isvc ready
			httpRouteStatus := gatewayapiv1.HTTPRouteStatus{
				RouteStatus: gatewayapiv1.RouteStatus{
					Parents: []gatewayapiv1.RouteParentStatus{
						{
							ParentRef: gatewayapiv1.ParentReference{
								Name:      gatewayapiv1.ObjectName(kserveGateway.Name),
								Kind:      ptr.To(gatewayapiv1.Kind(constants.GatewayKind)),
								Group:     (*gatewayapiv1.Group)(&gatewayapiv1.GroupVersion.Group),
								Namespace: ptr.To(gatewayapiv1.Namespace(kserveGateway.Namespace)),
							},
							ControllerName: "istio.io/gateway-controller",
							Conditions: []metav1.Condition{
								{
									Type:               string(gatewayapiv1.ListenerConditionAccepted),
									Status:             metav1.ConditionTrue,
									Reason:             "Accepted",
									Message:            "Route was valid",
									LastTransitionTime: metav1.Now(),
								},
							},
						},
					},
				},
			}
			actualPredictorHttpRoute.Status = httpRouteStatus
			Expect(k8sClient.Status().Update(context.Background(), actualPredictorHttpRoute)).NotTo(HaveOccurred())
			actualExplainerHttpRoute.Status = httpRouteStatus
			Expect(k8sClient.Status().Update(context.Background(), actualExplainerHttpRoute)).NotTo(HaveOccurred())
			actualToplevelHttpRoute.Status = httpRouteStatus
			Expect(k8sClient.Status().Update(context.Background(), actualToplevelHttpRoute)).NotTo(HaveOccurred())

			// verify if InferenceService status is updated
			expectedIsvcStatus := v1beta1.InferenceServiceStatus{
				Status: duckv1.Status{
					Conditions: duckv1.Conditions{
						{
							Type:     v1beta1.ExplainerReady,
							Status:   "True",
							Severity: "Info",
						},
						{
							Type:   v1beta1.IngressReady,
							Status: "True",
						},
						{
							Type:   v1beta1.PredictorReady,
							Status: "True",
						},
						{
							Type:   apis.ConditionReady,
							Status: "True",
						},
						{
							Type:     v1beta1.Stopped,
							Status:   "False",
							Severity: apis.ConditionSeverityInfo,
						},
					},
				},
				URL: &apis.URL{
					Scheme: "http",
					Host:   fmt.Sprintf("%s-%s.example.com", serviceKey.Name, serviceKey.Namespace),
				},
				Address: &duckv1.Addressable{
					URL: &apis.URL{
						Scheme: "http",
						Host:   fmt.Sprintf("%s.%s.svc.cluster.local", predictorServiceKey.Name, serviceKey.Namespace),
					},
				},
				Components: map[v1beta1.ComponentType]v1beta1.ComponentStatusSpec{
					v1beta1.PredictorComponent: {
						LatestCreatedRevision: "",
						// URL: &apis.URL{
						// 	Scheme: "http",
						// 	Host:   fmt.Sprintf("%s-%s.example.com", predictorServiceKey.Name, serviceKey.Namespace),
						// },
					},
					v1beta1.ExplainerComponent: {
						LatestCreatedRevision: "",
						// URL: &apis.URL{
						// 	Scheme: "http",
						// 	Host:   fmt.Sprintf("%s-%s.example.com", explainerServiceKey.Name, serviceKey.Namespace),
						// },
					},
				},
				ModelStatus: v1beta1.ModelStatus{
					TransitionStatus:    "InProgress",
					ModelRevisionStates: &v1beta1.ModelRevisionStates{TargetModelState: "Pending"},
				},
				DeploymentMode:     string(constants.RawDeployment),
				ServingRuntimeName: "tf-serving-raw",
			}
			Eventually(func() string {
				isvc := &v1beta1.InferenceService{}
				if err := k8sClient.Get(context.TODO(), serviceKey, isvc); err != nil {
					return err.Error()
				}
				return cmp.Diff(&expectedIsvcStatus, &isvc.Status, cmpopts.IgnoreTypes(apis.VolatileTime{}))
			}, timeout).Should(BeEmpty())

			// check predictor HPA
			var cpuUtilization int32 = 75
			var stabilizationWindowSeconds int32 = 0
			selectPolicy := autoscalingv2.MaxChangePolicySelect
			actualPredictorHPA := &autoscalingv2.HorizontalPodAutoscaler{}
			predictorHPAKey := types.NamespacedName{
				Name:      predictorServiceKey.Name,
				Namespace: serviceKey.Namespace,
			}
			Eventually(func() error { return k8sClient.Get(context.TODO(), predictorHPAKey, actualPredictorHPA) }, timeout).
				Should(Succeed())
			expectedPredictorHPA := &autoscalingv2.HorizontalPodAutoscaler{
				Spec: autoscalingv2.HorizontalPodAutoscalerSpec{
					ScaleTargetRef: autoscalingv2.CrossVersionObjectReference{
						APIVersion: "apps/v1",
						Kind:       "Deployment",
						Name:       predictorServiceKey.Name,
					},
					MinReplicas: &minReplicas,
					MaxReplicas: maxReplicas,
					Metrics: []autoscalingv2.MetricSpec{
						{
							Type: autoscalingv2.ResourceMetricSourceType,
							Resource: &autoscalingv2.ResourceMetricSource{
								Name: corev1.ResourceCPU,
								Target: autoscalingv2.MetricTarget{
									Type:               "Utilization",
									AverageUtilization: &cpuUtilization,
								},
							},
						},
					},
					Behavior: &autoscalingv2.HorizontalPodAutoscalerBehavior{
						ScaleUp: &autoscalingv2.HPAScalingRules{
							StabilizationWindowSeconds: &stabilizationWindowSeconds,
							SelectPolicy:               &selectPolicy,
							Policies: []autoscalingv2.HPAScalingPolicy{
								{
									Type:          "Pods",
									Value:         4,
									PeriodSeconds: 15,
								},
								{
									Type:          "Percent",
									Value:         100,
									PeriodSeconds: 15,
								},
							},
						},
						ScaleDown: &autoscalingv2.HPAScalingRules{
							StabilizationWindowSeconds: nil,
							SelectPolicy:               &selectPolicy,
							Policies: []autoscalingv2.HPAScalingPolicy{
								{
									Type:          "Percent",
									Value:         100,
									PeriodSeconds: 15,
								},
							},
						},
					},
				},
			}
			Expect(actualPredictorHPA.Spec).To(BeComparableTo(expectedPredictorHPA.Spec))

			// check Explainer HPA
			actualExplainerHPA := &autoscalingv2.HorizontalPodAutoscaler{}
			explainerHPAKey := types.NamespacedName{
				Name:      explainerServiceKey.Name,
				Namespace: serviceKey.Namespace,
			}
			Eventually(func() error { return k8sClient.Get(context.TODO(), explainerHPAKey, actualExplainerHPA) }, timeout).
				Should(Succeed())
			expectedExplainerHPA := &autoscalingv2.HorizontalPodAutoscaler{
				Spec: autoscalingv2.HorizontalPodAutoscalerSpec{
					ScaleTargetRef: autoscalingv2.CrossVersionObjectReference{
						APIVersion: "apps/v1",
						Kind:       "Deployment",
						Name:       explainerServiceKey.Name,
					},
					MinReplicas: &explainerMinReplicas,
					MaxReplicas: explainerMaxReplicas,
					Metrics: []autoscalingv2.MetricSpec{
						{
							Type: autoscalingv2.ResourceMetricSourceType,
							Resource: &autoscalingv2.ResourceMetricSource{
								Name: corev1.ResourceCPU,
								Target: autoscalingv2.MetricTarget{
									Type:               "Utilization",
									AverageUtilization: &explainerCpuUtilization,
								},
							},
						},
					},
					Behavior: &autoscalingv2.HorizontalPodAutoscalerBehavior{
						ScaleUp: &autoscalingv2.HPAScalingRules{
							StabilizationWindowSeconds: &explainerStabilizationWindowSeconds,
							SelectPolicy:               &ExplainerSelectPolicy,
							Policies: []autoscalingv2.HPAScalingPolicy{
								{
									Type:          "Pods",
									Value:         4,
									PeriodSeconds: 15,
								},
								{
									Type:          "Percent",
									Value:         100,
									PeriodSeconds: 15,
								},
							},
						},
						ScaleDown: &autoscalingv2.HPAScalingRules{
							StabilizationWindowSeconds: nil,
							SelectPolicy:               &ExplainerSelectPolicy,
							Policies: []autoscalingv2.HPAScalingPolicy{
								{
									Type:          "Percent",
									Value:         100,
									PeriodSeconds: 15,
								},
							},
						},
					},
				},
			}
			Expect(actualExplainerHPA.Spec).To(BeComparableTo(expectedExplainerHPA.Spec))
		})
	})
	Context("When creating inference service with raw kube path based routing predictor", func() {
		configs := map[string]string{
			"explainers": `{
				"alibi": {
					"image": "kserve/alibi-explainer",
					"defaultImageVersion": "latest"
				}
			}`,
			"ingress": `{
				"enableGatewayApi": true,
				"kserveIngressGateway": "kserve/kserve-ingress-gateway",
				"ingressGateway": "knative-serving/knative-ingress-gateway",
				"localGateway": "knative-serving/knative-local-gateway",
				"localGatewayService": "knative-local-gateway.istio-system.svc.cluster.local",
				"additionalIngressDomains": ["additional.example.com"],
				"ingressDomain": "example.com",
				"pathTemplate": "/serving/{{ .Namespace }}/{{ .Name }}"
			}`,
			"storageInitializer": `{
				"image" : "kserve/storage-initializer:latest",
				"memoryRequest": "100Mi",
				"memoryLimit": "1Gi",
				"cpuRequest": "100m",
				"cpuLimit": "1",
				"CaBundleConfigMapName": "",
				"caBundleVolumeMountPath": "/etc/ssl/custom-certs",
				"enableDirectPvcVolumeMount": false
			}`,
		}

		It("Should have httproute/service/deployment/hpa created", func() {
			By("By creating a new InferenceService")
			// Create configmap
			configMap := &corev1.ConfigMap{
				ObjectMeta: metav1.ObjectMeta{
					Name:      constants.InferenceServiceConfigMapName,
					Namespace: constants.KServeNamespace,
				},
				Data: configs,
			}
			Expect(k8sClient.Create(context.TODO(), configMap)).NotTo(HaveOccurred())
			defer k8sClient.Delete(context.TODO(), configMap)
			// Create ServingRuntime
			servingRuntime := &v1alpha1.ServingRuntime{
				ObjectMeta: metav1.ObjectMeta{
					Name:      "tf-serving-raw",
					Namespace: "default",
				},
				Spec: v1alpha1.ServingRuntimeSpec{
					SupportedModelFormats: []v1alpha1.SupportedModelFormat{
						{
							Name:       "tensorflow",
							Version:    proto.String("1"),
							AutoSelect: proto.Bool(true),
						},
					},
					ServingRuntimePodSpec: v1alpha1.ServingRuntimePodSpec{
						Containers: []corev1.Container{
							{
								Name:    "kserve-container",
								Image:   "tensorflow/serving:1.14.0",
								Command: []string{"/usr/bin/tensorflow_model_server"},
								Args: []string{
									"--port=9000",
									"--rest_api_port=8080",
									"--model_base_path=/mnt/models",
									"--rest_api_timeout_in_ms=60000",
								},
								Resources: defaultResource,
							},
						},
					},
					Disabled: proto.Bool(false),
				},
			}
			k8sClient.Create(context.TODO(), servingRuntime)
			defer k8sClient.Delete(context.TODO(), servingRuntime)
			serviceName := "raw-foo-path"
			expectedRequest := reconcile.Request{NamespacedName: types.NamespacedName{Name: serviceName, Namespace: "default"}}
			serviceKey := expectedRequest.NamespacedName
			storageUri := "s3://test/mnist/export"
			ctx := context.Background()
			isvc := &v1beta1.InferenceService{
				ObjectMeta: metav1.ObjectMeta{
					Name:      serviceKey.Name,
					Namespace: serviceKey.Namespace,
					Annotations: map[string]string{
						constants.DeploymentMode:  string(constants.RawDeployment),
						constants.AutoscalerClass: string(constants.AutoscalerClassHPA),
					},
				},
				Spec: v1beta1.InferenceServiceSpec{
					Predictor: v1beta1.PredictorSpec{
						ComponentExtensionSpec: v1beta1.ComponentExtensionSpec{
							MinReplicas:    ptr.To(int32(1)),
							MaxReplicas:    3,
							TimeoutSeconds: ptr.To(int64(30)),
							AutoScaling: &v1beta1.AutoScalingSpec{
								Metrics: []v1beta1.MetricsSpec{
									{
										Type: v1beta1.ResourceMetricSourceType,
										Resource: &v1beta1.ResourceMetricSource{
											Name: v1beta1.ResourceMetricCPU,
											Target: v1beta1.MetricTarget{
												Type:               v1beta1.UtilizationMetricType,
												AverageUtilization: ptr.To(int32(75)),
											},
										},
									},
								},
							},
						},
						Tensorflow: &v1beta1.TFServingSpec{
							PredictorExtensionSpec: v1beta1.PredictorExtensionSpec{
								StorageURI:     &storageUri,
								RuntimeVersion: proto.String("1.14.0"),
								Container: corev1.Container{
									Name:      constants.InferenceServiceContainerName,
									Resources: defaultResource,
								},
							},
						},
					},
				},
			}
			isvc.DefaultInferenceService(nil, nil, &v1beta1.SecurityConfig{AutoMountServiceAccountToken: false}, nil)
			Expect(k8sClient.Create(ctx, isvc)).Should(Succeed())
			defer k8sClient.Delete(ctx, isvc)

			inferenceService := &v1beta1.InferenceService{}

			Eventually(func() bool {
				err := k8sClient.Get(ctx, serviceKey, inferenceService)
				return err == nil
			}, timeout, interval).Should(BeTrue())

			actualDeployment := &appsv1.Deployment{}
			predictorDeploymentKey := types.NamespacedName{
				Name:      constants.PredictorServiceName(serviceKey.Name),
				Namespace: serviceKey.Namespace,
			}
			Eventually(func() error { return k8sClient.Get(context.TODO(), predictorDeploymentKey, actualDeployment) }, timeout).
				Should(Succeed())
			var replicas int32 = 1
			var revisionHistory int32 = 10
			var progressDeadlineSeconds int32 = 600
			var gracePeriod int64 = 30
			expectedDeployment := &appsv1.Deployment{
				ObjectMeta: metav1.ObjectMeta{
					Name:      predictorDeploymentKey.Name,
					Namespace: predictorDeploymentKey.Namespace,
				},
				Spec: appsv1.DeploymentSpec{
					Replicas: &replicas,
					Selector: &metav1.LabelSelector{
						MatchLabels: map[string]string{
							"app": "isvc." + predictorDeploymentKey.Name,
						},
					},
					Template: corev1.PodTemplateSpec{
						ObjectMeta: metav1.ObjectMeta{
							Name:      predictorDeploymentKey.Name,
							Namespace: "default",
							Labels: map[string]string{
								"app":                                 "isvc." + predictorDeploymentKey.Name,
								constants.KServiceComponentLabel:      constants.Predictor.String(),
								constants.InferenceServicePodLabelKey: serviceName,
							},
							Annotations: map[string]string{
								constants.StorageInitializerSourceUriInternalAnnotationKey: *isvc.Spec.Predictor.Model.StorageURI,
								constants.DeploymentMode:                                   string(constants.RawDeployment),
								constants.AutoscalerClass:                                  string(constants.AutoscalerClassHPA),
								constants.OpenshiftServingCertAnnotation:                   predictorDeploymentKey.Name + constants.ServingCertSecretSuffix,
							},
						},
						Spec: corev1.PodSpec{
							Containers: []corev1.Container{
								{
									Image: "tensorflow/serving:" +
										*isvc.Spec.Predictor.Model.RuntimeVersion,
									Name:    constants.InferenceServiceContainerName,
									Command: []string{v1beta1.TensorflowEntrypointCommand},
									Args: []string{
										"--port=" + v1beta1.TensorflowServingGRPCPort,
										"--rest_api_port=" + v1beta1.TensorflowServingRestPort,
										"--model_base_path=" + constants.DefaultModelLocalMountPath,
										"--rest_api_timeout_in_ms=60000",
									},
									Resources: defaultResource,
									ReadinessProbe: &corev1.Probe{
										ProbeHandler: corev1.ProbeHandler{
											TCPSocket: &corev1.TCPSocketAction{
												Port: intstr.IntOrString{
													IntVal: 8080,
												},
											},
										},
										InitialDelaySeconds: 0,
										TimeoutSeconds:      1,
										PeriodSeconds:       10,
										SuccessThreshold:    1,
										FailureThreshold:    3,
									},
									TerminationMessagePath:   "/dev/termination-log",
									TerminationMessagePolicy: "File",
									ImagePullPolicy:          "IfNotPresent",
								},
							},
							SchedulerName:                 "default-scheduler",
							RestartPolicy:                 "Always",
							TerminationGracePeriodSeconds: &gracePeriod,
							DNSPolicy:                     "ClusterFirst",
							SecurityContext: &corev1.PodSecurityContext{
								SELinuxOptions:      nil,
								WindowsOptions:      nil,
								RunAsUser:           nil,
								RunAsGroup:          nil,
								RunAsNonRoot:        nil,
								SupplementalGroups:  nil,
								FSGroup:             nil,
								Sysctls:             nil,
								FSGroupChangePolicy: nil,
								SeccompProfile:      nil,
							},
							AutomountServiceAccountToken: proto.Bool(false),
						},
					},
					Strategy: appsv1.DeploymentStrategy{
						Type: "RollingUpdate",
						RollingUpdate: &appsv1.RollingUpdateDeployment{
							MaxUnavailable: &intstr.IntOrString{Type: 1, IntVal: 0, StrVal: "25%"},
							MaxSurge:       &intstr.IntOrString{Type: 1, IntVal: 0, StrVal: "25%"},
						},
					},
					RevisionHistoryLimit:    &revisionHistory,
					ProgressDeadlineSeconds: &progressDeadlineSeconds,
				},
			}
			Expect(actualDeployment.Spec).To(BeComparableTo(expectedDeployment.Spec))

			// check service
			actualService := &corev1.Service{}
			predictorServiceKey := types.NamespacedName{
				Name:      constants.PredictorServiceName(serviceKey.Name),
				Namespace: serviceKey.Namespace,
			}
			Eventually(func() error { return k8sClient.Get(context.TODO(), predictorServiceKey, actualService) }, timeout).
				Should(Succeed())

			expectedService := &corev1.Service{
				ObjectMeta: metav1.ObjectMeta{
					Name:      predictorServiceKey.Name,
					Namespace: predictorServiceKey.Namespace,
				},
				Spec: corev1.ServiceSpec{
					Ports: []corev1.ServicePort{
						{
							Name:       constants.PredictorServiceName(serviceName),
							Protocol:   "TCP",
							Port:       80,
							TargetPort: intstr.IntOrString{Type: 0, IntVal: 8080, StrVal: ""},
						},
					},
					Type:            "ClusterIP",
					SessionAffinity: "None",
					Selector: map[string]string{
						"app": "isvc." + constants.PredictorServiceName(serviceName),
					},
				},
			}
			actualService.Spec.ClusterIP = ""
			actualService.Spec.ClusterIPs = nil
			actualService.Spec.IPFamilies = nil
			actualService.Spec.IPFamilyPolicy = nil
			actualService.Spec.InternalTrafficPolicy = nil
			Expect(actualService.Spec).To(BeComparableTo(expectedService.Spec))

			// check isvc status
			updatedDeployment := actualDeployment.DeepCopy()
			updatedDeployment.Status.Conditions = []appsv1.DeploymentCondition{
				{
					Type:   appsv1.DeploymentAvailable,
					Status: corev1.ConditionTrue,
				},
			}
			Expect(k8sClient.Status().Update(context.TODO(), updatedDeployment)).NotTo(HaveOccurred())

			// check http route
			actualToplevelHttpRoute := &gatewayapiv1.HTTPRoute{}
			Eventually(func() error {
				return k8sClient.Get(context.TODO(), types.NamespacedName{
					Name:      serviceKey.Name,
					Namespace: serviceKey.Namespace,
				}, actualToplevelHttpRoute)
			}, timeout).
				Should(Succeed())
			topLevelHost := fmt.Sprintf("%s-%s.%s", serviceKey.Name, serviceKey.Namespace, "example.com")
			prefixUrlPath := fmt.Sprintf("/serving/%s/%s", serviceKey.Namespace, serviceKey.Name)
			expectedToplevelHttpRoute := gatewayapiv1.HTTPRoute{
				Spec: gatewayapiv1.HTTPRouteSpec{
					Hostnames: []gatewayapiv1.Hostname{gatewayapiv1.Hostname(topLevelHost), gatewayapiv1.Hostname(fmt.Sprintf("%s-%s.additional.example.com", serviceKey.Name, serviceKey.Namespace)), "example.com"},
					Rules: []gatewayapiv1.HTTPRouteRule{
						{
							Matches: []gatewayapiv1.HTTPRouteMatch{
								{
									Path: &gatewayapiv1.HTTPPathMatch{
										Type:  ptr.To(gatewayapiv1.PathMatchRegularExpression),
										Value: ptr.To(constants.FallbackPrefix()),
									},
								},
							},
							Filters: []gatewayapiv1.HTTPRouteFilter{
								{
									Type: gatewayapiv1.HTTPRouteFilterRequestHeaderModifier,
									RequestHeaderModifier: &gatewayapiv1.HTTPHeaderFilter{
										Set: []gatewayapiv1.HTTPHeader{
											{
												Name:  constants.IsvcNameHeader,
												Value: serviceKey.Name,
											},
											{
												Name:  constants.IsvcNamespaceHeader,
												Value: serviceKey.Namespace,
											},
										},
									},
								},
							},
							BackendRefs: []gatewayapiv1.HTTPBackendRef{
								{
									BackendRef: gatewayapiv1.BackendRef{
										BackendObjectReference: gatewayapiv1.BackendObjectReference{
											Group:     (*gatewayapiv1.Group)(ptr.To("")),
											Kind:      ptr.To(gatewayapiv1.Kind(constants.ServiceKind)),
											Name:      gatewayapiv1.ObjectName(predictorServiceKey.Name),
											Namespace: (*gatewayapiv1.Namespace)(ptr.To(serviceKey.Namespace)),
											Port:      (*gatewayapiv1.PortNumber)(ptr.To(int32(constants.CommonDefaultHttpPort))),
										},
										Weight: ptr.To(int32(1)),
									},
								},
							},
							Timeouts: &gatewayapiv1.HTTPRouteTimeouts{
								Request: ptr.To(gatewayapiv1.Duration("30s")),
							},
						},
						{
							Matches: []gatewayapiv1.HTTPRouteMatch{
								{
									Path: &gatewayapiv1.HTTPPathMatch{
										Type:  ptr.To(gatewayapiv1.PathMatchRegularExpression),
										Value: ptr.To(prefixUrlPath + "/"),
									},
								},
							},
							Filters: []gatewayapiv1.HTTPRouteFilter{
								{
									Type: gatewayapiv1.HTTPRouteFilterRequestHeaderModifier,
									RequestHeaderModifier: &gatewayapiv1.HTTPHeaderFilter{
										Set: []gatewayapiv1.HTTPHeader{
											{
												Name:  constants.IsvcNameHeader,
												Value: serviceKey.Name,
											},
											{
												Name:  constants.IsvcNamespaceHeader,
												Value: serviceKey.Namespace,
											},
										},
									},
								},
							},
							BackendRefs: []gatewayapiv1.HTTPBackendRef{
								{
									BackendRef: gatewayapiv1.BackendRef{
										BackendObjectReference: gatewayapiv1.BackendObjectReference{
											Group:     (*gatewayapiv1.Group)(ptr.To("")),
											Kind:      ptr.To(gatewayapiv1.Kind(constants.ServiceKind)),
											Name:      gatewayapiv1.ObjectName(predictorServiceKey.Name),
											Namespace: (*gatewayapiv1.Namespace)(ptr.To(serviceKey.Namespace)),
											Port:      (*gatewayapiv1.PortNumber)(ptr.To(int32(constants.CommonDefaultHttpPort))),
										},
										Weight: ptr.To(int32(1)),
									},
								},
							},
							Timeouts: &gatewayapiv1.HTTPRouteTimeouts{
								Request: ptr.To(gatewayapiv1.Duration("30s")),
							},
						},
					},
					CommonRouteSpec: gatewayapiv1.CommonRouteSpec{
						ParentRefs: []gatewayapiv1.ParentReference{
							{
								Name:      gatewayapiv1.ObjectName(kserveGateway.Name),
								Kind:      ptr.To(gatewayapiv1.Kind(constants.GatewayKind)),
								Group:     (*gatewayapiv1.Group)(&gatewayapiv1.GroupVersion.Group),
								Namespace: ptr.To(gatewayapiv1.Namespace(kserveGateway.Namespace)),
							},
						},
					},
				},
			}
			Expect(actualToplevelHttpRoute.Spec).To(BeComparableTo(expectedToplevelHttpRoute.Spec))

			actualPredictorHttpRoute := &gatewayapiv1.HTTPRoute{}
			Eventually(func() error {
				return k8sClient.Get(context.TODO(), types.NamespacedName{
					Name:      predictorServiceKey.Name,
					Namespace: serviceKey.Namespace,
				}, actualPredictorHttpRoute)
			}, timeout).
				Should(Succeed())
			predictorHost := fmt.Sprintf("%s-%s.%s", predictorServiceKey.Name, serviceKey.Namespace, "example.com")
			expectedPredictorHttpRoute := gatewayapiv1.HTTPRoute{
				Spec: gatewayapiv1.HTTPRouteSpec{
					Hostnames: []gatewayapiv1.Hostname{gatewayapiv1.Hostname(predictorHost)},
					Rules: []gatewayapiv1.HTTPRouteRule{
						{
							Matches: []gatewayapiv1.HTTPRouteMatch{
								{
									Path: &gatewayapiv1.HTTPPathMatch{
										Type:  ptr.To(gatewayapiv1.PathMatchRegularExpression),
										Value: ptr.To(constants.FallbackPrefix()),
									},
								},
							},
							Filters: []gatewayapiv1.HTTPRouteFilter{
								{
									Type: gatewayapiv1.HTTPRouteFilterRequestHeaderModifier,
									RequestHeaderModifier: &gatewayapiv1.HTTPHeaderFilter{
										Set: []gatewayapiv1.HTTPHeader{
											{
												Name:  constants.IsvcNameHeader,
												Value: serviceKey.Name,
											},
											{
												Name:  constants.IsvcNamespaceHeader,
												Value: serviceKey.Namespace,
											},
										},
									},
								},
							},
							BackendRefs: []gatewayapiv1.HTTPBackendRef{
								{
									BackendRef: gatewayapiv1.BackendRef{
										BackendObjectReference: gatewayapiv1.BackendObjectReference{
											Group:     (*gatewayapiv1.Group)(ptr.To("")),
											Kind:      ptr.To(gatewayapiv1.Kind(constants.ServiceKind)),
											Name:      gatewayapiv1.ObjectName(predictorServiceKey.Name),
											Namespace: (*gatewayapiv1.Namespace)(ptr.To(serviceKey.Namespace)),
											Port:      (*gatewayapiv1.PortNumber)(ptr.To(int32(constants.CommonDefaultHttpPort))),
										},
										Weight: ptr.To(int32(1)),
									},
								},
							},
							Timeouts: &gatewayapiv1.HTTPRouteTimeouts{
								Request: ptr.To(gatewayapiv1.Duration("30s")),
							},
						},
					},
					CommonRouteSpec: gatewayapiv1.CommonRouteSpec{
						ParentRefs: []gatewayapiv1.ParentReference{
							{
								Name:      gatewayapiv1.ObjectName(kserveGateway.Name),
								Kind:      ptr.To(gatewayapiv1.Kind(constants.GatewayKind)),
								Group:     (*gatewayapiv1.Group)(&gatewayapiv1.GroupVersion.Group),
								Namespace: ptr.To(gatewayapiv1.Namespace(kserveGateway.Namespace)),
							},
						},
					},
				},
			}
			Expect(actualPredictorHttpRoute.Spec).To(BeComparableTo(expectedPredictorHttpRoute.Spec))

			// Mark the Ingress as accepted to make isvc ready
			httpRouteStatus := gatewayapiv1.HTTPRouteStatus{
				RouteStatus: gatewayapiv1.RouteStatus{
					Parents: []gatewayapiv1.RouteParentStatus{
						{
							ParentRef: gatewayapiv1.ParentReference{
								Name:      gatewayapiv1.ObjectName(kserveGateway.Name),
								Kind:      ptr.To(gatewayapiv1.Kind(constants.GatewayKind)),
								Group:     (*gatewayapiv1.Group)(&gatewayapiv1.GroupVersion.Group),
								Namespace: ptr.To(gatewayapiv1.Namespace(kserveGateway.Namespace)),
							},
							ControllerName: "istio.io/gateway-controller",
							Conditions: []metav1.Condition{
								{
									Type:               string(gatewayapiv1.ListenerConditionAccepted),
									Status:             metav1.ConditionTrue,
									Reason:             "Accepted",
									Message:            "Route was valid",
									LastTransitionTime: metav1.Now(),
								},
							},
						},
					},
				},
			}
			actualPredictorHttpRoute.Status = httpRouteStatus
			Expect(k8sClient.Status().Update(context.Background(), actualPredictorHttpRoute)).NotTo(HaveOccurred())
			actualToplevelHttpRoute.Status = httpRouteStatus
			Expect(k8sClient.Status().Update(context.Background(), actualToplevelHttpRoute)).NotTo(HaveOccurred())

			// verify if InferenceService status is updated
			expectedIsvcStatus := v1beta1.InferenceServiceStatus{
				Status: duckv1.Status{
					Conditions: duckv1.Conditions{
						{
							Type:   v1beta1.IngressReady,
							Status: "True",
						},
						{
							Type:   v1beta1.PredictorReady,
							Status: "True",
						},
						{
							Type:   apis.ConditionReady,
							Status: "True",
						},
						{
							Type:     v1beta1.Stopped,
							Status:   "False",
							Severity: apis.ConditionSeverityInfo,
						},
					},
				},
				URL: &apis.URL{
					Scheme: "http",
					Host:   fmt.Sprintf("%s-%s.example.com", serviceKey.Name, serviceKey.Namespace),
				},
				Address: &duckv1.Addressable{
					URL: &apis.URL{
						Scheme: "http",
						Host:   fmt.Sprintf("%s-predictor.%s.svc.cluster.local", serviceKey.Name, serviceKey.Namespace),
					},
				},
				Components: map[v1beta1.ComponentType]v1beta1.ComponentStatusSpec{
					v1beta1.PredictorComponent: {
						LatestCreatedRevision: "",
						// URL: &apis.URL{
						// 	Scheme: "http",
						// 	Host:   fmt.Sprintf("%s-%s.example.com", predictorServiceKey.Name, serviceKey.Namespace),
						// },
					},
				},
				ModelStatus: v1beta1.ModelStatus{
					TransitionStatus:    "InProgress",
					ModelRevisionStates: &v1beta1.ModelRevisionStates{TargetModelState: "Pending"},
				},
				DeploymentMode:     string(constants.RawDeployment),
				ServingRuntimeName: "tf-serving-raw",
			}
			Eventually(func() string {
				isvc := &v1beta1.InferenceService{}
				if err := k8sClient.Get(context.TODO(), serviceKey, isvc); err != nil {
					return err.Error()
				}
				return cmp.Diff(&expectedIsvcStatus, &isvc.Status, cmpopts.IgnoreTypes(apis.VolatileTime{}))
			}, timeout).Should(BeEmpty())

			// check HPA
			var minReplicas int32 = 1
			var maxReplicas int32 = 3
			var cpuUtilization int32 = 75
			var stabilizationWindowSeconds int32 = 0
			selectPolicy := autoscalingv2.MaxChangePolicySelect
			actualHPA := &autoscalingv2.HorizontalPodAutoscaler{}
			predictorHPAKey := types.NamespacedName{
				Name:      predictorServiceKey.Name,
				Namespace: serviceKey.Namespace,
			}
			Eventually(func() error { return k8sClient.Get(context.TODO(), predictorHPAKey, actualHPA) }, timeout).
				Should(Succeed())
			expectedHPA := &autoscalingv2.HorizontalPodAutoscaler{
				Spec: autoscalingv2.HorizontalPodAutoscalerSpec{
					ScaleTargetRef: autoscalingv2.CrossVersionObjectReference{
						APIVersion: "apps/v1",
						Kind:       "Deployment",
						Name:       predictorServiceKey.Name,
					},
					MinReplicas: &minReplicas,
					MaxReplicas: maxReplicas,
					Metrics: []autoscalingv2.MetricSpec{
						{
							Type: autoscalingv2.ResourceMetricSourceType,
							Resource: &autoscalingv2.ResourceMetricSource{
								Name: corev1.ResourceCPU,
								Target: autoscalingv2.MetricTarget{
									Type:               autoscalingv2.UtilizationMetricType,
									AverageUtilization: &cpuUtilization,
								},
							},
						},
					},
					Behavior: &autoscalingv2.HorizontalPodAutoscalerBehavior{
						ScaleUp: &autoscalingv2.HPAScalingRules{
							StabilizationWindowSeconds: &stabilizationWindowSeconds,
							SelectPolicy:               &selectPolicy,
							Policies: []autoscalingv2.HPAScalingPolicy{
								{
									Type:          "Pods",
									Value:         4,
									PeriodSeconds: 15,
								},
								{
									Type:          "Percent",
									Value:         100,
									PeriodSeconds: 15,
								},
							},
						},
						ScaleDown: &autoscalingv2.HPAScalingRules{
							StabilizationWindowSeconds: nil,
							SelectPolicy:               &selectPolicy,
							Policies: []autoscalingv2.HPAScalingPolicy{
								{
									Type:          "Percent",
									Value:         100,
									PeriodSeconds: 15,
								},
							},
						},
					},
				},
			}
			Expect(actualHPA.Spec).To(BeComparableTo(expectedHPA.Spec))
		})
	})
	Context("When creating inference service with raw kube path based routing predictor and transformer", func() {
		configs := map[string]string{
			"explainers": `{
				"alibi": {
					"image": "kserve/alibi-explainer",
					"defaultImageVersion": "latest"
				}
			}`,
			"ingress": `{
				"enableGatewayApi": true,
				"kserveIngressGateway": "kserve/kserve-ingress-gateway",
				"ingressGateway": "knative-serving/knative-ingress-gateway",
				"localGateway": "knative-serving/knative-local-gateway",
				"localGatewayService": "knative-local-gateway.istio-system.svc.cluster.local",
				"additionalIngressDomains": ["additional.example.com"],
				"ingressDomain": "example.com",
				"pathTemplate": "/serving/{{ .Namespace }}/{{ .Name }}"
			}`,
			"storageInitializer": `{
				"image" : "kserve/storage-initializer:latest",
				"memoryRequest": "100Mi",
				"memoryLimit": "1Gi",
				"cpuRequest": "100m",
				"cpuLimit": "1",
				"CaBundleConfigMapName": "",
				"caBundleVolumeMountPath": "/etc/ssl/custom-certs",
				"enableDirectPvcVolumeMount": false
			}`,
		}

		It("Should have ingress/service/deployment/hpa created for transformer and predictor", func() {
			By("By creating a new InferenceService")
			// Create configmap
			configMap := &corev1.ConfigMap{
				ObjectMeta: metav1.ObjectMeta{
					Name:      constants.InferenceServiceConfigMapName,
					Namespace: constants.KServeNamespace,
				},
				Data: configs,
			}
			Expect(k8sClient.Create(context.TODO(), configMap)).NotTo(HaveOccurred())
			defer k8sClient.Delete(context.TODO(), configMap)
			// Create ServingRuntime
			servingRuntime := &v1alpha1.ServingRuntime{
				ObjectMeta: metav1.ObjectMeta{
					Name:      "tf-serving-raw",
					Namespace: "default",
				},
				Spec: v1alpha1.ServingRuntimeSpec{
					SupportedModelFormats: []v1alpha1.SupportedModelFormat{
						{
							Name:       "tensorflow",
							Version:    proto.String("1"),
							AutoSelect: proto.Bool(true),
						},
					},
					ServingRuntimePodSpec: v1alpha1.ServingRuntimePodSpec{
						Containers: []corev1.Container{
							{
								Name:    "kserve-container",
								Image:   "tensorflow/serving:1.14.0",
								Command: []string{"/usr/bin/tensorflow_model_server"},
								Args: []string{
									"--port=9000",
									"--rest_api_port=8080",
									"--model_base_path=/mnt/models",
									"--rest_api_timeout_in_ms=60000",
								},
								Resources: defaultResource,
							},
						},
					},
					Disabled: proto.Bool(false),
				},
			}
			k8sClient.Create(context.TODO(), servingRuntime)
			defer k8sClient.Delete(context.TODO(), servingRuntime)
			serviceName := "raw-foo-trans-path"
			namespace := "default"
			expectedRequest := reconcile.Request{NamespacedName: types.NamespacedName{Name: serviceName, Namespace: namespace}}
			serviceKey := expectedRequest.NamespacedName
			predictorServiceKey := types.NamespacedName{
				Name:      constants.PredictorServiceName(serviceName),
				Namespace: namespace,
			}
			transformerServiceKey := types.NamespacedName{
				Name:      constants.TransformerServiceName(serviceName),
				Namespace: namespace,
			}
			storageUri := "s3://test/mnist/export"
			var minReplicas int32 = 1
			var maxReplicas int32 = 3
			var transformerMinReplicas int32 = 1
			var transformerMaxReplicas int32 = 2
			var transformerCpuUtilization int32 = 80
			var transformerStabilizationWindowSeconds int32 = 0
			transformerSelectPolicy := autoscalingv2.MaxChangePolicySelect
			ctx := context.Background()
			isvc := &v1beta1.InferenceService{
				ObjectMeta: metav1.ObjectMeta{
					Name:      serviceKey.Name,
					Namespace: serviceKey.Namespace,
					Annotations: map[string]string{
						constants.DeploymentMode:  string(constants.RawDeployment),
						constants.AutoscalerClass: string(constants.AutoscalerClassHPA),
					},
				},
				Spec: v1beta1.InferenceServiceSpec{
					Predictor: v1beta1.PredictorSpec{
						ComponentExtensionSpec: v1beta1.ComponentExtensionSpec{
							MinReplicas: ptr.To(minReplicas),
							MaxReplicas: maxReplicas,
							AutoScaling: &v1beta1.AutoScalingSpec{
								Metrics: []v1beta1.MetricsSpec{
									{
										Type: v1beta1.ResourceMetricSourceType,
										Resource: &v1beta1.ResourceMetricSource{
											Name: v1beta1.ResourceMetricCPU,
											Target: v1beta1.MetricTarget{
												Type: v1beta1.UtilizationMetricType,
											},
										},
									},
								},
							},
						},
						Tensorflow: &v1beta1.TFServingSpec{
							PredictorExtensionSpec: v1beta1.PredictorExtensionSpec{
								StorageURI:     &storageUri,
								RuntimeVersion: proto.String("1.14.0"),
								Container: corev1.Container{
									Name:      constants.InferenceServiceContainerName,
									Resources: defaultResource,
								},
							},
						},
					},
					Transformer: &v1beta1.TransformerSpec{
						ComponentExtensionSpec: v1beta1.ComponentExtensionSpec{
							MinReplicas:    ptr.To(transformerMinReplicas),
							MaxReplicas:    transformerMaxReplicas,
							ScaleTarget:    ptr.To(transformerCpuUtilization),
							TimeoutSeconds: ptr.To(int64(30)),
						},
						PodSpec: v1beta1.PodSpec{
							Containers: []corev1.Container{
								{
									Image:     "transformer:v1",
									Resources: defaultResource,
									Args: []string{
										"--port=8080",
									},
								},
							},
						},
					},
				},
			}
			isvcConfigMap, err := v1beta1.GetInferenceServiceConfigMap(context.Background(), clientset)
			Expect(err).NotTo(HaveOccurred())
			isvcConfig, err := v1beta1.NewInferenceServicesConfig(isvcConfigMap)
			Expect(err).NotTo(HaveOccurred())
			isvc.DefaultInferenceService(isvcConfig, nil, &v1beta1.SecurityConfig{AutoMountServiceAccountToken: false}, nil)
			Expect(k8sClient.Create(ctx, isvc)).Should(Succeed())
			defer k8sClient.Delete(ctx, isvc)

			inferenceService := &v1beta1.InferenceService{}

			Eventually(func() bool {
				err := k8sClient.Get(ctx, serviceKey, inferenceService)
				return err == nil
			}, timeout, interval).Should(BeTrue())

			// check predictor deployment
			actualPredictorDeployment := &appsv1.Deployment{}
			predictorDeploymentKey := types.NamespacedName{
				Name:      predictorServiceKey.Name,
				Namespace: serviceKey.Namespace,
			}
			Eventually(func() error { return k8sClient.Get(context.TODO(), predictorDeploymentKey, actualPredictorDeployment) }, timeout).
				Should(Succeed())
			var replicas int32 = 1
			var revisionHistory int32 = 10
			var progressDeadlineSeconds int32 = 600
			var gracePeriod int64 = 30
			expectedPredictorDeployment := &appsv1.Deployment{
				ObjectMeta: metav1.ObjectMeta{
					Name:      predictorDeploymentKey.Name,
					Namespace: predictorDeploymentKey.Namespace,
				},
				Spec: appsv1.DeploymentSpec{
					Replicas: &replicas,
					Selector: &metav1.LabelSelector{
						MatchLabels: map[string]string{
							"app": "isvc." + predictorDeploymentKey.Name,
						},
					},
					Template: corev1.PodTemplateSpec{
						ObjectMeta: metav1.ObjectMeta{
							Name:      predictorDeploymentKey.Name,
							Namespace: "default",
							Labels: map[string]string{
								"app":                                 "isvc." + predictorDeploymentKey.Name,
								constants.KServiceComponentLabel:      constants.Predictor.String(),
								constants.InferenceServicePodLabelKey: serviceName,
							},
							Annotations: map[string]string{
								constants.StorageInitializerSourceUriInternalAnnotationKey: *isvc.Spec.Predictor.Model.StorageURI,
								constants.DeploymentMode:                                   string(constants.RawDeployment),
								constants.AutoscalerClass:                                  string(constants.AutoscalerClassHPA),
								constants.OpenshiftServingCertAnnotation:                   predictorDeploymentKey.Name + constants.ServingCertSecretSuffix,
							},
						},
						Spec: corev1.PodSpec{
							Containers: []corev1.Container{
								{
									Image: "tensorflow/serving:" +
										*isvc.Spec.Predictor.Model.RuntimeVersion,
									Name:    constants.InferenceServiceContainerName,
									Command: []string{v1beta1.TensorflowEntrypointCommand},
									Args: []string{
										"--port=" + v1beta1.TensorflowServingGRPCPort,
										"--rest_api_port=" + v1beta1.TensorflowServingRestPort,
										"--model_base_path=" + constants.DefaultModelLocalMountPath,
										"--rest_api_timeout_in_ms=60000",
									},
									Resources: defaultResource,
									ReadinessProbe: &corev1.Probe{
										ProbeHandler: corev1.ProbeHandler{
											TCPSocket: &corev1.TCPSocketAction{
												Port: intstr.IntOrString{
													IntVal: 8080,
												},
											},
										},
										InitialDelaySeconds: 0,
										TimeoutSeconds:      1,
										PeriodSeconds:       10,
										SuccessThreshold:    1,
										FailureThreshold:    3,
									},
									TerminationMessagePath:   "/dev/termination-log",
									TerminationMessagePolicy: "File",
									ImagePullPolicy:          "IfNotPresent",
								},
							},
							SchedulerName:                 "default-scheduler",
							RestartPolicy:                 "Always",
							TerminationGracePeriodSeconds: &gracePeriod,
							DNSPolicy:                     "ClusterFirst",
							SecurityContext: &corev1.PodSecurityContext{
								SELinuxOptions:      nil,
								WindowsOptions:      nil,
								RunAsUser:           nil,
								RunAsGroup:          nil,
								RunAsNonRoot:        nil,
								SupplementalGroups:  nil,
								FSGroup:             nil,
								Sysctls:             nil,
								FSGroupChangePolicy: nil,
								SeccompProfile:      nil,
							},
							AutomountServiceAccountToken: proto.Bool(false),
						},
					},
					Strategy: appsv1.DeploymentStrategy{
						Type: "RollingUpdate",
						RollingUpdate: &appsv1.RollingUpdateDeployment{
							MaxUnavailable: &intstr.IntOrString{Type: 1, IntVal: 0, StrVal: "25%"},
							MaxSurge:       &intstr.IntOrString{Type: 1, IntVal: 0, StrVal: "25%"},
						},
					},
					RevisionHistoryLimit:    &revisionHistory,
					ProgressDeadlineSeconds: &progressDeadlineSeconds,
				},
			}
			Expect(actualPredictorDeployment.Spec).To(BeComparableTo(expectedPredictorDeployment.Spec))

			// check transformer deployment
			actualTransformerDeployment := &appsv1.Deployment{}
			transformerDeploymentKey := types.NamespacedName{
				Name:      transformerServiceKey.Name,
				Namespace: serviceKey.Namespace,
			}
			Eventually(func() error {
				return k8sClient.Get(context.TODO(), transformerDeploymentKey, actualTransformerDeployment)
			}, timeout).
				Should(Succeed())
			expectedTransformerDeployment := &appsv1.Deployment{
				ObjectMeta: metav1.ObjectMeta{
					Name:      transformerDeploymentKey.Name,
					Namespace: transformerDeploymentKey.Namespace,
				},
				Spec: appsv1.DeploymentSpec{
					Replicas: &replicas,
					Selector: &metav1.LabelSelector{
						MatchLabels: map[string]string{
							"app": "isvc." + transformerDeploymentKey.Name,
						},
					},
					Template: corev1.PodTemplateSpec{
						ObjectMeta: metav1.ObjectMeta{
							Name:      transformerDeploymentKey.Name,
							Namespace: "default",
							Labels: map[string]string{
								"app":                                 "isvc." + transformerDeploymentKey.Name,
								constants.KServiceComponentLabel:      constants.Transformer.String(),
								constants.InferenceServicePodLabelKey: serviceName,
							},
							Annotations: map[string]string{
								constants.DeploymentMode:                 string(constants.RawDeployment),
								constants.AutoscalerClass:                string(constants.AutoscalerClassHPA),
								constants.OpenshiftServingCertAnnotation: transformerDeploymentKey.Name + constants.ServingCertSecretSuffix,
							},
						},
						Spec: corev1.PodSpec{
							Containers: []corev1.Container{
								{
									Image: "transformer:v1",
									Name:  constants.InferenceServiceContainerName,
									Args: []string{
										"--port=8080",
										"--model_name",
										serviceKey.Name,
										"--predictor_host",
										fmt.Sprintf("%s.%s", predictorServiceKey.Name, predictorServiceKey.Namespace),
										"--http_port",
										"8080",
									},
									Resources: defaultResource,
									ReadinessProbe: &corev1.Probe{
										ProbeHandler: corev1.ProbeHandler{
											TCPSocket: &corev1.TCPSocketAction{
												Port: intstr.IntOrString{
													IntVal: 8080,
												},
											},
										},
										InitialDelaySeconds: 0,
										TimeoutSeconds:      1,
										PeriodSeconds:       10,
										SuccessThreshold:    1,
										FailureThreshold:    3,
									},
									TerminationMessagePath:   "/dev/termination-log",
									TerminationMessagePolicy: "File",
									ImagePullPolicy:          "IfNotPresent",
								},
							},
							SchedulerName:                 "default-scheduler",
							RestartPolicy:                 "Always",
							TerminationGracePeriodSeconds: &gracePeriod,
							DNSPolicy:                     "ClusterFirst",
							SecurityContext: &corev1.PodSecurityContext{
								SELinuxOptions:      nil,
								WindowsOptions:      nil,
								RunAsUser:           nil,
								RunAsGroup:          nil,
								RunAsNonRoot:        nil,
								SupplementalGroups:  nil,
								FSGroup:             nil,
								Sysctls:             nil,
								FSGroupChangePolicy: nil,
								SeccompProfile:      nil,
							},
							AutomountServiceAccountToken: proto.Bool(false),
						},
					},
					Strategy: appsv1.DeploymentStrategy{
						Type: "RollingUpdate",
						RollingUpdate: &appsv1.RollingUpdateDeployment{
							MaxUnavailable: &intstr.IntOrString{Type: 1, IntVal: 0, StrVal: "25%"},
							MaxSurge:       &intstr.IntOrString{Type: 1, IntVal: 0, StrVal: "25%"},
						},
					},
					RevisionHistoryLimit:    &revisionHistory,
					ProgressDeadlineSeconds: &progressDeadlineSeconds,
				},
			}
			Expect(actualTransformerDeployment.Spec).To(BeComparableTo(expectedTransformerDeployment.Spec))

			// check predictor service
			actualPredictorService := &corev1.Service{}
			Eventually(func() error { return k8sClient.Get(context.TODO(), predictorServiceKey, actualPredictorService) }, timeout).
				Should(Succeed())
			expectedPredictorService := &corev1.Service{
				ObjectMeta: metav1.ObjectMeta{
					Name:      predictorServiceKey.Name,
					Namespace: predictorServiceKey.Namespace,
				},
				Spec: corev1.ServiceSpec{
					Ports: []corev1.ServicePort{
						{
							Name:       predictorServiceKey.Name,
							Protocol:   "TCP",
							Port:       80,
							TargetPort: intstr.IntOrString{Type: 0, IntVal: 8080, StrVal: ""},
						},
					},
					Type:            "ClusterIP",
					SessionAffinity: "None",
					Selector: map[string]string{
						"app": "isvc." + predictorServiceKey.Name,
					},
				},
			}
			actualPredictorService.Spec.ClusterIP = ""
			actualPredictorService.Spec.ClusterIPs = nil
			actualPredictorService.Spec.IPFamilies = nil
			actualPredictorService.Spec.IPFamilyPolicy = nil
			actualPredictorService.Spec.InternalTrafficPolicy = nil
			Expect(actualPredictorService.Spec).To(BeComparableTo(expectedPredictorService.Spec))

			// check transformer service
			actualTransformerService := &corev1.Service{}
			Eventually(func() error { return k8sClient.Get(context.TODO(), transformerServiceKey, actualTransformerService) }, timeout).
				Should(Succeed())
			expectedTransformerService := &corev1.Service{
				ObjectMeta: metav1.ObjectMeta{
					Name:      transformerServiceKey.Name,
					Namespace: transformerServiceKey.Namespace,
				},
				Spec: corev1.ServiceSpec{
					Ports: []corev1.ServicePort{
						{
							Name:       transformerServiceKey.Name,
							Protocol:   "TCP",
							Port:       80,
							TargetPort: intstr.IntOrString{Type: 0, IntVal: 8080, StrVal: ""},
						},
					},
					Type:            "ClusterIP",
					SessionAffinity: "None",
					Selector: map[string]string{
						"app": "isvc." + transformerServiceKey.Name,
					},
				},
			}
			actualTransformerService.Spec.ClusterIP = ""
			actualTransformerService.Spec.ClusterIPs = nil
			actualTransformerService.Spec.IPFamilies = nil
			actualTransformerService.Spec.IPFamilyPolicy = nil
			actualTransformerService.Spec.InternalTrafficPolicy = nil
			Expect(actualTransformerService.Spec).To(BeComparableTo(expectedTransformerService.Spec))

			// update deployment status to make isvc ready
			updatedPredictorDeployment := actualPredictorDeployment.DeepCopy()
			updatedPredictorDeployment.Status.Conditions = []appsv1.DeploymentCondition{
				{
					Type:   appsv1.DeploymentAvailable,
					Status: corev1.ConditionTrue,
				},
			}
			Expect(k8sClient.Status().Update(context.TODO(), updatedPredictorDeployment)).NotTo(HaveOccurred())
			updatedTransformerDeployment := actualTransformerDeployment.DeepCopy()
			updatedTransformerDeployment.Status.Conditions = []appsv1.DeploymentCondition{
				{
					Type:   appsv1.DeploymentAvailable,
					Status: corev1.ConditionTrue,
				},
			}
			Expect(k8sClient.Status().Update(context.TODO(), updatedTransformerDeployment)).NotTo(HaveOccurred())

			// check http route
			actualToplevelHttpRoute := &gatewayapiv1.HTTPRoute{}
			Eventually(func() error {
				return k8sClient.Get(context.TODO(), types.NamespacedName{
					Name:      serviceKey.Name,
					Namespace: serviceKey.Namespace,
				}, actualToplevelHttpRoute)
			}, timeout).
				Should(Succeed())
			topLevelHost := fmt.Sprintf("%s-%s.%s", serviceKey.Name, serviceKey.Namespace, "example.com")
			prefixUrlPath := fmt.Sprintf("/serving/%s/%s", serviceKey.Namespace, serviceKey.Name)
			expectedToplevelHttpRoute := gatewayapiv1.HTTPRoute{
				Spec: gatewayapiv1.HTTPRouteSpec{
					Hostnames: []gatewayapiv1.Hostname{gatewayapiv1.Hostname(topLevelHost), gatewayapiv1.Hostname(fmt.Sprintf("%s-%s.additional.example.com", serviceKey.Name, serviceKey.Namespace)), "example.com"},
					Rules: []gatewayapiv1.HTTPRouteRule{
						{
							Matches: []gatewayapiv1.HTTPRouteMatch{
								{
									Path: &gatewayapiv1.HTTPPathMatch{
										Type:  ptr.To(gatewayapiv1.PathMatchRegularExpression),
										Value: ptr.To(constants.FallbackPrefix()),
									},
								},
							},
							Filters: []gatewayapiv1.HTTPRouteFilter{
								{
									Type: gatewayapiv1.HTTPRouteFilterRequestHeaderModifier,
									RequestHeaderModifier: &gatewayapiv1.HTTPHeaderFilter{
										Set: []gatewayapiv1.HTTPHeader{
											{
												Name:  constants.IsvcNameHeader,
												Value: serviceKey.Name,
											},
											{
												Name:  constants.IsvcNamespaceHeader,
												Value: serviceKey.Namespace,
											},
										},
									},
								},
							},
							BackendRefs: []gatewayapiv1.HTTPBackendRef{
								{
									BackendRef: gatewayapiv1.BackendRef{
										BackendObjectReference: gatewayapiv1.BackendObjectReference{
											Group:     (*gatewayapiv1.Group)(ptr.To("")),
											Kind:      ptr.To(gatewayapiv1.Kind(constants.ServiceKind)),
											Name:      gatewayapiv1.ObjectName(transformerServiceKey.Name),
											Namespace: (*gatewayapiv1.Namespace)(ptr.To(serviceKey.Namespace)),
											Port:      (*gatewayapiv1.PortNumber)(ptr.To(int32(constants.CommonDefaultHttpPort))),
										},
										Weight: ptr.To(int32(1)),
									},
								},
							},
							Timeouts: &gatewayapiv1.HTTPRouteTimeouts{
								Request: ptr.To(gatewayapiv1.Duration("30s")),
							},
						},
						{
							Matches: []gatewayapiv1.HTTPRouteMatch{
								{
									Path: &gatewayapiv1.HTTPPathMatch{
										Type:  ptr.To(gatewayapiv1.PathMatchRegularExpression),
										Value: ptr.To(prefixUrlPath + "/"),
									},
								},
							},
							Filters: []gatewayapiv1.HTTPRouteFilter{
								{
									Type: gatewayapiv1.HTTPRouteFilterRequestHeaderModifier,
									RequestHeaderModifier: &gatewayapiv1.HTTPHeaderFilter{
										Set: []gatewayapiv1.HTTPHeader{
											{
												Name:  constants.IsvcNameHeader,
												Value: serviceKey.Name,
											},
											{
												Name:  constants.IsvcNamespaceHeader,
												Value: serviceKey.Namespace,
											},
										},
									},
								},
							},
							BackendRefs: []gatewayapiv1.HTTPBackendRef{
								{
									BackendRef: gatewayapiv1.BackendRef{
										BackendObjectReference: gatewayapiv1.BackendObjectReference{
											Group:     (*gatewayapiv1.Group)(ptr.To("")),
											Kind:      ptr.To(gatewayapiv1.Kind(constants.ServiceKind)),
											Name:      gatewayapiv1.ObjectName(transformerServiceKey.Name),
											Namespace: (*gatewayapiv1.Namespace)(ptr.To(serviceKey.Namespace)),
											Port:      (*gatewayapiv1.PortNumber)(ptr.To(int32(constants.CommonDefaultHttpPort))),
										},
										Weight: ptr.To(int32(1)),
									},
								},
							},
							Timeouts: &gatewayapiv1.HTTPRouteTimeouts{
								Request: ptr.To(gatewayapiv1.Duration("30s")),
							},
						},
					},
					CommonRouteSpec: gatewayapiv1.CommonRouteSpec{
						ParentRefs: []gatewayapiv1.ParentReference{
							{
								Name:      gatewayapiv1.ObjectName(kserveGateway.Name),
								Kind:      ptr.To(gatewayapiv1.Kind(constants.GatewayKind)),
								Group:     (*gatewayapiv1.Group)(&gatewayapiv1.GroupVersion.Group),
								Namespace: ptr.To(gatewayapiv1.Namespace(kserveGateway.Namespace)),
							},
						},
					},
				},
			}
			Expect(actualToplevelHttpRoute.Spec).To(BeComparableTo(expectedToplevelHttpRoute.Spec))

			actualPredictorHttpRoute := &gatewayapiv1.HTTPRoute{}
			Eventually(func() error {
				return k8sClient.Get(context.TODO(), types.NamespacedName{
					Name:      predictorServiceKey.Name,
					Namespace: serviceKey.Namespace,
				}, actualPredictorHttpRoute)
			}, timeout).
				Should(Succeed())
			predictorHost := fmt.Sprintf("%s-%s.%s", predictorServiceKey.Name, serviceKey.Namespace, "example.com")
			expectedPredictorHttpRoute := gatewayapiv1.HTTPRoute{
				Spec: gatewayapiv1.HTTPRouteSpec{
					Hostnames: []gatewayapiv1.Hostname{gatewayapiv1.Hostname(predictorHost)},
					Rules: []gatewayapiv1.HTTPRouteRule{
						{
							Matches: []gatewayapiv1.HTTPRouteMatch{
								{
									Path: &gatewayapiv1.HTTPPathMatch{
										Type:  ptr.To(gatewayapiv1.PathMatchRegularExpression),
										Value: ptr.To(constants.FallbackPrefix()),
									},
								},
							},
							Filters: []gatewayapiv1.HTTPRouteFilter{
								{
									Type: gatewayapiv1.HTTPRouteFilterRequestHeaderModifier,
									RequestHeaderModifier: &gatewayapiv1.HTTPHeaderFilter{
										Set: []gatewayapiv1.HTTPHeader{
											{
												Name:  constants.IsvcNameHeader,
												Value: serviceKey.Name,
											},
											{
												Name:  constants.IsvcNamespaceHeader,
												Value: serviceKey.Namespace,
											},
										},
									},
								},
							},
							BackendRefs: []gatewayapiv1.HTTPBackendRef{
								{
									BackendRef: gatewayapiv1.BackendRef{
										BackendObjectReference: gatewayapiv1.BackendObjectReference{
											Group:     (*gatewayapiv1.Group)(ptr.To("")),
											Kind:      ptr.To(gatewayapiv1.Kind(constants.ServiceKind)),
											Name:      gatewayapiv1.ObjectName(predictorServiceKey.Name),
											Namespace: (*gatewayapiv1.Namespace)(ptr.To(serviceKey.Namespace)),
											Port:      (*gatewayapiv1.PortNumber)(ptr.To(int32(constants.CommonDefaultHttpPort))),
										},
										Weight: ptr.To(int32(1)),
									},
								},
							},
							Timeouts: &gatewayapiv1.HTTPRouteTimeouts{
								Request: ptr.To(gatewayapiv1.Duration("60s")),
							},
						},
					},
					CommonRouteSpec: gatewayapiv1.CommonRouteSpec{
						ParentRefs: []gatewayapiv1.ParentReference{
							{
								Name:      gatewayapiv1.ObjectName(kserveGateway.Name),
								Kind:      ptr.To(gatewayapiv1.Kind(constants.GatewayKind)),
								Group:     (*gatewayapiv1.Group)(&gatewayapiv1.GroupVersion.Group),
								Namespace: ptr.To(gatewayapiv1.Namespace(kserveGateway.Namespace)),
							},
						},
					},
				},
			}
			Expect(actualPredictorHttpRoute.Spec).To(BeComparableTo(expectedPredictorHttpRoute.Spec))

			actualTransformerHttpRoute := &gatewayapiv1.HTTPRoute{}
			Eventually(func() error {
				return k8sClient.Get(context.TODO(), types.NamespacedName{
					Name:      transformerServiceKey.Name,
					Namespace: serviceKey.Namespace,
				}, actualTransformerHttpRoute)
			}, timeout).
				Should(Succeed())
			transformerHost := fmt.Sprintf("%s-%s.%s", transformerServiceKey.Name, serviceKey.Namespace, "example.com")
			expectedTransformerHttpRoute := gatewayapiv1.HTTPRoute{
				Spec: gatewayapiv1.HTTPRouteSpec{
					Hostnames: []gatewayapiv1.Hostname{gatewayapiv1.Hostname(transformerHost)},
					Rules: []gatewayapiv1.HTTPRouteRule{
						{
							Matches: []gatewayapiv1.HTTPRouteMatch{
								{
									Path: &gatewayapiv1.HTTPPathMatch{
										Type:  ptr.To(gatewayapiv1.PathMatchRegularExpression),
										Value: ptr.To(constants.FallbackPrefix()),
									},
								},
							},
							Filters: []gatewayapiv1.HTTPRouteFilter{
								{
									Type: gatewayapiv1.HTTPRouteFilterRequestHeaderModifier,
									RequestHeaderModifier: &gatewayapiv1.HTTPHeaderFilter{
										Set: []gatewayapiv1.HTTPHeader{
											{
												Name:  constants.IsvcNameHeader,
												Value: serviceKey.Name,
											},
											{
												Name:  constants.IsvcNamespaceHeader,
												Value: serviceKey.Namespace,
											},
										},
									},
								},
							},
							BackendRefs: []gatewayapiv1.HTTPBackendRef{
								{
									BackendRef: gatewayapiv1.BackendRef{
										BackendObjectReference: gatewayapiv1.BackendObjectReference{
											Group:     (*gatewayapiv1.Group)(ptr.To("")),
											Kind:      ptr.To(gatewayapiv1.Kind(constants.ServiceKind)),
											Name:      gatewayapiv1.ObjectName(transformerServiceKey.Name),
											Namespace: (*gatewayapiv1.Namespace)(ptr.To(serviceKey.Namespace)),
											Port:      (*gatewayapiv1.PortNumber)(ptr.To(int32(constants.CommonDefaultHttpPort))),
										},
										Weight: ptr.To(int32(1)),
									},
								},
							},
							Timeouts: &gatewayapiv1.HTTPRouteTimeouts{
								Request: ptr.To(gatewayapiv1.Duration("30s")),
							},
						},
					},
					CommonRouteSpec: gatewayapiv1.CommonRouteSpec{
						ParentRefs: []gatewayapiv1.ParentReference{
							{
								Name:      gatewayapiv1.ObjectName(kserveGateway.Name),
								Kind:      ptr.To(gatewayapiv1.Kind(constants.GatewayKind)),
								Group:     (*gatewayapiv1.Group)(&gatewayapiv1.GroupVersion.Group),
								Namespace: ptr.To(gatewayapiv1.Namespace(kserveGateway.Namespace)),
							},
						},
					},
				},
			}
			Expect(actualTransformerHttpRoute.Spec).To(BeComparableTo(expectedTransformerHttpRoute.Spec))

			// Mark the Ingress as accepted to make isvc ready
			httpRouteStatus := gatewayapiv1.HTTPRouteStatus{
				RouteStatus: gatewayapiv1.RouteStatus{
					Parents: []gatewayapiv1.RouteParentStatus{
						{
							ParentRef: gatewayapiv1.ParentReference{
								Name:      gatewayapiv1.ObjectName(kserveGateway.Name),
								Kind:      ptr.To(gatewayapiv1.Kind(constants.GatewayKind)),
								Group:     (*gatewayapiv1.Group)(&gatewayapiv1.GroupVersion.Group),
								Namespace: ptr.To(gatewayapiv1.Namespace(kserveGateway.Namespace)),
							},
							ControllerName: "istio.io/gateway-controller",
							Conditions: []metav1.Condition{
								{
									Type:               string(gatewayapiv1.ListenerConditionAccepted),
									Status:             metav1.ConditionTrue,
									Reason:             "Accepted",
									Message:            "Route was valid",
									LastTransitionTime: metav1.Now(),
								},
							},
						},
					},
				},
			}
			actualPredictorHttpRoute.Status = httpRouteStatus
			Expect(k8sClient.Status().Update(context.Background(), actualPredictorHttpRoute)).NotTo(HaveOccurred())
			actualTransformerHttpRoute.Status = httpRouteStatus
			Expect(k8sClient.Status().Update(context.Background(), actualTransformerHttpRoute)).NotTo(HaveOccurred())
			actualToplevelHttpRoute.Status = httpRouteStatus
			Expect(k8sClient.Status().Update(context.Background(), actualToplevelHttpRoute)).NotTo(HaveOccurred())

			// verify if InferenceService status is updated
			expectedIsvcStatus := v1beta1.InferenceServiceStatus{
				Status: duckv1.Status{
					Conditions: duckv1.Conditions{
						{
							Type:   v1beta1.IngressReady,
							Status: "True",
						},
						{
							Type:   v1beta1.PredictorReady,
							Status: "True",
						},
						{
							Type:   apis.ConditionReady,
							Status: "True",
						},
						{
							Type:     v1beta1.Stopped,
							Status:   "False",
							Severity: apis.ConditionSeverityInfo,
						},
						{
							Type:     v1beta1.TransformerReady,
							Status:   "True",
							Severity: "Info",
						},
					},
				},
				URL: &apis.URL{
					Scheme: "http",
					Host:   fmt.Sprintf("%s-%s.example.com", serviceKey.Name, serviceKey.Namespace),
				},
				Address: &duckv1.Addressable{
					URL: &apis.URL{
						Scheme: "http",
						Host:   fmt.Sprintf("%s.%s.svc.cluster.local", transformerServiceKey.Name, serviceKey.Namespace),
					},
				},
				Components: map[v1beta1.ComponentType]v1beta1.ComponentStatusSpec{
					v1beta1.PredictorComponent: {
						LatestCreatedRevision: "",
						// URL: &apis.URL{
						// 	Scheme: "http",
						// 	Host:   fmt.Sprintf("%s-%s.example.com", predictorServiceKey.Name, serviceKey.Namespace),
						// },
					},
					v1beta1.TransformerComponent: {
						LatestCreatedRevision: "",
						// URL: &apis.URL{
						// 	Scheme: "http",
						// 	Host:   fmt.Sprintf("%s-%s.example.com", transformerServiceKey.Name, serviceKey.Namespace),
						// },
					},
				},
				ModelStatus: v1beta1.ModelStatus{
					TransitionStatus:    "InProgress",
					ModelRevisionStates: &v1beta1.ModelRevisionStates{TargetModelState: "Pending"},
				},
				DeploymentMode:     string(constants.RawDeployment),
				ServingRuntimeName: "tf-serving-raw",
			}
			Eventually(func() string {
				isvc := &v1beta1.InferenceService{}
				if err := k8sClient.Get(context.TODO(), serviceKey, isvc); err != nil {
					return err.Error()
				}
				return cmp.Diff(&expectedIsvcStatus, &isvc.Status, cmpopts.IgnoreTypes(apis.VolatileTime{}))
			}, timeout).Should(BeEmpty())

			// check predictor HPA
			var defaultCpuUtilization int32 = 80
			var stabilizationWindowSeconds int32 = 0
			selectPolicy := autoscalingv2.MaxChangePolicySelect
			actualPredictorHPA := &autoscalingv2.HorizontalPodAutoscaler{}
			predictorHPAKey := types.NamespacedName{
				Name:      predictorServiceKey.Name,
				Namespace: serviceKey.Namespace,
			}
			Eventually(func() error { return k8sClient.Get(context.TODO(), predictorHPAKey, actualPredictorHPA) }, timeout).
				Should(Succeed())
			expectedPredictorHPA := &autoscalingv2.HorizontalPodAutoscaler{
				Spec: autoscalingv2.HorizontalPodAutoscalerSpec{
					ScaleTargetRef: autoscalingv2.CrossVersionObjectReference{
						APIVersion: "apps/v1",
						Kind:       "Deployment",
						Name:       predictorServiceKey.Name,
					},
					MinReplicas: &minReplicas,
					MaxReplicas: maxReplicas,
					Metrics: []autoscalingv2.MetricSpec{
						{
							Type: autoscalingv2.ResourceMetricSourceType,
							Resource: &autoscalingv2.ResourceMetricSource{
								Name: corev1.ResourceCPU,
								Target: autoscalingv2.MetricTarget{
									Type:               autoscalingv2.UtilizationMetricType,
									AverageUtilization: &defaultCpuUtilization,
								},
							},
						},
					},
					Behavior: &autoscalingv2.HorizontalPodAutoscalerBehavior{
						ScaleUp: &autoscalingv2.HPAScalingRules{
							StabilizationWindowSeconds: &stabilizationWindowSeconds,
							SelectPolicy:               &selectPolicy,
							Policies: []autoscalingv2.HPAScalingPolicy{
								{
									Type:          "Pods",
									Value:         4,
									PeriodSeconds: 15,
								},
								{
									Type:          "Percent",
									Value:         100,
									PeriodSeconds: 15,
								},
							},
						},
						ScaleDown: &autoscalingv2.HPAScalingRules{
							StabilizationWindowSeconds: nil,
							SelectPolicy:               &selectPolicy,
							Policies: []autoscalingv2.HPAScalingPolicy{
								{
									Type:          "Percent",
									Value:         100,
									PeriodSeconds: 15,
								},
							},
						},
					},
				},
			}
			Expect(actualPredictorHPA.Spec).To(BeComparableTo(expectedPredictorHPA.Spec))

			// check transformer HPA
			actualTransformerHPA := &autoscalingv2.HorizontalPodAutoscaler{}
			transformerHPAKey := types.NamespacedName{
				Name:      transformerServiceKey.Name,
				Namespace: serviceKey.Namespace,
			}
			Eventually(func() error { return k8sClient.Get(context.TODO(), transformerHPAKey, actualTransformerHPA) }, timeout).
				Should(Succeed())
			expectedTransformerHPA := &autoscalingv2.HorizontalPodAutoscaler{
				Spec: autoscalingv2.HorizontalPodAutoscalerSpec{
					ScaleTargetRef: autoscalingv2.CrossVersionObjectReference{
						APIVersion: "apps/v1",
						Kind:       "Deployment",
						Name:       transformerServiceKey.Name,
					},
					MinReplicas: &transformerMinReplicas,
					MaxReplicas: transformerMaxReplicas,
					Metrics: []autoscalingv2.MetricSpec{
						{
							Type: autoscalingv2.ResourceMetricSourceType,
							Resource: &autoscalingv2.ResourceMetricSource{
								Name: corev1.ResourceCPU,
								Target: autoscalingv2.MetricTarget{
									Type:               "Utilization",
									AverageUtilization: &transformerCpuUtilization,
								},
							},
						},
					},
					Behavior: &autoscalingv2.HorizontalPodAutoscalerBehavior{
						ScaleUp: &autoscalingv2.HPAScalingRules{
							StabilizationWindowSeconds: &transformerStabilizationWindowSeconds,
							SelectPolicy:               &transformerSelectPolicy,
							Policies: []autoscalingv2.HPAScalingPolicy{
								{
									Type:          "Pods",
									Value:         4,
									PeriodSeconds: 15,
								},
								{
									Type:          "Percent",
									Value:         100,
									PeriodSeconds: 15,
								},
							},
						},
						ScaleDown: &autoscalingv2.HPAScalingRules{
							StabilizationWindowSeconds: nil,
							SelectPolicy:               &transformerSelectPolicy,
							Policies: []autoscalingv2.HPAScalingPolicy{
								{
									Type:          "Percent",
									Value:         100,
									PeriodSeconds: 15,
								},
							},
						},
					},
				},
			}
			Expect(actualTransformerHPA.Spec).To(BeComparableTo(expectedTransformerHPA.Spec))
		})
	})
	Context("When creating inference service with raw kube path based routing predictor and explainer", func() {
		configs := map[string]string{
			"explainers": `{
				"art": {
					"image": "kserve/art-explainer",
					"defaultImageVersion": "latest"
				}
			}`,
			"ingress": `{
				"enableGatewayApi": true,
				"kserveIngressGateway": "kserve/kserve-ingress-gateway",
				"ingressGateway": "knative-serving/knative-ingress-gateway",
				"localGateway": "knative-serving/knative-local-gateway",
				"localGatewayService": "knative-local-gateway.istio-system.svc.cluster.local",
				"additionalIngressDomains": ["additional.example.com"],
				"ingressDomain": "example.com",
				"pathTemplate": "/serving/{{ .Namespace }}/{{ .Name }}"
			}`,
			"storageInitializer": `{
				"image" : "kserve/storage-initializer:latest",
				"memoryRequest": "100Mi",
				"memoryLimit": "1Gi",
				"cpuRequest": "100m",
				"cpuLimit": "1",
				"CaBundleConfigMapName": "",
				"caBundleVolumeMountPath": "/etc/ssl/custom-certs",
				"enableDirectPvcVolumeMount": false
			}`,
		}

		It("Should have httproute/service/deployment/hpa created for explainer and predictor", func() {
			By("By creating a new InferenceService")
			// Create configmap
			configMap := &corev1.ConfigMap{
				ObjectMeta: metav1.ObjectMeta{
					Name:      constants.InferenceServiceConfigMapName,
					Namespace: constants.KServeNamespace,
				},
				Data: configs,
			}
			Expect(k8sClient.Create(context.TODO(), configMap)).NotTo(HaveOccurred())
			defer k8sClient.Delete(context.TODO(), configMap)
			// Create ServingRuntime
			servingRuntime := &v1alpha1.ServingRuntime{
				ObjectMeta: metav1.ObjectMeta{
					Name:      "tf-serving-raw",
					Namespace: "default",
				},
				Spec: v1alpha1.ServingRuntimeSpec{
					SupportedModelFormats: []v1alpha1.SupportedModelFormat{
						{
							Name:       "tensorflow",
							Version:    proto.String("1"),
							AutoSelect: proto.Bool(true),
						},
					},
					ServingRuntimePodSpec: v1alpha1.ServingRuntimePodSpec{
						Containers: []corev1.Container{
							{
								Name:    "kserve-container",
								Image:   "tensorflow/serving:1.14.0",
								Command: []string{"/usr/bin/tensorflow_model_server"},
								Args: []string{
									"--port=9000",
									"--rest_api_port=8080",
									"--model_base_path=/mnt/models",
									"--rest_api_timeout_in_ms=60000",
								},
								Resources: defaultResource,
							},
						},
					},
					Disabled: proto.Bool(false),
				},
			}
			k8sClient.Create(context.TODO(), servingRuntime)
			defer k8sClient.Delete(context.TODO(), servingRuntime)
			serviceName := "raw-foo-exp-path"
			namespace := "default"
			expectedRequest := reconcile.Request{NamespacedName: types.NamespacedName{Name: serviceName, Namespace: namespace}}
			serviceKey := expectedRequest.NamespacedName
			predictorServiceKey := types.NamespacedName{
				Name:      constants.PredictorServiceName(serviceName),
				Namespace: namespace,
			}
			explainerServiceKey := types.NamespacedName{
				Name:      constants.ExplainerServiceName(serviceName),
				Namespace: namespace,
			}
			storageUri := "s3://test/mnist/export"
			var minReplicas int32 = 1
			var maxReplicas int32 = 3
			var explainerMinReplicas int32 = 1
			var explainerMaxReplicas int32 = 2
			var explainerCpuUtilization int32 = 80
			var explainerStabilizationWindowSeconds int32 = 0
			ExplainerSelectPolicy := autoscalingv2.MaxChangePolicySelect
			ctx := context.Background()
			isvc := &v1beta1.InferenceService{
				ObjectMeta: metav1.ObjectMeta{
					Name:      serviceKey.Name,
					Namespace: serviceKey.Namespace,
					Annotations: map[string]string{
						constants.DeploymentMode:  string(constants.RawDeployment),
						constants.AutoscalerClass: string(constants.AutoscalerClassHPA),
					},
				},
				Spec: v1beta1.InferenceServiceSpec{
					Predictor: v1beta1.PredictorSpec{
						ComponentExtensionSpec: v1beta1.ComponentExtensionSpec{
							MinReplicas: ptr.To(minReplicas),
							MaxReplicas: maxReplicas,
							AutoScaling: &v1beta1.AutoScalingSpec{
								Metrics: []v1beta1.MetricsSpec{
									{
										Type: v1beta1.ResourceMetricSourceType,
										Resource: &v1beta1.ResourceMetricSource{
											Name: v1beta1.ResourceMetricCPU,
											Target: v1beta1.MetricTarget{
												Type:               v1beta1.UtilizationMetricType,
												AverageUtilization: ptr.To(int32(75)),
											},
										},
									},
								},
							},
						},
						Tensorflow: &v1beta1.TFServingSpec{
							PredictorExtensionSpec: v1beta1.PredictorExtensionSpec{
								StorageURI:     &storageUri,
								RuntimeVersion: proto.String("1.14.0"),
								Container: corev1.Container{
									Name:      constants.InferenceServiceContainerName,
									Resources: defaultResource,
								},
							},
						},
					},
					Explainer: &v1beta1.ExplainerSpec{
						ART: &v1beta1.ARTExplainerSpec{
							Type: v1beta1.ARTSquareAttackExplainer,
							ExplainerExtensionSpec: v1beta1.ExplainerExtensionSpec{
								Config: map[string]string{"nb_classes": "10"},
								Container: corev1.Container{
									Name:      constants.InferenceServiceContainerName,
									Resources: defaultResource,
								},
							},
						},
						ComponentExtensionSpec: v1beta1.ComponentExtensionSpec{
							MinReplicas:    ptr.To(explainerMinReplicas),
							MaxReplicas:    explainerMaxReplicas,
							ScaleTarget:    ptr.To(explainerCpuUtilization),
							TimeoutSeconds: ptr.To(int64(30)),
						},
					},
				},
			}
			isvcConfigMap, err := v1beta1.GetInferenceServiceConfigMap(context.Background(), clientset)
			Expect(err).NotTo(HaveOccurred())
			isvcConfig, err := v1beta1.NewInferenceServicesConfig(isvcConfigMap)
			Expect(err).NotTo(HaveOccurred())
			isvc.DefaultInferenceService(isvcConfig, nil, &v1beta1.SecurityConfig{AutoMountServiceAccountToken: false}, nil)
			Expect(k8sClient.Create(ctx, isvc)).Should(Succeed())
			defer k8sClient.Delete(ctx, isvc)

			inferenceService := &v1beta1.InferenceService{}

			Eventually(func() bool {
				err := k8sClient.Get(ctx, serviceKey, inferenceService)
				return err == nil
			}, timeout, interval).Should(BeTrue())

			// check predictor deployment
			actualPredictorDeployment := &appsv1.Deployment{}
			predictorDeploymentKey := types.NamespacedName{
				Name:      predictorServiceKey.Name,
				Namespace: serviceKey.Namespace,
			}
			Eventually(func() error { return k8sClient.Get(context.TODO(), predictorDeploymentKey, actualPredictorDeployment) }, timeout).
				Should(Succeed())
			var replicas int32 = 1
			var revisionHistory int32 = 10
			var progressDeadlineSeconds int32 = 600
			var gracePeriod int64 = 30
			expectedPredictorDeployment := &appsv1.Deployment{
				ObjectMeta: metav1.ObjectMeta{
					Name:      predictorDeploymentKey.Name,
					Namespace: predictorDeploymentKey.Namespace,
				},
				Spec: appsv1.DeploymentSpec{
					Replicas: &replicas,
					Selector: &metav1.LabelSelector{
						MatchLabels: map[string]string{
							"app": "isvc." + predictorDeploymentKey.Name,
						},
					},
					Template: corev1.PodTemplateSpec{
						ObjectMeta: metav1.ObjectMeta{
							Name:      predictorDeploymentKey.Name,
							Namespace: "default",
							Labels: map[string]string{
								"app":                                 "isvc." + predictorDeploymentKey.Name,
								constants.KServiceComponentLabel:      constants.Predictor.String(),
								constants.InferenceServicePodLabelKey: serviceName,
							},
							Annotations: map[string]string{
								constants.StorageInitializerSourceUriInternalAnnotationKey: *isvc.Spec.Predictor.Model.StorageURI,
								constants.DeploymentMode:                                   string(constants.RawDeployment),
								constants.AutoscalerClass:                                  string(constants.AutoscalerClassHPA),
								constants.OpenshiftServingCertAnnotation:                   predictorDeploymentKey.Name + constants.ServingCertSecretSuffix,
							},
						},
						Spec: corev1.PodSpec{
							Containers: []corev1.Container{
								{
									Image: "tensorflow/serving:" +
										*isvc.Spec.Predictor.Model.RuntimeVersion,
									Name:    constants.InferenceServiceContainerName,
									Command: []string{v1beta1.TensorflowEntrypointCommand},
									Args: []string{
										"--port=" + v1beta1.TensorflowServingGRPCPort,
										"--rest_api_port=" + v1beta1.TensorflowServingRestPort,
										"--model_base_path=" + constants.DefaultModelLocalMountPath,
										"--rest_api_timeout_in_ms=60000",
									},
									Resources: defaultResource,
									ReadinessProbe: &corev1.Probe{
										ProbeHandler: corev1.ProbeHandler{
											TCPSocket: &corev1.TCPSocketAction{
												Port: intstr.IntOrString{
													IntVal: 8080,
												},
											},
										},
										InitialDelaySeconds: 0,
										TimeoutSeconds:      1,
										PeriodSeconds:       10,
										SuccessThreshold:    1,
										FailureThreshold:    3,
									},
									TerminationMessagePath:   "/dev/termination-log",
									TerminationMessagePolicy: "File",
									ImagePullPolicy:          "IfNotPresent",
								},
							},
							SchedulerName:                 "default-scheduler",
							RestartPolicy:                 "Always",
							TerminationGracePeriodSeconds: &gracePeriod,
							DNSPolicy:                     "ClusterFirst",
							SecurityContext: &corev1.PodSecurityContext{
								SELinuxOptions:      nil,
								WindowsOptions:      nil,
								RunAsUser:           nil,
								RunAsGroup:          nil,
								RunAsNonRoot:        nil,
								SupplementalGroups:  nil,
								FSGroup:             nil,
								Sysctls:             nil,
								FSGroupChangePolicy: nil,
								SeccompProfile:      nil,
							},
							AutomountServiceAccountToken: proto.Bool(false),
						},
					},
					Strategy: appsv1.DeploymentStrategy{
						Type: "RollingUpdate",
						RollingUpdate: &appsv1.RollingUpdateDeployment{
							MaxUnavailable: &intstr.IntOrString{Type: 1, IntVal: 0, StrVal: "25%"},
							MaxSurge:       &intstr.IntOrString{Type: 1, IntVal: 0, StrVal: "25%"},
						},
					},
					RevisionHistoryLimit:    &revisionHistory,
					ProgressDeadlineSeconds: &progressDeadlineSeconds,
				},
			}
			Expect(actualPredictorDeployment.Spec).To(BeComparableTo(expectedPredictorDeployment.Spec))

			// check Explainer deployment
			actualExplainerDeployment := &appsv1.Deployment{}
			explainerDeploymentKey := types.NamespacedName{
				Name:      explainerServiceKey.Name,
				Namespace: serviceKey.Namespace,
			}
			Eventually(func() error {
				return k8sClient.Get(context.TODO(), explainerDeploymentKey, actualExplainerDeployment)
			}, timeout).
				Should(Succeed())
			expectedExplainerDeployment := &appsv1.Deployment{
				ObjectMeta: metav1.ObjectMeta{
					Name:      explainerDeploymentKey.Name,
					Namespace: explainerDeploymentKey.Namespace,
				},
				Spec: appsv1.DeploymentSpec{
					Replicas: &replicas,
					Selector: &metav1.LabelSelector{
						MatchLabels: map[string]string{
							"app": "isvc." + explainerDeploymentKey.Name,
						},
					},
					Template: corev1.PodTemplateSpec{
						ObjectMeta: metav1.ObjectMeta{
							Name:      explainerDeploymentKey.Name,
							Namespace: "default",
							Labels: map[string]string{
								"app":                                 "isvc." + explainerDeploymentKey.Name,
								constants.KServiceComponentLabel:      constants.Explainer.String(),
								constants.InferenceServicePodLabelKey: serviceName,
							},
							Annotations: map[string]string{
								constants.DeploymentMode:                 string(constants.RawDeployment),
								constants.AutoscalerClass:                string(constants.AutoscalerClassHPA),
								constants.OpenshiftServingCertAnnotation: explainerDeploymentKey.Name + constants.ServingCertSecretSuffix,
							},
						},
						Spec: corev1.PodSpec{
							Containers: []corev1.Container{
								{
									Image: "kserve/art-explainer:latest",
									Name:  constants.InferenceServiceContainerName,
									Args: []string{
										"--model_name",
										serviceKey.Name,
										"--http_port",
										"8080",
										"--predictor_host",
										fmt.Sprintf("%s.%s", predictorServiceKey.Name, predictorServiceKey.Namespace),
										"--adversary_type",
										"SquareAttack",
										"--nb_classes",
										"10",
									},
									Resources: defaultResource,
									ReadinessProbe: &corev1.Probe{
										ProbeHandler: corev1.ProbeHandler{
											TCPSocket: &corev1.TCPSocketAction{
												Port: intstr.IntOrString{
													IntVal: 8080,
												},
											},
										},
										InitialDelaySeconds: 0,
										TimeoutSeconds:      1,
										PeriodSeconds:       10,
										SuccessThreshold:    1,
										FailureThreshold:    3,
									},
									TerminationMessagePath:   "/dev/termination-log",
									TerminationMessagePolicy: "File",
									ImagePullPolicy:          "IfNotPresent",
								},
							},
							SchedulerName:                 "default-scheduler",
							RestartPolicy:                 "Always",
							TerminationGracePeriodSeconds: &gracePeriod,
							DNSPolicy:                     "ClusterFirst",
							SecurityContext: &corev1.PodSecurityContext{
								SELinuxOptions:      nil,
								WindowsOptions:      nil,
								RunAsUser:           nil,
								RunAsGroup:          nil,
								RunAsNonRoot:        nil,
								SupplementalGroups:  nil,
								FSGroup:             nil,
								Sysctls:             nil,
								FSGroupChangePolicy: nil,
								SeccompProfile:      nil,
							},
							AutomountServiceAccountToken: proto.Bool(false),
						},
					},
					Strategy: appsv1.DeploymentStrategy{
						Type: "RollingUpdate",
						RollingUpdate: &appsv1.RollingUpdateDeployment{
							MaxUnavailable: &intstr.IntOrString{Type: 1, IntVal: 0, StrVal: "25%"},
							MaxSurge:       &intstr.IntOrString{Type: 1, IntVal: 0, StrVal: "25%"},
						},
					},
					RevisionHistoryLimit:    &revisionHistory,
					ProgressDeadlineSeconds: &progressDeadlineSeconds,
				},
			}
			Expect(actualExplainerDeployment.Spec).To(BeComparableTo(expectedExplainerDeployment.Spec))

			// check predictor service
			actualPredictorService := &corev1.Service{}
			Eventually(func() error { return k8sClient.Get(context.TODO(), predictorServiceKey, actualPredictorService) }, timeout).
				Should(Succeed())
			expectedPredictorService := &corev1.Service{
				ObjectMeta: metav1.ObjectMeta{
					Name:      predictorServiceKey.Name,
					Namespace: predictorServiceKey.Namespace,
				},
				Spec: corev1.ServiceSpec{
					Ports: []corev1.ServicePort{
						{
							Name:       predictorServiceKey.Name,
							Protocol:   "TCP",
							Port:       80,
							TargetPort: intstr.IntOrString{Type: 0, IntVal: 8080, StrVal: ""},
						},
					},
					Type:            "ClusterIP",
					SessionAffinity: "None",
					Selector: map[string]string{
						"app": "isvc." + predictorServiceKey.Name,
					},
				},
			}
			actualPredictorService.Spec.ClusterIP = ""
			actualPredictorService.Spec.ClusterIPs = nil
			actualPredictorService.Spec.IPFamilies = nil
			actualPredictorService.Spec.IPFamilyPolicy = nil
			actualPredictorService.Spec.InternalTrafficPolicy = nil
			Expect(actualPredictorService.Spec).To(BeComparableTo(expectedPredictorService.Spec))

			// check Explainer service
			actualExplainerService := &corev1.Service{}
			Eventually(func() error { return k8sClient.Get(context.TODO(), explainerServiceKey, actualExplainerService) }, timeout).
				Should(Succeed())
			expectedExplainerService := &corev1.Service{
				ObjectMeta: metav1.ObjectMeta{
					Name:      explainerServiceKey.Name,
					Namespace: explainerServiceKey.Namespace,
				},
				Spec: corev1.ServiceSpec{
					Ports: []corev1.ServicePort{
						{
							Name:       explainerServiceKey.Name,
							Protocol:   "TCP",
							Port:       80,
							TargetPort: intstr.IntOrString{Type: 0, IntVal: 8080, StrVal: ""},
						},
					},
					Type:            "ClusterIP",
					SessionAffinity: "None",
					Selector: map[string]string{
						"app": "isvc." + explainerServiceKey.Name,
					},
				},
			}
			actualExplainerService.Spec.ClusterIP = ""
			actualExplainerService.Spec.ClusterIPs = nil
			actualExplainerService.Spec.IPFamilies = nil
			actualExplainerService.Spec.IPFamilyPolicy = nil
			actualExplainerService.Spec.InternalTrafficPolicy = nil
			Expect(actualExplainerService.Spec).To(BeComparableTo(expectedExplainerService.Spec))

			// update deployment status to make isvc ready
			updatedPredictorDeployment := actualPredictorDeployment.DeepCopy()
			updatedPredictorDeployment.Status.Conditions = []appsv1.DeploymentCondition{
				{
					Type:   appsv1.DeploymentAvailable,
					Status: corev1.ConditionTrue,
				},
			}
			Expect(k8sClient.Status().Update(context.TODO(), updatedPredictorDeployment)).NotTo(HaveOccurred())
			updatedExplainerDeployment := actualExplainerDeployment.DeepCopy()
			updatedExplainerDeployment.Status.Conditions = []appsv1.DeploymentCondition{
				{
					Type:   appsv1.DeploymentAvailable,
					Status: corev1.ConditionTrue,
				},
			}
			Expect(k8sClient.Status().Update(context.TODO(), updatedExplainerDeployment)).NotTo(HaveOccurred())

			// check http route
			actualToplevelHttpRoute := &gatewayapiv1.HTTPRoute{}
			Eventually(func() error {
				return k8sClient.Get(context.TODO(), types.NamespacedName{
					Name:      serviceKey.Name,
					Namespace: serviceKey.Namespace,
				}, actualToplevelHttpRoute)
			}, timeout).
				Should(Succeed())
			topLevelHost := fmt.Sprintf("%s-%s.%s", serviceKey.Name, serviceKey.Namespace, "example.com")
			prefixUrlPath := fmt.Sprintf("/serving/%s/%s", serviceKey.Namespace, serviceKey.Name)
			expectedToplevelHttpRoute := gatewayapiv1.HTTPRoute{
				Spec: gatewayapiv1.HTTPRouteSpec{
					Hostnames: []gatewayapiv1.Hostname{gatewayapiv1.Hostname(topLevelHost), gatewayapiv1.Hostname(fmt.Sprintf("%s-%s.additional.example.com", serviceKey.Name, serviceKey.Namespace)), "example.com"},
					Rules: []gatewayapiv1.HTTPRouteRule{
						{
							Matches: []gatewayapiv1.HTTPRouteMatch{
								{
									Path: &gatewayapiv1.HTTPPathMatch{
										Type:  ptr.To(gatewayapiv1.PathMatchRegularExpression),
										Value: ptr.To(constants.ExplainPrefix()),
									},
								},
							},
							Filters: []gatewayapiv1.HTTPRouteFilter{
								{
									Type: gatewayapiv1.HTTPRouteFilterRequestHeaderModifier,
									RequestHeaderModifier: &gatewayapiv1.HTTPHeaderFilter{
										Set: []gatewayapiv1.HTTPHeader{
											{
												Name:  constants.IsvcNameHeader,
												Value: serviceKey.Name,
											},
											{
												Name:  constants.IsvcNamespaceHeader,
												Value: serviceKey.Namespace,
											},
										},
									},
								},
							},
							BackendRefs: []gatewayapiv1.HTTPBackendRef{
								{
									BackendRef: gatewayapiv1.BackendRef{
										BackendObjectReference: gatewayapiv1.BackendObjectReference{
											Group:     (*gatewayapiv1.Group)(ptr.To("")),
											Kind:      ptr.To(gatewayapiv1.Kind(constants.ServiceKind)),
											Name:      gatewayapiv1.ObjectName(explainerServiceKey.Name),
											Namespace: (*gatewayapiv1.Namespace)(ptr.To(serviceKey.Namespace)),
											Port:      (*gatewayapiv1.PortNumber)(ptr.To(int32(constants.CommonDefaultHttpPort))),
										},
										Weight: ptr.To(int32(1)),
									},
								},
							},
							Timeouts: &gatewayapiv1.HTTPRouteTimeouts{
								Request: ptr.To(gatewayapiv1.Duration("30s")),
							},
						},
						{
							Matches: []gatewayapiv1.HTTPRouteMatch{
								{
									Path: &gatewayapiv1.HTTPPathMatch{
										Type:  ptr.To(gatewayapiv1.PathMatchRegularExpression),
										Value: ptr.To(constants.FallbackPrefix()),
									},
								},
							},
							Filters: []gatewayapiv1.HTTPRouteFilter{
								{
									Type: gatewayapiv1.HTTPRouteFilterRequestHeaderModifier,
									RequestHeaderModifier: &gatewayapiv1.HTTPHeaderFilter{
										Set: []gatewayapiv1.HTTPHeader{
											{
												Name:  constants.IsvcNameHeader,
												Value: serviceKey.Name,
											},
											{
												Name:  constants.IsvcNamespaceHeader,
												Value: serviceKey.Namespace,
											},
										},
									},
								},
							},
							BackendRefs: []gatewayapiv1.HTTPBackendRef{
								{
									BackendRef: gatewayapiv1.BackendRef{
										BackendObjectReference: gatewayapiv1.BackendObjectReference{
											Group:     (*gatewayapiv1.Group)(ptr.To("")),
											Kind:      ptr.To(gatewayapiv1.Kind(constants.ServiceKind)),
											Name:      gatewayapiv1.ObjectName(predictorServiceKey.Name),
											Namespace: (*gatewayapiv1.Namespace)(ptr.To(serviceKey.Namespace)),
											Port:      (*gatewayapiv1.PortNumber)(ptr.To(int32(constants.CommonDefaultHttpPort))),
										},
										Weight: ptr.To(int32(1)),
									},
								},
							},
							Timeouts: &gatewayapiv1.HTTPRouteTimeouts{
								Request: ptr.To(gatewayapiv1.Duration("60s")),
							},
						},
						{
							Matches: []gatewayapiv1.HTTPRouteMatch{
								{
									Path: &gatewayapiv1.HTTPPathMatch{
										Type:  ptr.To(gatewayapiv1.PathMatchRegularExpression),
										Value: ptr.To(prefixUrlPath + constants.PathBasedExplainPrefix()),
									},
								},
							},
							Filters: []gatewayapiv1.HTTPRouteFilter{
								{
									Type: gatewayapiv1.HTTPRouteFilterRequestHeaderModifier,
									RequestHeaderModifier: &gatewayapiv1.HTTPHeaderFilter{
										Set: []gatewayapiv1.HTTPHeader{
											{
												Name:  constants.IsvcNameHeader,
												Value: serviceKey.Name,
											},
											{
												Name:  constants.IsvcNamespaceHeader,
												Value: serviceKey.Namespace,
											},
										},
									},
								},
							},
							BackendRefs: []gatewayapiv1.HTTPBackendRef{
								{
									BackendRef: gatewayapiv1.BackendRef{
										BackendObjectReference: gatewayapiv1.BackendObjectReference{
											Group:     (*gatewayapiv1.Group)(ptr.To("")),
											Kind:      ptr.To(gatewayapiv1.Kind(constants.ServiceKind)),
											Name:      gatewayapiv1.ObjectName(explainerServiceKey.Name),
											Namespace: (*gatewayapiv1.Namespace)(ptr.To(serviceKey.Namespace)),
											Port:      (*gatewayapiv1.PortNumber)(ptr.To(int32(constants.CommonDefaultHttpPort))),
										},
										Weight: ptr.To(int32(1)),
									},
								},
							},
							Timeouts: &gatewayapiv1.HTTPRouteTimeouts{
								Request: ptr.To(gatewayapiv1.Duration("30s")),
							},
						},
						{
							Matches: []gatewayapiv1.HTTPRouteMatch{
								{
									Path: &gatewayapiv1.HTTPPathMatch{
										Type:  ptr.To(gatewayapiv1.PathMatchRegularExpression),
										Value: ptr.To(prefixUrlPath + "/"),
									},
								},
							},
							Filters: []gatewayapiv1.HTTPRouteFilter{
								{
									Type: gatewayapiv1.HTTPRouteFilterRequestHeaderModifier,
									RequestHeaderModifier: &gatewayapiv1.HTTPHeaderFilter{
										Set: []gatewayapiv1.HTTPHeader{
											{
												Name:  constants.IsvcNameHeader,
												Value: serviceKey.Name,
											},
											{
												Name:  constants.IsvcNamespaceHeader,
												Value: serviceKey.Namespace,
											},
										},
									},
								},
							},
							BackendRefs: []gatewayapiv1.HTTPBackendRef{
								{
									BackendRef: gatewayapiv1.BackendRef{
										BackendObjectReference: gatewayapiv1.BackendObjectReference{
											Group:     (*gatewayapiv1.Group)(ptr.To("")),
											Kind:      ptr.To(gatewayapiv1.Kind(constants.ServiceKind)),
											Name:      gatewayapiv1.ObjectName(predictorServiceKey.Name),
											Namespace: (*gatewayapiv1.Namespace)(ptr.To(serviceKey.Namespace)),
											Port:      (*gatewayapiv1.PortNumber)(ptr.To(int32(constants.CommonDefaultHttpPort))),
										},
										Weight: ptr.To(int32(1)),
									},
								},
							},
							Timeouts: &gatewayapiv1.HTTPRouteTimeouts{
								Request: ptr.To(gatewayapiv1.Duration("60s")),
							},
						},
					},
					CommonRouteSpec: gatewayapiv1.CommonRouteSpec{
						ParentRefs: []gatewayapiv1.ParentReference{
							{
								Name:      gatewayapiv1.ObjectName(kserveGateway.Name),
								Kind:      ptr.To(gatewayapiv1.Kind(constants.GatewayKind)),
								Group:     (*gatewayapiv1.Group)(&gatewayapiv1.GroupVersion.Group),
								Namespace: ptr.To(gatewayapiv1.Namespace(kserveGateway.Namespace)),
							},
						},
					},
				},
			}
			Expect(actualToplevelHttpRoute.Spec).To(BeComparableTo(expectedToplevelHttpRoute.Spec))

			actualPredictorHttpRoute := &gatewayapiv1.HTTPRoute{}
			Eventually(func() error {
				return k8sClient.Get(context.TODO(), types.NamespacedName{
					Name:      predictorServiceKey.Name,
					Namespace: serviceKey.Namespace,
				}, actualPredictorHttpRoute)
			}, timeout).
				Should(Succeed())
			predictorHost := fmt.Sprintf("%s-%s.%s", predictorServiceKey.Name, serviceKey.Namespace, "example.com")
			expectedPredictorHttpRoute := gatewayapiv1.HTTPRoute{
				Spec: gatewayapiv1.HTTPRouteSpec{
					Hostnames: []gatewayapiv1.Hostname{gatewayapiv1.Hostname(predictorHost)},
					Rules: []gatewayapiv1.HTTPRouteRule{
						{
							Matches: []gatewayapiv1.HTTPRouteMatch{
								{
									Path: &gatewayapiv1.HTTPPathMatch{
										Type:  ptr.To(gatewayapiv1.PathMatchRegularExpression),
										Value: ptr.To(constants.FallbackPrefix()),
									},
								},
							},
							Filters: []gatewayapiv1.HTTPRouteFilter{
								{
									Type: gatewayapiv1.HTTPRouteFilterRequestHeaderModifier,
									RequestHeaderModifier: &gatewayapiv1.HTTPHeaderFilter{
										Set: []gatewayapiv1.HTTPHeader{
											{
												Name:  constants.IsvcNameHeader,
												Value: serviceKey.Name,
											},
											{
												Name:  constants.IsvcNamespaceHeader,
												Value: serviceKey.Namespace,
											},
										},
									},
								},
							},
							BackendRefs: []gatewayapiv1.HTTPBackendRef{
								{
									BackendRef: gatewayapiv1.BackendRef{
										BackendObjectReference: gatewayapiv1.BackendObjectReference{
											Group:     (*gatewayapiv1.Group)(ptr.To("")),
											Kind:      ptr.To(gatewayapiv1.Kind(constants.ServiceKind)),
											Name:      gatewayapiv1.ObjectName(predictorServiceKey.Name),
											Namespace: (*gatewayapiv1.Namespace)(ptr.To(serviceKey.Namespace)),
											Port:      (*gatewayapiv1.PortNumber)(ptr.To(int32(constants.CommonDefaultHttpPort))),
										},
										Weight: ptr.To(int32(1)),
									},
								},
							},
							Timeouts: &gatewayapiv1.HTTPRouteTimeouts{
								Request: ptr.To(gatewayapiv1.Duration("60s")),
							},
						},
					},
					CommonRouteSpec: gatewayapiv1.CommonRouteSpec{
						ParentRefs: []gatewayapiv1.ParentReference{
							{
								Name:      gatewayapiv1.ObjectName(kserveGateway.Name),
								Kind:      ptr.To(gatewayapiv1.Kind(constants.GatewayKind)),
								Group:     (*gatewayapiv1.Group)(&gatewayapiv1.GroupVersion.Group),
								Namespace: ptr.To(gatewayapiv1.Namespace(kserveGateway.Namespace)),
							},
						},
					},
				},
			}
			Expect(actualPredictorHttpRoute.Spec).To(BeComparableTo(expectedPredictorHttpRoute.Spec))

			actualExplainerHttpRoute := &gatewayapiv1.HTTPRoute{}
			Eventually(func() error {
				return k8sClient.Get(context.TODO(), types.NamespacedName{
					Name:      explainerServiceKey.Name,
					Namespace: serviceKey.Namespace,
				}, actualExplainerHttpRoute)
			}, timeout).
				Should(Succeed())
			explainerHost := fmt.Sprintf("%s-%s.%s", explainerServiceKey.Name, serviceKey.Namespace, "example.com")
			expectedExplainerHttpRoute := gatewayapiv1.HTTPRoute{
				Spec: gatewayapiv1.HTTPRouteSpec{
					Hostnames: []gatewayapiv1.Hostname{gatewayapiv1.Hostname(explainerHost)},
					Rules: []gatewayapiv1.HTTPRouteRule{
						{
							Matches: []gatewayapiv1.HTTPRouteMatch{
								{
									Path: &gatewayapiv1.HTTPPathMatch{
										Type:  ptr.To(gatewayapiv1.PathMatchRegularExpression),
										Value: ptr.To(constants.FallbackPrefix()),
									},
								},
							},
							Filters: []gatewayapiv1.HTTPRouteFilter{
								{
									Type: gatewayapiv1.HTTPRouteFilterRequestHeaderModifier,
									RequestHeaderModifier: &gatewayapiv1.HTTPHeaderFilter{
										Set: []gatewayapiv1.HTTPHeader{
											{
												Name:  constants.IsvcNameHeader,
												Value: serviceKey.Name,
											},
											{
												Name:  constants.IsvcNamespaceHeader,
												Value: serviceKey.Namespace,
											},
										},
									},
								},
							},
							BackendRefs: []gatewayapiv1.HTTPBackendRef{
								{
									BackendRef: gatewayapiv1.BackendRef{
										BackendObjectReference: gatewayapiv1.BackendObjectReference{
											Group:     (*gatewayapiv1.Group)(ptr.To("")),
											Kind:      ptr.To(gatewayapiv1.Kind(constants.ServiceKind)),
											Name:      gatewayapiv1.ObjectName(explainerServiceKey.Name),
											Namespace: (*gatewayapiv1.Namespace)(ptr.To(serviceKey.Namespace)),
											Port:      (*gatewayapiv1.PortNumber)(ptr.To(int32(constants.CommonDefaultHttpPort))),
										},
										Weight: ptr.To(int32(1)),
									},
								},
							},
							Timeouts: &gatewayapiv1.HTTPRouteTimeouts{
								Request: ptr.To(gatewayapiv1.Duration("30s")),
							},
						},
					},
					CommonRouteSpec: gatewayapiv1.CommonRouteSpec{
						ParentRefs: []gatewayapiv1.ParentReference{
							{
								Name:      gatewayapiv1.ObjectName(kserveGateway.Name),
								Kind:      ptr.To(gatewayapiv1.Kind(constants.GatewayKind)),
								Group:     (*gatewayapiv1.Group)(&gatewayapiv1.GroupVersion.Group),
								Namespace: ptr.To(gatewayapiv1.Namespace(kserveGateway.Namespace)),
							},
						},
					},
				},
			}
			Expect(actualExplainerHttpRoute.Spec).To(BeComparableTo(expectedExplainerHttpRoute.Spec))

			// Mark the Ingress as accepted to make isvc ready
			httpRouteStatus := gatewayapiv1.HTTPRouteStatus{
				RouteStatus: gatewayapiv1.RouteStatus{
					Parents: []gatewayapiv1.RouteParentStatus{
						{
							ParentRef: gatewayapiv1.ParentReference{
								Name:      gatewayapiv1.ObjectName(kserveGateway.Name),
								Kind:      ptr.To(gatewayapiv1.Kind(constants.GatewayKind)),
								Group:     (*gatewayapiv1.Group)(&gatewayapiv1.GroupVersion.Group),
								Namespace: ptr.To(gatewayapiv1.Namespace(kserveGateway.Namespace)),
							},
							ControllerName: "istio.io/gateway-controller",
							Conditions: []metav1.Condition{
								{
									Type:               string(gatewayapiv1.ListenerConditionAccepted),
									Status:             metav1.ConditionTrue,
									Reason:             "Accepted",
									Message:            "Route was valid",
									LastTransitionTime: metav1.Now(),
								},
							},
						},
					},
				},
			}
			actualPredictorHttpRoute.Status = httpRouteStatus
			Expect(k8sClient.Status().Update(context.Background(), actualPredictorHttpRoute)).NotTo(HaveOccurred())
			actualExplainerHttpRoute.Status = httpRouteStatus
			Expect(k8sClient.Status().Update(context.Background(), actualExplainerHttpRoute)).NotTo(HaveOccurred())
			actualToplevelHttpRoute.Status = httpRouteStatus
			Expect(k8sClient.Status().Update(context.Background(), actualToplevelHttpRoute)).NotTo(HaveOccurred())

			// verify if InferenceService status is updated
			expectedIsvcStatus := v1beta1.InferenceServiceStatus{
				Status: duckv1.Status{
					Conditions: duckv1.Conditions{
						{
							Type:     v1beta1.ExplainerReady,
							Status:   "True",
							Severity: "Info",
						},
						{
							Type:   v1beta1.IngressReady,
							Status: "True",
						},
						{
							Type:   v1beta1.PredictorReady,
							Status: "True",
						},
						{
							Type:   apis.ConditionReady,
							Status: "True",
						},
						{
							Type:     v1beta1.Stopped,
							Status:   "False",
							Severity: apis.ConditionSeverityInfo,
						},
					},
				},
				URL: &apis.URL{
					Scheme: "http",
					Host:   fmt.Sprintf("%s-%s.example.com", serviceKey.Name, serviceKey.Namespace),
				},
				Address: &duckv1.Addressable{
					URL: &apis.URL{
						Scheme: "http",
						Host:   fmt.Sprintf("%s.%s.svc.cluster.local", predictorServiceKey.Name, serviceKey.Namespace),
					},
				},
				Components: map[v1beta1.ComponentType]v1beta1.ComponentStatusSpec{
					v1beta1.PredictorComponent: {
						LatestCreatedRevision: "",
						// URL: &apis.URL{
						// 	Scheme: "http",
						// 	Host:   fmt.Sprintf("%s-%s.example.com", predictorServiceKey.Name, serviceKey.Namespace),
						// },
					},
					v1beta1.ExplainerComponent: {
						LatestCreatedRevision: "",
						// URL: &apis.URL{
						// 	Scheme: "http",
						// 	Host:   fmt.Sprintf("%s-%s.example.com", explainerServiceKey.Name, serviceKey.Namespace),
						// },
					},
				},
				ModelStatus: v1beta1.ModelStatus{
					TransitionStatus:    "InProgress",
					ModelRevisionStates: &v1beta1.ModelRevisionStates{TargetModelState: "Pending"},
				},
				DeploymentMode:     string(constants.RawDeployment),
				ServingRuntimeName: "tf-serving-raw",
			}
			Eventually(func() string {
				isvc := &v1beta1.InferenceService{}
				if err := k8sClient.Get(context.TODO(), serviceKey, isvc); err != nil {
					return err.Error()
				}
				return cmp.Diff(&expectedIsvcStatus, &isvc.Status, cmpopts.IgnoreTypes(apis.VolatileTime{}))
			}, timeout).Should(BeEmpty())

			// check predictor HPA
			var cpuUtilization int32 = 75
			var stabilizationWindowSeconds int32 = 0
			selectPolicy := autoscalingv2.MaxChangePolicySelect
			actualPredictorHPA := &autoscalingv2.HorizontalPodAutoscaler{}
			predictorHPAKey := types.NamespacedName{
				Name:      predictorServiceKey.Name,
				Namespace: serviceKey.Namespace,
			}
			Eventually(func() error { return k8sClient.Get(context.TODO(), predictorHPAKey, actualPredictorHPA) }, timeout).
				Should(Succeed())
			expectedPredictorHPA := &autoscalingv2.HorizontalPodAutoscaler{
				Spec: autoscalingv2.HorizontalPodAutoscalerSpec{
					ScaleTargetRef: autoscalingv2.CrossVersionObjectReference{
						APIVersion: "apps/v1",
						Kind:       "Deployment",
						Name:       predictorServiceKey.Name,
					},
					MinReplicas: &minReplicas,
					MaxReplicas: maxReplicas,
					Metrics: []autoscalingv2.MetricSpec{
						{
							Type: autoscalingv2.ResourceMetricSourceType,
							Resource: &autoscalingv2.ResourceMetricSource{
								Name: corev1.ResourceCPU,
								Target: autoscalingv2.MetricTarget{
									Type:               "Utilization",
									AverageUtilization: &cpuUtilization,
								},
							},
						},
					},
					Behavior: &autoscalingv2.HorizontalPodAutoscalerBehavior{
						ScaleUp: &autoscalingv2.HPAScalingRules{
							StabilizationWindowSeconds: &stabilizationWindowSeconds,
							SelectPolicy:               &selectPolicy,
							Policies: []autoscalingv2.HPAScalingPolicy{
								{
									Type:          "Pods",
									Value:         4,
									PeriodSeconds: 15,
								},
								{
									Type:          "Percent",
									Value:         100,
									PeriodSeconds: 15,
								},
							},
						},
						ScaleDown: &autoscalingv2.HPAScalingRules{
							StabilizationWindowSeconds: nil,
							SelectPolicy:               &selectPolicy,
							Policies: []autoscalingv2.HPAScalingPolicy{
								{
									Type:          "Percent",
									Value:         100,
									PeriodSeconds: 15,
								},
							},
						},
					},
				},
			}
			Expect(actualPredictorHPA.Spec).To(BeComparableTo(expectedPredictorHPA.Spec))

			// check Explainer HPA
			actualExplainerHPA := &autoscalingv2.HorizontalPodAutoscaler{}
			explainerHPAKey := types.NamespacedName{
				Name:      explainerServiceKey.Name,
				Namespace: serviceKey.Namespace,
			}
			Eventually(func() error { return k8sClient.Get(context.TODO(), explainerHPAKey, actualExplainerHPA) }, timeout).
				Should(Succeed())
			expectedExplainerHPA := &autoscalingv2.HorizontalPodAutoscaler{
				Spec: autoscalingv2.HorizontalPodAutoscalerSpec{
					ScaleTargetRef: autoscalingv2.CrossVersionObjectReference{
						APIVersion: "apps/v1",
						Kind:       "Deployment",
						Name:       explainerServiceKey.Name,
					},
					MinReplicas: &explainerMinReplicas,
					MaxReplicas: explainerMaxReplicas,
					Metrics: []autoscalingv2.MetricSpec{
						{
							Type: autoscalingv2.ResourceMetricSourceType,
							Resource: &autoscalingv2.ResourceMetricSource{
								Name: corev1.ResourceCPU,
								Target: autoscalingv2.MetricTarget{
									Type:               "Utilization",
									AverageUtilization: &explainerCpuUtilization,
								},
							},
						},
					},
					Behavior: &autoscalingv2.HorizontalPodAutoscalerBehavior{
						ScaleUp: &autoscalingv2.HPAScalingRules{
							StabilizationWindowSeconds: &explainerStabilizationWindowSeconds,
							SelectPolicy:               &ExplainerSelectPolicy,
							Policies: []autoscalingv2.HPAScalingPolicy{
								{
									Type:          "Pods",
									Value:         4,
									PeriodSeconds: 15,
								},
								{
									Type:          "Percent",
									Value:         100,
									PeriodSeconds: 15,
								},
							},
						},
						ScaleDown: &autoscalingv2.HPAScalingRules{
							StabilizationWindowSeconds: nil,
							SelectPolicy:               &ExplainerSelectPolicy,
							Policies: []autoscalingv2.HPAScalingPolicy{
								{
									Type:          "Percent",
									Value:         100,
									PeriodSeconds: 15,
								},
							},
						},
					},
				},
			}
			Expect(actualExplainerHPA.Spec).To(BeComparableTo(expectedExplainerHPA.Spec))
		})
	})
	Context("When creating inference service with raw kube predictor with gateway api disabled", func() {
		configs := map[string]string{
			"explainers": `{
				"alibi": {
					"image": "kserve/alibi-explainer",
					"defaultImageVersion": "latest"
				}
			}`,
			"ingress": `{
				"enableGatewayAPI": false,
				"ingressGateway": "knative-serving/knative-ingress-gateway",
				"localGateway": "knative-serving/knative-local-gateway",
				"localGatewayService": "knative-local-gateway.istio-system.svc.cluster.local"
			}`,
			"storageInitializer": `{
				"image" : "kserve/storage-initializer:latest",
				"memoryRequest": "100Mi",
				"memoryLimit": "1Gi",
				"cpuRequest": "100m",
				"cpuLimit": "1",
				"CaBundleConfigMapName": "",
				"caBundleVolumeMountPath": "/etc/ssl/custom-certs",
				"enableDirectPvcVolumeMount": false
			}`,
			"opentelemetryCollector": `{
				"scrapeInterval": "5s",
				"metricReceiverEndpoint": "keda-otel-scaler.keda.svc:4317",
				"metricScalerEndpoint": "keda-otel-scaler.keda.svc:4318"
			}`,
		}
		It("Should have KEDA ScaledObject created", func() {
			By("By creating a new InferenceService")
			// Create configmap
			configMap := &corev1.ConfigMap{
				ObjectMeta: metav1.ObjectMeta{
					Name:      constants.InferenceServiceConfigMapName,
					Namespace: constants.KServeNamespace,
				},
				Data: configs,
			}
			Expect(k8sClient.Create(context.TODO(), configMap)).NotTo(HaveOccurred())
			defer k8sClient.Delete(context.TODO(), configMap)
			// Create ServingRuntime
			servingRuntime := &v1alpha1.ServingRuntime{
				ObjectMeta: metav1.ObjectMeta{
					Name:      "tf-serving-raw",
					Namespace: "default",
				},
				Spec: v1alpha1.ServingRuntimeSpec{
					SupportedModelFormats: []v1alpha1.SupportedModelFormat{
						{
							Name:       "tensorflow",
							Version:    proto.String("1"),
							AutoSelect: proto.Bool(true),
						},
					},
					ServingRuntimePodSpec: v1alpha1.ServingRuntimePodSpec{
						Containers: []corev1.Container{
							{
								Name:    "kserve-container",
								Image:   "tensorflow/serving:1.14.0",
								Command: []string{"/usr/bin/tensorflow_model_server"},
								Args: []string{
									"--port=9000",
									"--rest_api_port=8080",
									"--model_base_path=/mnt/models",
									"--rest_api_timeout_in_ms=60000",
								},
								Resources: defaultResource,
							},
						},
					},
					Disabled: proto.Bool(false),
				},
			}
			k8sClient.Create(context.TODO(), servingRuntime)
			defer k8sClient.Delete(context.TODO(), servingRuntime)
			serviceName := "raw-foo-1"
			expectedRequest := reconcile.Request{NamespacedName: types.NamespacedName{Name: serviceName, Namespace: "default"}}
			serviceKey := expectedRequest.NamespacedName
			storageUri := "s3://test/mnist/export"
			qty := resource.MustParse("10Gi")
			ctx := context.Background()
			isvc := &v1beta1.InferenceService{
				ObjectMeta: metav1.ObjectMeta{
					Name:      serviceKey.Name,
					Namespace: serviceKey.Namespace,
					Annotations: map[string]string{
						constants.DeploymentMode:  string(constants.RawDeployment),
						constants.AutoscalerClass: string(constants.AutoscalerClassKeda),
					},
				},
				Spec: v1beta1.InferenceServiceSpec{
					Predictor: v1beta1.PredictorSpec{
						ComponentExtensionSpec: v1beta1.ComponentExtensionSpec{
							MinReplicas: ptr.To(int32(1)),
							MaxReplicas: 3,
							AutoScaling: &v1beta1.AutoScalingSpec{
								Metrics: []v1beta1.MetricsSpec{
									{
										Type: v1beta1.ResourceMetricSourceType,
										Resource: &v1beta1.ResourceMetricSource{
											Name: v1beta1.ResourceMetricMemory,
											Target: v1beta1.MetricTarget{
												Type:         v1beta1.AverageValueMetricType,
												AverageValue: &qty,
											},
										},
									},
								},
							},
						},
						Tensorflow: &v1beta1.TFServingSpec{
							PredictorExtensionSpec: v1beta1.PredictorExtensionSpec{
								StorageURI:     &storageUri,
								RuntimeVersion: proto.String("1.14.0"),
								Container: corev1.Container{
									Name:      constants.InferenceServiceContainerName,
									Resources: defaultResource,
								},
							},
						},
					},
				},
			}
			isvc.DefaultInferenceService(nil, nil, nil, nil)
			Expect(k8sClient.Create(ctx, isvc)).Should(Succeed())

			inferenceService := &v1beta1.InferenceService{}

			Eventually(func() bool {
				err := k8sClient.Get(ctx, serviceKey, inferenceService)
				return err == nil
			}, timeout, interval).Should(BeTrue())

			actualScaledObject := &kedav1alpha1.ScaledObject{}

			predictorSObjectKey := types.NamespacedName{
				Name:      constants.PredictorServiceName(serviceKey.Name),
				Namespace: serviceKey.Namespace,
			}
			Eventually(func() error { return k8sClient.Get(context.TODO(), predictorSObjectKey, actualScaledObject) }, timeout).
				Should(Succeed())

			expectedScaledobject := &kedav1alpha1.ScaledObject{
				ObjectMeta: metav1.ObjectMeta{
					Name:      predictorSObjectKey.Name,
					Namespace: predictorSObjectKey.Namespace,
				},
				Spec: kedav1alpha1.ScaledObjectSpec{
					ScaleTargetRef: &kedav1alpha1.ScaleTarget{
						Name: predictorSObjectKey.Name,
					},
					Triggers: []kedav1alpha1.ScaleTriggers{
						{
							Type: "memory",
							Metadata: map[string]string{
								"value": "10Gi",
							},
							MetricType: autoscalingv2.AverageValueMetricType,
						},
					},
					MinReplicaCount: proto.Int32(1),
					MaxReplicaCount: proto.Int32(3),
				},
			}
			Expect(actualScaledObject.Spec).To(Equal(expectedScaledobject.Spec))

			// check service
			actualService := &corev1.Service{}
			predictorServiceKey := types.NamespacedName{
				Name:      constants.PredictorServiceName(serviceKey.Name),
				Namespace: serviceKey.Namespace,
			}
			Eventually(func() error { return k8sClient.Get(context.TODO(), predictorServiceKey, actualService) }, timeout).
				Should(Succeed())

			expectedService := &corev1.Service{
				ObjectMeta: metav1.ObjectMeta{
					Name:      predictorServiceKey.Name,
					Namespace: predictorServiceKey.Namespace,
				},
				Spec: corev1.ServiceSpec{
					Ports: []corev1.ServicePort{
						{
							Name:       constants.PredictorServiceName(serviceName),
							Protocol:   "TCP",
							Port:       80,
							TargetPort: intstr.IntOrString{Type: 0, IntVal: 8080, StrVal: ""},
						},
					},
					Type:            "ClusterIP",
					SessionAffinity: "None",
					Selector: map[string]string{
						"app": "isvc." + constants.PredictorServiceName(serviceName),
					},
				},
			}
			actualService.Spec.ClusterIP = ""
			actualService.Spec.ClusterIPs = nil
			actualService.Spec.IPFamilies = nil
			actualService.Spec.IPFamilyPolicy = nil
			actualService.Spec.InternalTrafficPolicy = nil
			Expect(actualService.Spec).To(Equal(expectedService.Spec))

			// check isvc status
			updatedScaledObject := actualScaledObject.DeepCopy()
			updatedScaledObject.Status.Conditions = []kedav1alpha1.Condition{
				{
					Type:   kedav1alpha1.ConditionReady,
					Status: kedav1alpha1.GetInitializedConditions().GetActiveCondition().Status,
				},
			}
			Expect(k8sClient.Status().Update(context.TODO(), updatedScaledObject)).NotTo(HaveOccurred())
		})

		It("Should have OpenTelemetry Collector created", func() {
			By("By creating a new InferenceService")
			// Create configmap
			configMap := &corev1.ConfigMap{
				ObjectMeta: metav1.ObjectMeta{
					Name:      constants.InferenceServiceConfigMapName,
					Namespace: constants.KServeNamespace,
				},
				Data: configs,
			}
			Expect(k8sClient.Create(context.TODO(), configMap)).NotTo(HaveOccurred())
			defer k8sClient.Delete(context.TODO(), configMap)
			// Create ServingRuntime
			servingRuntime := &v1alpha1.ServingRuntime{
				ObjectMeta: metav1.ObjectMeta{
					Name:      "tf-serving-raw",
					Namespace: "default",
				},
				Spec: v1alpha1.ServingRuntimeSpec{
					SupportedModelFormats: []v1alpha1.SupportedModelFormat{
						{
							Name:       "tensorflow",
							Version:    proto.String("1"),
							AutoSelect: proto.Bool(true),
						},
					},
					ServingRuntimePodSpec: v1alpha1.ServingRuntimePodSpec{
						Containers: []corev1.Container{
							{
								Name:    "kserve-container",
								Image:   "tensorflow/serving:1.14.0",
								Command: []string{"/usr/bin/tensorflow_model_server"},
								Args: []string{
									"--port=9000",
									"--rest_api_port=8080",
									"--model_base_path=/mnt/models",
									"--rest_api_timeout_in_ms=60000",
								},
								Resources: defaultResource,
							},
						},
					},
					Disabled: proto.Bool(false),
				},
			}
			k8sClient.Create(context.TODO(), servingRuntime)
			defer k8sClient.Delete(context.TODO(), servingRuntime)
			serviceName := "raw-foo-3"
			expectedRequest := reconcile.Request{NamespacedName: types.NamespacedName{Name: serviceName, Namespace: "default"}}
			serviceKey := expectedRequest.NamespacedName
			storageUri := "s3://test/mnist/export"
			ctx := context.Background()
			isvc := &v1beta1.InferenceService{
				ObjectMeta: metav1.ObjectMeta{
					Name:      serviceKey.Name,
					Namespace: serviceKey.Namespace,
					Annotations: map[string]string{
						constants.DeploymentMode:          string(constants.RawDeployment),
						constants.AutoscalerClass:         string(constants.AutoscalerClassKeda),
						"sidecar.opentelemetry.io/inject": "true",
					},
				},
				Spec: v1beta1.InferenceServiceSpec{
					Predictor: v1beta1.PredictorSpec{
						ComponentExtensionSpec: v1beta1.ComponentExtensionSpec{
							MinReplicas: ptr.To(int32(1)),
							MaxReplicas: 3,
							AutoScaling: &v1beta1.AutoScalingSpec{
								Metrics: []v1beta1.MetricsSpec{
									{
										Type: v1beta1.PodMetricSourceType,
										PodMetric: &v1beta1.PodMetricSource{
											Metric: v1beta1.PodMetrics{
												Backend:     v1beta1.OpenTelemetryBackend,
												MetricNames: []string{"process_cpu_seconds_total"},
												Query:       "avg(process_cpu_seconds_total)",
											},
											Target: v1beta1.MetricTarget{
												Type:  v1beta1.ValueMetricType,
												Value: &resource.Quantity{},
											},
										},
									},
								},
							},
						},

						Tensorflow: &v1beta1.TFServingSpec{
							PredictorExtensionSpec: v1beta1.PredictorExtensionSpec{
								StorageURI:     &storageUri,
								RuntimeVersion: proto.String("1.14.0"),
								Container: corev1.Container{
									Name:      constants.InferenceServiceContainerName,
									Resources: defaultResource,
								},
							},
						},
					},
				},
			}
			isvc.DefaultInferenceService(nil, nil, nil, nil)
			Expect(k8sClient.Create(ctx, isvc)).Should(Succeed())

			inferenceService := &v1beta1.InferenceService{}

			Eventually(func() bool {
				err := k8sClient.Get(ctx, serviceKey, inferenceService)
				return err == nil
			}, timeout, interval).Should(BeTrue())

			actualOTelCollector := &otelv1beta1.OpenTelemetryCollector{}

			predictorSObjectKey := types.NamespacedName{
				Name:      constants.PredictorServiceName(serviceKey.Name),
				Namespace: serviceKey.Namespace,
			}
			Eventually(func() error { return k8sClient.Get(context.TODO(), predictorSObjectKey, actualOTelCollector) }, timeout).
				Should(Succeed())

			expectedOTelCollector := &otelv1beta1.OpenTelemetryCollector{
				ObjectMeta: metav1.ObjectMeta{
					Name:      predictorSObjectKey.Name,
					Namespace: predictorSObjectKey.Namespace,
				},
				Spec: otelv1beta1.OpenTelemetryCollectorSpec{
					Mode: "sidecar",
					Config: otelv1beta1.Config{
						Receivers: otelv1beta1.AnyConfig{Object: map[string]interface{}{
							"prometheus": map[string]interface{}{
								"config": map[string]interface{}{
									"scrape_configs": []interface{}{
										map[string]interface{}{
											"job_name":        "otel-collector",
											"scrape_interval": "5s",
											"static_configs": []interface{}{
												map[string]interface{}{
													"targets": []interface{}{"localhost:8080"},
												},
											},
										},
									},
								},
							},
						}},
						Processors: &otelv1beta1.AnyConfig{Object: map[string]interface{}{
							"filter/ottl": map[string]interface{}{
								"error_mode": "ignore",
								"metrics": map[string]interface{}{
									"metric": []interface{}{
										`name != "process_cpu_seconds_total"`,
									},
								},
							},
						}},
						Exporters: otelv1beta1.AnyConfig{Object: map[string]interface{}{
							"otlp": map[string]interface{}{
								"endpoint":    "keda-otel-scaler.keda.svc:4317",
								"compression": "none",
								"tls": map[string]interface{}{
									"insecure": true,
								},
							},
						}},
						Service: otelv1beta1.Service{
							Pipelines: map[string]*otelv1beta1.Pipeline{
								"metrics": {
									Receivers:  []string{"prometheus"},
									Processors: []string{"filter/ottl"},
									Exporters:  []string{"otlp"},
								},
							},
						},
					},
				},
			}
			Expect(actualOTelCollector.Spec.Config).To(BeComparableTo(expectedOTelCollector.Spec.Config))
		})

		It("Should have ingress/service/deployment/hpa created", func() {
			By("By creating a new InferenceService")
			// Create configmap
			configMap := &corev1.ConfigMap{
				ObjectMeta: metav1.ObjectMeta{
					Name:      constants.InferenceServiceConfigMapName,
					Namespace: constants.KServeNamespace,
				},
				Data: configs,
			}
			Expect(k8sClient.Create(context.TODO(), configMap)).NotTo(HaveOccurred())
			defer k8sClient.Delete(context.TODO(), configMap)
			// Create ServingRuntime
			servingRuntime := &v1alpha1.ServingRuntime{
				ObjectMeta: metav1.ObjectMeta{
					Name:      "tf-serving-raw",
					Namespace: "default",
				},
				Spec: v1alpha1.ServingRuntimeSpec{
					SupportedModelFormats: []v1alpha1.SupportedModelFormat{
						{
							Name:       "tensorflow",
							Version:    proto.String("1"),
							AutoSelect: proto.Bool(true),
						},
					},
					ServingRuntimePodSpec: v1alpha1.ServingRuntimePodSpec{
						Containers: []corev1.Container{
							{
								Name:    "kserve-container",
								Image:   "tensorflow/serving:1.14.0",
								Command: []string{"/usr/bin/tensorflow_model_server"},
								Args: []string{
									"--port=9000",
									"--rest_api_port=8080",
									"--model_base_path=/mnt/models",
									"--rest_api_timeout_in_ms=60000",
								},
								Resources: defaultResource,
							},
						},
					},
					Disabled: proto.Bool(false),
				},
			}
			k8sClient.Create(context.TODO(), servingRuntime)
			defer k8sClient.Delete(context.TODO(), servingRuntime)
			serviceName := "raw-foo"
			expectedRequest := reconcile.Request{NamespacedName: types.NamespacedName{Name: serviceName, Namespace: "default"}}
			serviceKey := expectedRequest.NamespacedName
			storageUri := "s3://test/mnist/export"
			ctx := context.Background()
			isvc := &v1beta1.InferenceService{
				ObjectMeta: metav1.ObjectMeta{
					Name:      serviceKey.Name,
					Namespace: serviceKey.Namespace,
					Annotations: map[string]string{
						constants.DeploymentMode:  string(constants.RawDeployment),
						constants.AutoscalerClass: string(constants.AutoscalerClassHPA),
					},
				},
				Spec: v1beta1.InferenceServiceSpec{
					Predictor: v1beta1.PredictorSpec{
						ComponentExtensionSpec: v1beta1.ComponentExtensionSpec{
							MinReplicas: ptr.To(int32(1)),
							MaxReplicas: 3,
							AutoScaling: &v1beta1.AutoScalingSpec{
								Metrics: []v1beta1.MetricsSpec{
									{
										Type: v1beta1.ResourceMetricSourceType,
										Resource: &v1beta1.ResourceMetricSource{
											Name: v1beta1.ResourceMetricCPU,
											Target: v1beta1.MetricTarget{
												Type:               v1beta1.UtilizationMetricType,
												AverageUtilization: ptr.To(int32(75)),
											},
										},
									},
								},
							},
						},
						Tensorflow: &v1beta1.TFServingSpec{
							PredictorExtensionSpec: v1beta1.PredictorExtensionSpec{
								StorageURI:     &storageUri,
								RuntimeVersion: proto.String("1.14.0"),
								Container: corev1.Container{
									Name:      constants.InferenceServiceContainerName,
									Resources: defaultResource,
								},
							},
						},
					},
				},
			}
			isvc.DefaultInferenceService(nil, nil, &v1beta1.SecurityConfig{AutoMountServiceAccountToken: false}, nil)
			Expect(k8sClient.Create(ctx, isvc)).Should(Succeed())

			inferenceService := &v1beta1.InferenceService{}

			Eventually(func() bool {
				err := k8sClient.Get(ctx, serviceKey, inferenceService)
				return err == nil
			}, timeout, interval).Should(BeTrue())

			actualDeployment := &appsv1.Deployment{}
			predictorDeploymentKey := types.NamespacedName{
				Name:      constants.PredictorServiceName(serviceKey.Name),
				Namespace: serviceKey.Namespace,
			}
			Eventually(func() error { return k8sClient.Get(context.TODO(), predictorDeploymentKey, actualDeployment) }, timeout).
				Should(Succeed())
			var replicas int32 = 1
			var revisionHistory int32 = 10
			var progressDeadlineSeconds int32 = 600
			var gracePeriod int64 = 30
			expectedDeployment := &appsv1.Deployment{
				ObjectMeta: metav1.ObjectMeta{
					Name:      predictorDeploymentKey.Name,
					Namespace: predictorDeploymentKey.Namespace,
				},
				Spec: appsv1.DeploymentSpec{
					Replicas: &replicas,
					Selector: &metav1.LabelSelector{
						MatchLabels: map[string]string{
							"app": "isvc." + predictorDeploymentKey.Name,
						},
					},
					Template: corev1.PodTemplateSpec{
						ObjectMeta: metav1.ObjectMeta{
							Name:      predictorDeploymentKey.Name,
							Namespace: "default",
							Labels: map[string]string{
								"app":                                 "isvc." + predictorDeploymentKey.Name,
								constants.KServiceComponentLabel:      constants.Predictor.String(),
								constants.InferenceServicePodLabelKey: serviceName,
							},
							Annotations: map[string]string{
								constants.StorageInitializerSourceUriInternalAnnotationKey: *isvc.Spec.Predictor.Model.StorageURI,
								constants.DeploymentMode:                                   string(constants.RawDeployment),
								constants.AutoscalerClass:                                  string(constants.AutoscalerClassHPA),
								constants.OpenshiftServingCertAnnotation:                   predictorDeploymentKey.Name + constants.ServingCertSecretSuffix,
							},
						},
						Spec: corev1.PodSpec{
							Containers: []corev1.Container{
								{
									Image: "tensorflow/serving:" +
										*isvc.Spec.Predictor.Model.RuntimeVersion,
									Name:    constants.InferenceServiceContainerName,
									Command: []string{v1beta1.TensorflowEntrypointCommand},
									Args: []string{
										"--port=" + v1beta1.TensorflowServingGRPCPort,
										"--rest_api_port=" + v1beta1.TensorflowServingRestPort,
										"--model_base_path=" + constants.DefaultModelLocalMountPath,
										"--rest_api_timeout_in_ms=60000",
									},
									Resources: defaultResource,
									ReadinessProbe: &corev1.Probe{
										ProbeHandler: corev1.ProbeHandler{
											TCPSocket: &corev1.TCPSocketAction{
												Port: intstr.IntOrString{
													IntVal: 8080,
												},
											},
										},
										InitialDelaySeconds: 0,
										TimeoutSeconds:      1,
										PeriodSeconds:       10,
										SuccessThreshold:    1,
										FailureThreshold:    3,
									},
									TerminationMessagePath:   "/dev/termination-log",
									TerminationMessagePolicy: "File",
									ImagePullPolicy:          "IfNotPresent",
								},
							},
							SchedulerName:                 "default-scheduler",
							RestartPolicy:                 "Always",
							TerminationGracePeriodSeconds: &gracePeriod,
							DNSPolicy:                     "ClusterFirst",
							SecurityContext: &corev1.PodSecurityContext{
								SELinuxOptions:      nil,
								WindowsOptions:      nil,
								RunAsUser:           nil,
								RunAsGroup:          nil,
								RunAsNonRoot:        nil,
								SupplementalGroups:  nil,
								FSGroup:             nil,
								Sysctls:             nil,
								FSGroupChangePolicy: nil,
								SeccompProfile:      nil,
							},
							AutomountServiceAccountToken: proto.Bool(false),
						},
					},
					Strategy: appsv1.DeploymentStrategy{
						Type: "RollingUpdate",
						RollingUpdate: &appsv1.RollingUpdateDeployment{
							MaxUnavailable: &intstr.IntOrString{Type: 1, IntVal: 0, StrVal: "25%"},
							MaxSurge:       &intstr.IntOrString{Type: 1, IntVal: 0, StrVal: "25%"},
						},
					},
					RevisionHistoryLimit:    &revisionHistory,
					ProgressDeadlineSeconds: &progressDeadlineSeconds,
				},
			}
			Expect(actualDeployment.Spec).To(Equal(expectedDeployment.Spec))

			// check service
			actualService := &corev1.Service{}
			predictorServiceKey := types.NamespacedName{
				Name:      constants.PredictorServiceName(serviceKey.Name),
				Namespace: serviceKey.Namespace,
			}
			Eventually(func() error { return k8sClient.Get(context.TODO(), predictorServiceKey, actualService) }, timeout).
				Should(Succeed())

			expectedService := &corev1.Service{
				ObjectMeta: metav1.ObjectMeta{
					Name:      predictorServiceKey.Name,
					Namespace: predictorServiceKey.Namespace,
				},
				Spec: corev1.ServiceSpec{
					Ports: []corev1.ServicePort{
						{
							Name:       constants.PredictorServiceName(serviceName),
							Protocol:   "TCP",
							Port:       80,
							TargetPort: intstr.IntOrString{Type: 0, IntVal: 8080, StrVal: ""},
						},
					},
					Type:            "ClusterIP",
					SessionAffinity: "None",
					Selector: map[string]string{
						"app": "isvc." + constants.PredictorServiceName(serviceName),
					},
				},
			}
			actualService.Spec.ClusterIP = ""
			actualService.Spec.ClusterIPs = nil
			actualService.Spec.IPFamilies = nil
			actualService.Spec.IPFamilyPolicy = nil
			actualService.Spec.InternalTrafficPolicy = nil
			Expect(actualService.Spec).To(Equal(expectedService.Spec))

			// check isvc status
			updatedDeployment := actualDeployment.DeepCopy()
			updatedDeployment.Status.Conditions = []appsv1.DeploymentCondition{
				{
					Type:   appsv1.DeploymentAvailable,
					Status: corev1.ConditionTrue,
				},
			}
			Expect(k8sClient.Status().Update(context.TODO(), updatedDeployment)).NotTo(HaveOccurred())

			// check ingress
			pathType := netv1.PathTypePrefix
			actualIngress := &netv1.Ingress{}
			predictorIngressKey := types.NamespacedName{
				Name:      serviceKey.Name,
				Namespace: serviceKey.Namespace,
			}
			Eventually(func() error { return k8sClient.Get(context.TODO(), predictorIngressKey, actualIngress) }, timeout).
				Should(Succeed())
			expectedIngress := netv1.Ingress{
				Spec: netv1.IngressSpec{
					Rules: []netv1.IngressRule{
						{
							Host: fmt.Sprintf("%s-%s.%s", serviceName, serviceKey.Namespace, domain),
							IngressRuleValue: netv1.IngressRuleValue{
								HTTP: &netv1.HTTPIngressRuleValue{
									Paths: []netv1.HTTPIngressPath{
										{
											Path:     "/",
											PathType: &pathType,
											Backend: netv1.IngressBackend{
												Service: &netv1.IngressServiceBackend{
													Name: serviceName + "-predictor",
													Port: netv1.ServiceBackendPort{
														Number: 80,
													},
												},
											},
										},
									},
								},
							},
						},
						{
							Host: fmt.Sprintf("%s-predictor-%s.%s", serviceName, serviceKey.Namespace, domain),
							IngressRuleValue: netv1.IngressRuleValue{
								HTTP: &netv1.HTTPIngressRuleValue{
									Paths: []netv1.HTTPIngressPath{
										{
											Path:     "/",
											PathType: &pathType,
											Backend: netv1.IngressBackend{
												Service: &netv1.IngressServiceBackend{
													Name: serviceName + "-predictor",
													Port: netv1.ServiceBackendPort{
														Number: 80,
													},
												},
											},
										},
									},
								},
							},
						},
					},
				},
			}
			Expect(actualIngress.Spec).To(Equal(expectedIngress.Spec))
			// verify if InferenceService status is updated
			expectedIsvcStatus := v1beta1.InferenceServiceStatus{
				Status: duckv1.Status{
					Conditions: duckv1.Conditions{
						{
							Type:   v1beta1.IngressReady,
							Status: "True",
						},
						{
							Type:   v1beta1.PredictorReady,
							Status: "True",
						},
						{
							Type:   apis.ConditionReady,
							Status: "True",
						},
						{
							Type:     v1beta1.Stopped,
							Status:   "False",
							Severity: apis.ConditionSeverityInfo,
						},
					},
				},
				URL: &apis.URL{
					Scheme: "http",
					Host:   fmt.Sprintf("%s-predictor.%s.svc.cluster.local", serviceKey.Name, serviceKey.Namespace),
				},
				Address: &duckv1.Addressable{
					URL: &apis.URL{
						Scheme: "http",
						Host:   fmt.Sprintf("%s-predictor.%s.svc.cluster.local", serviceKey.Name, serviceKey.Namespace),
					},
				},
				Components: map[v1beta1.ComponentType]v1beta1.ComponentStatusSpec{
					v1beta1.PredictorComponent: {
						LatestCreatedRevision: "",
						// URL: &apis.URL{
						// 	Scheme: "http",
						// 	Host:   "raw-foo-predictor-default.example.com",
						// },
					},
				},
				ModelStatus: v1beta1.ModelStatus{
					TransitionStatus:    "InProgress",
					ModelRevisionStates: &v1beta1.ModelRevisionStates{TargetModelState: "Pending"},
				},
				DeploymentMode: string(constants.RawDeployment),
			}
			Eventually(func() string {
				isvc := &v1beta1.InferenceService{}
				if err := k8sClient.Get(context.TODO(), serviceKey, isvc); err != nil {
					return err.Error()
				}
				return cmp.Diff(&expectedIsvcStatus, &isvc.Status, cmpopts.IgnoreTypes(apis.VolatileTime{}))
			}, timeout).Should(BeEmpty())

			// check HPA
			var minReplicas int32 = 1
			var maxReplicas int32 = 3
			var cpuUtilization int32 = 75
			var stabilizationWindowSeconds int32 = 0
			selectPolicy := autoscalingv2.MaxChangePolicySelect
			actualHPA := &autoscalingv2.HorizontalPodAutoscaler{}
			predictorHPAKey := types.NamespacedName{
				Name:      constants.PredictorServiceName(serviceKey.Name),
				Namespace: serviceKey.Namespace,
			}
			Eventually(func() error { return k8sClient.Get(context.TODO(), predictorHPAKey, actualHPA) }, timeout).
				Should(Succeed())
			expectedHPA := &autoscalingv2.HorizontalPodAutoscaler{
				Spec: autoscalingv2.HorizontalPodAutoscalerSpec{
					ScaleTargetRef: autoscalingv2.CrossVersionObjectReference{
						APIVersion: "apps/v1",
						Kind:       "Deployment",
						Name:       constants.PredictorServiceName(serviceKey.Name),
					},
					MinReplicas: &minReplicas,
					MaxReplicas: maxReplicas,
					Metrics: []autoscalingv2.MetricSpec{
						{
							Type: autoscalingv2.ResourceMetricSourceType,
							Resource: &autoscalingv2.ResourceMetricSource{
								Name: corev1.ResourceCPU,
								Target: autoscalingv2.MetricTarget{
									Type:               autoscalingv2.UtilizationMetricType,
									AverageUtilization: &cpuUtilization,
								},
							},
						},
					},
					Behavior: &autoscalingv2.HorizontalPodAutoscalerBehavior{
						ScaleUp: &autoscalingv2.HPAScalingRules{
							StabilizationWindowSeconds: &stabilizationWindowSeconds,
							SelectPolicy:               &selectPolicy,
							Policies: []autoscalingv2.HPAScalingPolicy{
								{
									Type:          "Pods",
									Value:         4,
									PeriodSeconds: 15,
								},
								{
									Type:          "Percent",
									Value:         100,
									PeriodSeconds: 15,
								},
							},
						},
						ScaleDown: &autoscalingv2.HPAScalingRules{
							StabilizationWindowSeconds: nil,
							SelectPolicy:               &selectPolicy,
							Policies: []autoscalingv2.HPAScalingPolicy{
								{
									Type:          "Percent",
									Value:         100,
									PeriodSeconds: 15,
								},
							},
						},
					},
				},
			}
			Expect(actualHPA.Spec).To(Equal(expectedHPA.Spec))
		})
	})
	Context("When creating an inferenceservice with raw kube predictor and ODH auth enabled", func() {
		configs := map[string]string{
			"oauthProxy":         `{"image": "registry.redhat.io/openshift4/ose-oauth-proxy@sha256:8507daed246d4d367704f7d7193233724acf1072572e1226ca063c066b858ecf", "memoryRequest": "64Mi", "memoryLimit": "128Mi", "cpuRequest": "100m", "cpuLimit": "200m"}`,
			"ingress":            `{"ingressGateway": "knative-serving/knative-ingress-gateway", "ingressService": "test-destination", "localGateway": "knative-serving/knative-local-gateway", "localGatewayService": "knative-local-gateway.istio-system.svc.cluster.local"}`,
			"storageInitializer": `{"image": "kserve/storage-initializer:latest", "memoryRequest": "100Mi", "memoryLimit": "1Gi", "cpuRequest": "100m", "cpuLimit": "1", "CaBundleConfigMapName": "", "caBundleVolumeMountPath": "/etc/ssl/custom-certs", "enableDirectPvcVolumeMount": false}`,
		}

		It("Should have ingress/service/deployment/hpa created", func() {
			By("By creating a new InferenceService")
			// Create configmap
			configMap := &corev1.ConfigMap{
				ObjectMeta: metav1.ObjectMeta{
					Name:      constants.InferenceServiceConfigMapName,
					Namespace: constants.KServeNamespace,
				},
				Data: configs,
			}
			Expect(k8sClient.Create(context.TODO(), configMap)).NotTo(HaveOccurred())
			defer k8sClient.Delete(context.TODO(), configMap)
			// Create ServingRuntime
			servingRuntime := &v1alpha1.ServingRuntime{
				ObjectMeta: metav1.ObjectMeta{
					Name:      "tf-serving-raw",
					Namespace: "default",
				},
				Spec: v1alpha1.ServingRuntimeSpec{
					SupportedModelFormats: []v1alpha1.SupportedModelFormat{
						{
							Name:       "tensorflow",
							Version:    proto.String("1"),
							AutoSelect: proto.Bool(true),
						},
					},
					ServingRuntimePodSpec: v1alpha1.ServingRuntimePodSpec{
						Containers: []corev1.Container{
							{
								Name:    "kserve-container",
								Image:   "tensorflow/serving:1.14.0",
								Command: []string{"/usr/bin/tensorflow_model_server"},
								Args: []string{
									"--port=9000",
									"--rest_api_port=8080",
									"--model_base_path=/mnt/models",
									"--rest_api_timeout_in_ms=60000",
								},
								Resources: defaultResource,
							},
						},
					},
					Disabled: proto.Bool(false),
				},
			}
			k8sClient.Create(context.TODO(), servingRuntime)
			defer k8sClient.Delete(context.TODO(), servingRuntime)
			serviceName := "raw-auth"
			expectedRequest := reconcile.Request{NamespacedName: types.NamespacedName{Name: serviceName, Namespace: "default"}}
			serviceKey := expectedRequest.NamespacedName
			storageUri := "s3://test/mnist/export"
			ctx := context.Background()
			isvc := &v1beta1.InferenceService{
				ObjectMeta: metav1.ObjectMeta{
					Name:      serviceKey.Name,
					Namespace: serviceKey.Namespace,
					Annotations: map[string]string{
						"serving.kserve.io/deploymentMode": "RawDeployment",
						constants.ODHKserveRawAuth:         "true",
					},
					Labels: map[string]string{
						constants.NetworkVisibility: constants.ODHRouteEnabled,
					},
				},
				Spec: v1beta1.InferenceServiceSpec{
					Predictor: v1beta1.PredictorSpec{
						ComponentExtensionSpec: v1beta1.ComponentExtensionSpec{
							MinReplicas: ptr.To(int32(1)),
							MaxReplicas: 3,
						},
						Tensorflow: &v1beta1.TFServingSpec{
							PredictorExtensionSpec: v1beta1.PredictorExtensionSpec{
								StorageURI:     &storageUri,
								RuntimeVersion: proto.String("1.14.0"),
								Container: corev1.Container{
									Name:      constants.InferenceServiceContainerName,
									Resources: defaultResource,
								},
							},
						},
					},
				},
			}
			isvc.DefaultInferenceService(nil, nil, &v1beta1.SecurityConfig{AutoMountServiceAccountToken: false}, nil)
			Expect(k8sClient.Create(ctx, isvc)).Should(Succeed())

			inferenceService := &v1beta1.InferenceService{}

			Eventually(func() bool {
				err := k8sClient.Get(ctx, serviceKey, inferenceService)
				return err == nil
			}, timeout, interval).Should(BeTrue())

			actualDeployment := &appsv1.Deployment{}
			predictorDeploymentKey := types.NamespacedName{
				Name:      constants.PredictorServiceName(serviceKey.Name),
				Namespace: serviceKey.Namespace,
			}
			Eventually(func() error {
				return k8sClient.Get(context.TODO(), predictorDeploymentKey, actualDeployment)
			}, timeout).Should(Succeed())
			var replicas int32 = 1
			var revisionHistory int32 = 10
			var progressDeadlineSeconds int32 = 600
			var gracePeriod int64 = 30
			expectedDeployment := &appsv1.Deployment{
				ObjectMeta: metav1.ObjectMeta{
					Name:      predictorDeploymentKey.Name,
					Namespace: predictorDeploymentKey.Namespace,
				},
				Spec: appsv1.DeploymentSpec{
					Replicas: &replicas,
					Selector: &metav1.LabelSelector{
						MatchLabels: map[string]string{
							"app": "isvc." + predictorDeploymentKey.Name,
						},
					},
					Template: corev1.PodTemplateSpec{
						ObjectMeta: metav1.ObjectMeta{
							Name:      predictorDeploymentKey.Name,
							Namespace: "default",
							Labels: map[string]string{
								"app":                                 "isvc." + predictorDeploymentKey.Name,
								constants.KServiceComponentLabel:      constants.Predictor.String(),
								constants.InferenceServicePodLabelKey: serviceName,
								"serving.kserve.io/inferenceservice":  serviceName,
								constants.NetworkVisibility:           constants.ODHRouteEnabled,
							},
							Annotations: map[string]string{
								constants.StorageInitializerSourceUriInternalAnnotationKey: *isvc.Spec.Predictor.Model.StorageURI,
								"serving.kserve.io/deploymentMode":                         "RawDeployment",
								constants.ODHKserveRawAuth:                                 "true",
								"service.beta.openshift.io/serving-cert-secret-name":       predictorDeploymentKey.Name + constants.ServingCertSecretSuffix,
							},
						},
						Spec: corev1.PodSpec{
							Containers: []corev1.Container{
								{
									Image: "tensorflow/serving:" +
										*isvc.Spec.Predictor.Model.RuntimeVersion,
									Name:    constants.InferenceServiceContainerName,
									Command: []string{v1beta1.TensorflowEntrypointCommand},
									Args: []string{
										"--port=" + v1beta1.TensorflowServingGRPCPort,
										"--rest_api_port=" + v1beta1.TensorflowServingRestPort,
										"--model_base_path=" + constants.DefaultModelLocalMountPath,
										"--rest_api_timeout_in_ms=60000",
									},
									VolumeMounts: []corev1.VolumeMount{
										{
											Name:      "proxy-tls",
											MountPath: "/etc/tls/private",
										},
									},
									Resources: defaultResource,
									ReadinessProbe: &corev1.Probe{
										ProbeHandler: corev1.ProbeHandler{
											TCPSocket: &corev1.TCPSocketAction{
												Port: intstr.IntOrString{
													IntVal: 8080,
												},
											},
										},
										InitialDelaySeconds: 0,
										TimeoutSeconds:      1,
										PeriodSeconds:       10,
										SuccessThreshold:    1,
										FailureThreshold:    3,
									},
									TerminationMessagePath:   "/dev/termination-log",
									TerminationMessagePolicy: "File",
									ImagePullPolicy:          "IfNotPresent",
								},
								{
									Name:  "oauth-proxy",
									Image: constants.OauthProxyImage,
									Args: []string{
										`--https-address=:8443`,
										`--provider=openshift`,
										`--skip-provider-button`,
										`--openshift-service-account=default`,
										`--upstream=http://localhost:8080`,
										`--tls-cert=/etc/tls/private/tls.crt`,
										`--tls-key=/etc/tls/private/tls.key`,
										// omit cookie secret arg in unit test as it is generated randomly
										// `--cookie-secret=SECRET`,
										`--openshift-delegate-urls={"/": {"namespace": "` + serviceKey.Namespace + `", "resource": "inferenceservices", "group": "serving.kserve.io", "name": "` + serviceName + `", "verb": "get"}}`,
										`--openshift-sar={"namespace": "` + serviceKey.Namespace + `", "resource": "inferenceservices", "group": "serving.kserve.io", "name": "` + serviceName + `", "verb": "get"}`,
									},
									Ports: []corev1.ContainerPort{
										{
											ContainerPort: constants.OauthProxyPort,
											Name:          "https",
											Protocol:      corev1.ProtocolTCP,
										},
									},
									LivenessProbe: &corev1.Probe{
										ProbeHandler: corev1.ProbeHandler{
											HTTPGet: &corev1.HTTPGetAction{
												Path:   "/oauth/healthz",
												Port:   intstr.FromInt(constants.OauthProxyPort),
												Scheme: corev1.URISchemeHTTPS,
											},
										},
										InitialDelaySeconds: 30,
										TimeoutSeconds:      1,
										PeriodSeconds:       5,
										SuccessThreshold:    1,
										FailureThreshold:    3,
									},
									ReadinessProbe: &corev1.Probe{
										ProbeHandler: corev1.ProbeHandler{
											HTTPGet: &corev1.HTTPGetAction{
												Path:   "/oauth/healthz",
												Port:   intstr.FromInt(constants.OauthProxyPort),
												Scheme: corev1.URISchemeHTTPS,
											},
										},
										InitialDelaySeconds: 5,
										TimeoutSeconds:      1,
										PeriodSeconds:       5,
										SuccessThreshold:    1,
										FailureThreshold:    3,
									},
									Resources: corev1.ResourceRequirements{
										Limits: corev1.ResourceList{
											corev1.ResourceCPU:    resource.MustParse(constants.OauthProxyResourceCPULimit),
											corev1.ResourceMemory: resource.MustParse(constants.OauthProxyResourceMemoryLimit),
										},
										Requests: corev1.ResourceList{
											corev1.ResourceCPU:    resource.MustParse(constants.OauthProxyResourceCPURequest),
											corev1.ResourceMemory: resource.MustParse(constants.OauthProxyResourceMemoryRequest),
										},
									},
									VolumeMounts: []corev1.VolumeMount{
										{
											Name:      "proxy-tls",
											MountPath: "/etc/tls/private",
										},
									},
									TerminationMessagePath:   "/dev/termination-log",
									TerminationMessagePolicy: "File",
									ImagePullPolicy:          "IfNotPresent",
								},
							},
							Volumes: []corev1.Volume{
								{
									Name: "proxy-tls",
									VolumeSource: corev1.VolumeSource{
										Secret: &corev1.SecretVolumeSource{
											SecretName:  predictorDeploymentKey.Name + constants.ServingCertSecretSuffix,
											DefaultMode: func(i int32) *int32 { return &i }(420),
										},
									},
								},
							},
							SchedulerName:                 "default-scheduler",
							RestartPolicy:                 "Always",
							TerminationGracePeriodSeconds: &gracePeriod,
							DNSPolicy:                     "ClusterFirst",
							SecurityContext: &corev1.PodSecurityContext{
								SELinuxOptions:      nil,
								WindowsOptions:      nil,
								RunAsUser:           nil,
								RunAsGroup:          nil,
								RunAsNonRoot:        nil,
								SupplementalGroups:  nil,
								FSGroup:             nil,
								Sysctls:             nil,
								FSGroupChangePolicy: nil,
								SeccompProfile:      nil,
							},
							// ODH override. See : https://issues.redhat.com/browse/RHOAIENG-19904
							AutomountServiceAccountToken: proto.Bool(true),
						},
					},
					Strategy: appsv1.DeploymentStrategy{
						Type: "RollingUpdate",
						RollingUpdate: &appsv1.RollingUpdateDeployment{
							MaxUnavailable: &intstr.IntOrString{Type: 1, IntVal: 0, StrVal: "25%"},
							MaxSurge:       &intstr.IntOrString{Type: 1, IntVal: 0, StrVal: "25%"},
						},
					},
					RevisionHistoryLimit:    &revisionHistory,
					ProgressDeadlineSeconds: &progressDeadlineSeconds,
				},
			}
			// remove the cookie-secret arg from the generated deployment for comparison
			cleanedDep := actualDeployment.DeepCopy()
			actualDep := v1beta1utils.RemoveCookieSecretArg(*cleanedDep)
			Expect(actualDep.Spec).To(Equal(expectedDeployment.Spec))

			// check service
			actualService := &corev1.Service{}
			predictorServiceKey := types.NamespacedName{
				Name:      constants.PredictorServiceName(serviceKey.Name),
				Namespace: serviceKey.Namespace,
			}
			Eventually(func() error { return k8sClient.Get(context.TODO(), predictorServiceKey, actualService) }, timeout).
				Should(Succeed())

			expectedService := &corev1.Service{
				ObjectMeta: metav1.ObjectMeta{
					Name:      predictorServiceKey.Name,
					Namespace: predictorServiceKey.Namespace,
				},
				Spec: corev1.ServiceSpec{
					Ports: []corev1.ServicePort{
						{
							Name:       "https",
							Protocol:   "TCP",
							Port:       8443,
							TargetPort: intstr.IntOrString{Type: intstr.String, StrVal: "https"},
						},
					},
					Type:            "ClusterIP",
					SessionAffinity: "None",
					Selector: map[string]string{
						"app": "isvc." + constants.PredictorServiceName(serviceName),
					},
				},
			}
			actualService.Spec.ClusterIP = ""
			actualService.Spec.ClusterIPs = nil
			actualService.Spec.IPFamilies = nil
			actualService.Spec.IPFamilyPolicy = nil
			actualService.Spec.InternalTrafficPolicy = nil
			Expect(actualService.Spec).To(Equal(expectedService.Spec))

			route := &routev1.Route{
				ObjectMeta: metav1.ObjectMeta{
					Name:      serviceKey.Name,
					Namespace: serviceKey.Namespace,
					Labels: map[string]string{
						"inferenceservice-name": serviceName,
					},
					OwnerReferences: []metav1.OwnerReference{
						{
							APIVersion:         "serving.kserve.io/v1beta1",
							Kind:               "InferenceService",
							Name:               serviceKey.Name,
							UID:                isvc.GetUID(),
							Controller:         proto.Bool(true),
							BlockOwnerDeletion: proto.Bool(true),
						},
					},
				},
				Spec: routev1.RouteSpec{
					Host: "raw-auth-default.example.com",
					To: routev1.RouteTargetReference{
						Kind:   "Service",
						Name:   predictorServiceKey.Name,
						Weight: proto.Int32(100),
					},
					Port: &routev1.RoutePort{
						TargetPort: intstr.FromInt(8443),
					},
					TLS: &routev1.TLSConfig{
						Termination:                   routev1.TLSTerminationReencrypt,
						InsecureEdgeTerminationPolicy: routev1.InsecureEdgeTerminationPolicyRedirect,
					},
					WildcardPolicy: routev1.WildcardPolicyNone,
				},
			}
			Expect(k8sClient.Create(context.TODO(), route)).Should(Succeed())
			route.Status = routev1.RouteStatus{
				Ingress: []routev1.RouteIngress{
					{
						Host: "raw-auth-default.example.com",
						Conditions: []routev1.RouteIngressCondition{
							{
								Type:   routev1.RouteAdmitted,
								Status: corev1.ConditionTrue,
							},
						},
					},
				},
			}
			Expect(k8sClient.Status().Update(ctx, route)).Should(Succeed())

			// check isvc status
			updatedDeployment := actualDeployment.DeepCopy()
			updatedDeployment.Status.Conditions = []appsv1.DeploymentCondition{
				{
					Type:   appsv1.DeploymentAvailable,
					Status: corev1.ConditionTrue,
				},
			}
			Expect(k8sClient.Status().Update(context.TODO(), updatedDeployment)).NotTo(HaveOccurred())

			// verify if InferenceService status is updated
			expectedIsvcStatus := v1beta1.InferenceServiceStatus{
				Status: duckv1.Status{
					Conditions: duckv1.Conditions{
						{
							Type:   v1beta1.IngressReady,
							Status: "True",
						},
						{
							Type:   v1beta1.PredictorReady,
							Status: "True",
						},
						{
							Type:   apis.ConditionReady,
							Status: "True",
						},
						{
							Type:     v1beta1.Stopped,
							Status:   "False",
							Severity: apis.ConditionSeverityInfo,
						},
					},
				},
				URL: &apis.URL{
					Scheme: "https",
					Host:   "raw-auth-default.example.com",
				},
				Address: &duckv1.Addressable{
					URL: &apis.URL{
						Scheme: "https",
						Host:   fmt.Sprintf("%s-predictor.%s.svc.cluster.local:8443", serviceKey.Name, serviceKey.Namespace),
					},
				},
				Components: map[v1beta1.ComponentType]v1beta1.ComponentStatusSpec{
					v1beta1.PredictorComponent: {
						LatestCreatedRevision: "",
						// URL: &apis.URL{
						//	Scheme: "http",
						//	Host:   "raw-auth-predictor-default.example.com",
						// },
					},
				},
				ModelStatus: v1beta1.ModelStatus{
					TransitionStatus:    "InProgress",
					ModelRevisionStates: &v1beta1.ModelRevisionStates{TargetModelState: "Pending"},
				},
<<<<<<< HEAD
				DeploymentMode: "RawDeployment",
=======
				DeploymentMode:     string(constants.RawDeployment),
				ServingRuntimeName: "tf-serving-raw",
>>>>>>> 178235aa
			}
			Eventually(func() string {
				isvc := &v1beta1.InferenceService{}
				if err := k8sClient.Get(context.TODO(), serviceKey, isvc); err != nil {
					return err.Error()
				}
				return cmp.Diff(&expectedIsvcStatus, &isvc.Status, cmpopts.IgnoreTypes(apis.VolatileTime{}))
			}, timeout).Should(BeEmpty())
		})
	})
	Context("When creating inference service with raw kube predictor with workerSpec", func() {
		var (
			serviceKey types.NamespacedName
			storageUri string
			isvc       *v1beta1.InferenceService
		)

		isvcNamespace := constants.KServeNamespace
		actualDefaultDeployment := &appsv1.Deployment{}
		actualWorkerDeployment := &appsv1.Deployment{}

		BeforeEach(func() {
			ctx := context.Background()
			storageUri = "pvc://llama-3-8b-pvc/hf/8b_instruction_tuned"

			// Create a ConfigMap
			configs := map[string]string{
				"ingress": `{
            		"ingressGateway": "knative-serving/knative-ingress-gateway",
            		"localGateway": "knative-serving/knative-local-gateway",
            		"localGatewayService": "knative-local-gateway.istio-system.svc.cluster.local"
        		}`,
				"storageInitializer": `{
            		"image" : "kserve/storage-initializer:latest",
           	 		"memoryRequest": "100Mi",
            		"memoryLimit": "1Gi",
            		"cpuRequest": "100m",
            		"cpuLimit": "1",
            		"CaBundleConfigMapName": "",
            		"caBundleVolumeMountPath": "/etc/ssl/custom-certs",
            		"enableDirectPvcVolumeMount": false
        		}`,
			}
			configMap := &corev1.ConfigMap{
				ObjectMeta: metav1.ObjectMeta{
					Name:      constants.InferenceServiceConfigMapName,
					Namespace: constants.KServeNamespace,
				},
				Data: configs,
			}
			Expect(k8sClient.Create(ctx, configMap)).NotTo(HaveOccurred())
			DeferCleanup(func() {
				k8sClient.Delete(ctx, configMap)
			})

			// Create a ServingRuntime
			servingRuntime := &v1alpha1.ServingRuntime{
				ObjectMeta: metav1.ObjectMeta{
					Name:      "huggingface-server-multinode",
					Namespace: isvcNamespace,
				},
				Spec: v1alpha1.ServingRuntimeSpec{
					SupportedModelFormats: []v1alpha1.SupportedModelFormat{
						{
							Name:       "huggingface",
							Version:    proto.String("2"),
							AutoSelect: proto.Bool(true),
						},
					},
					ServingRuntimePodSpec: v1alpha1.ServingRuntimePodSpec{
						Containers: []corev1.Container{
							{
								Name:  constants.InferenceServiceContainerName,
								Image: "kserve/huggingfaceserver:latest-gpu",
								Command: []string{
									"bash",
									"-c",
									"python3 -m huggingfaceserver --model_name=${MODEL_NAME} --model_dir=${MODEL} --tensor-parallel-size=${TENSOR_PARALLEL_SIZE} --pipeline-parallel-size=${PIPELINE_PARALLEL_SIZE}",
								},
								Args: []string{
									"--model_name={{.Name}}",
								},
								Resources: defaultResource,
							},
						},
					},
					WorkerSpec: &v1alpha1.WorkerSpec{
						PipelineParallelSize: ptr.To(2),
						TensorParallelSize:   ptr.To(1),
						ServingRuntimePodSpec: v1alpha1.ServingRuntimePodSpec{
							Containers: []corev1.Container{
								{
									Name:  constants.WorkerContainerName,
									Image: "kserve/huggingfaceserver:latest-gpu",
									Command: []string{
										"bash",
										"-c",
										"ray start --address=$RAY_HEAD_ADDRESS --block",
									},
									Resources: defaultResource,
								},
							},
						},
					},
					Disabled: proto.Bool(false),
				},
			}
			Expect(k8sClient.Create(ctx, servingRuntime)).NotTo(HaveOccurred())
			DeferCleanup(func() {
				k8sClient.Delete(ctx, servingRuntime)
			})
		})
		It("Should have services/deployments for head/worker without an autoscaler when workerSpec is set in isvc", func() {
			ctx, cancel := context.WithCancel(context.Background())
			DeferCleanup(cancel)
			By("creating a new InferenceService")
			isvcName := "raw-huggingface-multinode-1"
			predictorDeploymentName := constants.PredictorServiceName(isvcName)
			workerDeploymentName := constants.PredictorWorkerServiceName(isvcName)
			serviceKey = types.NamespacedName{Name: isvcName, Namespace: isvcNamespace}

			isvc = &v1beta1.InferenceService{
				ObjectMeta: metav1.ObjectMeta{
					Name:      isvcName,
					Namespace: isvcNamespace,
					Annotations: map[string]string{
						constants.DeploymentMode:  string(constants.RawDeployment),
						constants.AutoscalerClass: string(constants.AutoscalerClassNone),
					},
				},
				Spec: v1beta1.InferenceServiceSpec{
					Predictor: v1beta1.PredictorSpec{
						Model: &v1beta1.ModelSpec{
							ModelFormat: v1beta1.ModelFormat{
								Name: "huggingface",
							},
							PredictorExtensionSpec: v1beta1.PredictorExtensionSpec{
								StorageURI: &storageUri,
							},
						},
						WorkerSpec: &v1beta1.WorkerSpec{},
					},
				},
			}
			Expect(k8sClient.Create(ctx, isvc)).Should(Succeed())
			DeferCleanup(func() {
				k8sClient.Delete(ctx, isvc)
			})

			// Verify inferenceService is created
			inferenceService := &v1beta1.InferenceService{}
			Eventually(func() bool {
				return k8sClient.Get(ctx, serviceKey, inferenceService) == nil
			}, timeout, interval).Should(BeTrue())

			// Verify if predictor deployment (default deployment) is created
			Eventually(func() bool {
				return k8sClient.Get(ctx, types.NamespacedName{Name: predictorDeploymentName, Namespace: isvcNamespace}, actualDefaultDeployment) == nil
			}, timeout, interval).Should(BeTrue())

			// Verify if worker node deployment is created.
			Eventually(func() bool {
				return k8sClient.Get(ctx, types.NamespacedName{Name: workerDeploymentName, Namespace: isvcNamespace}, actualWorkerDeployment) == nil
			}, timeout, interval).Should(BeTrue())

			// Verify head deployments environment variables
			verifyEnvKeyValueDeployments(actualDefaultDeployment, constants.PipelineParallelSizeEnvName, "2")
			verifyEnvKeyValueDeployments(actualDefaultDeployment, constants.TensorParallelSizeEnvName, "1")
			verifyEnvKeyValueDeployments(actualDefaultDeployment, constants.RayNodeCountEnvName, "2")

			// Verify worker deployments environment variables
			verifyEnvKeyValueDeployments(actualWorkerDeployment, constants.RayNodeCountEnvName, "2")

			// Verify gpu resources for head/worker nodes
			verifyGPUResourceSizeDeployment(actualDefaultDeployment, actualWorkerDeployment, "1", "1", constants.NvidiaGPUResourceType, constants.NvidiaGPUResourceType)

			// Verify worker node replicas
			Expect(actualWorkerDeployment.Spec.Replicas).Should(Equal(ptr.To(int32(1))))

			// Check Services
			actualService := &corev1.Service{}
			headServiceName := constants.GetHeadServiceName(isvcName+"-predictor", "1")
			defaultServiceName := isvcName + "-predictor"
			expectedHeadServiceName := types.NamespacedName{Name: headServiceName, Namespace: isvcNamespace}
			expectedDefaultServiceName := types.NamespacedName{Name: defaultServiceName, Namespace: isvcNamespace}

			// Verify if head service is created
			Eventually(func() bool {
				if err := k8sClient.Get(ctx, expectedHeadServiceName, actualService); err != nil {
					return false
				}
				return true
			}, timeout, interval).Should(BeTrue())

			Expect(actualService.Spec.ClusterIP).Should(Equal("None"))
			Expect(actualService.Spec.PublishNotReadyAddresses).Should(BeTrue())

			// Verify if predictor service (default service) is created
			Eventually(func() bool {
				if err := k8sClient.Get(ctx, expectedDefaultServiceName, actualService); err != nil {
					return false
				}
				return true
			}, timeout, interval).Should(BeTrue())

			// Verify there if the default autoscaler(HPA) is not created.
			actualHPA := &autoscalingv2.HorizontalPodAutoscaler{}
			predictorHPAKey := types.NamespacedName{
				Name:      constants.PredictorServiceName(isvcName),
				Namespace: isvcNamespace,
			}

			Eventually(func() error {
				err := k8sClient.Get(context.TODO(), predictorHPAKey, actualHPA)
				if err != nil && apierr.IsNotFound(err) {
					return nil
				}
				return fmt.Errorf("expected IsNotFound error, but got %w", err)
			}, timeout).Should(Succeed())
		})
		It("Should use WorkerSpec.PipelineParallelSize value in isvc when it is set", func() {
			ctx, cancel := context.WithCancel(context.Background())
			DeferCleanup(cancel)
			By("By creating a new InferenceService")
			isvcName := "raw-huggingface-multinode-4"
			predictorDeploymentName := constants.PredictorServiceName(isvcName)
			workerDeploymentName := constants.PredictorWorkerServiceName(isvcName)
			serviceKey = types.NamespacedName{Name: isvcName, Namespace: isvcNamespace}
			// Create a infereceService
			isvc = &v1beta1.InferenceService{
				ObjectMeta: metav1.ObjectMeta{
					Name:      isvcName,
					Namespace: isvcNamespace,
					Annotations: map[string]string{
						constants.DeploymentMode:  string(constants.RawDeployment),
						constants.AutoscalerClass: string(constants.AutoscalerClassNone),
					},
				},
				Spec: v1beta1.InferenceServiceSpec{
					Predictor: v1beta1.PredictorSpec{
						Model: &v1beta1.ModelSpec{
							ModelFormat: v1beta1.ModelFormat{
								Name: "huggingface",
							},
							PredictorExtensionSpec: v1beta1.PredictorExtensionSpec{
								StorageURI: &storageUri,
							},
						},
						WorkerSpec: &v1beta1.WorkerSpec{
							PipelineParallelSize: ptr.To(5),
						},
					},
				},
			}
			Expect(k8sClient.Create(ctx, isvc)).Should(Succeed())
			DeferCleanup(func() {
				k8sClient.Delete(ctx, isvc)
			})

			// Verify inferenceService is created
			inferenceService := &v1beta1.InferenceService{}
			Eventually(func() bool {
				return k8sClient.Get(ctx, serviceKey, inferenceService) == nil
			}, timeout, interval).Should(BeTrue())

			// Verify if predictor deployment (default deployment) is created
			Eventually(func() bool {
				return k8sClient.Get(ctx, types.NamespacedName{Name: predictorDeploymentName, Namespace: isvcNamespace}, actualDefaultDeployment) == nil
			}, timeout, interval).Should(BeTrue())

			// Verify if worker node deployment is created.
			Eventually(func() bool {
				return k8sClient.Get(ctx, types.NamespacedName{Name: workerDeploymentName, Namespace: isvcNamespace}, actualWorkerDeployment) == nil
			}, timeout, interval).Should(BeTrue())

			// Verify head deployments details
			verifyEnvKeyValueDeployments(actualDefaultDeployment, constants.PipelineParallelSizeEnvName, "5")
			verifyEnvKeyValueDeployments(actualDefaultDeployment, constants.TensorParallelSizeEnvName, "1")
			verifyEnvKeyValueDeployments(actualDefaultDeployment, constants.RayNodeCountEnvName, "5")

			// Verify worker deployments details
			verifyEnvKeyValueDeployments(actualWorkerDeployment, constants.RayNodeCountEnvName, "5")

			// Verify gpu resources for head/worker nodes
			verifyGPUResourceSizeDeployment(actualDefaultDeployment, actualWorkerDeployment, "1", "1", constants.NvidiaGPUResourceType, constants.NvidiaGPUResourceType)

			// Verify worker node replicas
			Expect(actualWorkerDeployment.Spec.Replicas).Should(Equal(ptr.To(int32(4))))
		})
		It("Should use WorkerSpec.TensorParallelSize value in isvc when it is set", func() {
			ctx, cancel := context.WithCancel(context.Background())
			DeferCleanup(cancel)
			By("creating a new InferenceService")
			isvcName := "raw-huggingface-multinode-5"
			predictorDeploymentName := constants.PredictorServiceName(isvcName)
			workerDeploymentName := constants.PredictorWorkerServiceName(isvcName)
			serviceKey = types.NamespacedName{Name: isvcName, Namespace: isvcNamespace}

			// Create a infereceService
			isvc = &v1beta1.InferenceService{
				ObjectMeta: metav1.ObjectMeta{
					Name:      isvcName,
					Namespace: isvcNamespace,
					Annotations: map[string]string{
						constants.DeploymentMode:  string(constants.RawDeployment),
						constants.AutoscalerClass: string(constants.AutoscalerClassNone),
					},
				},
				Spec: v1beta1.InferenceServiceSpec{
					Predictor: v1beta1.PredictorSpec{
						Model: &v1beta1.ModelSpec{
							ModelFormat: v1beta1.ModelFormat{
								Name: "huggingface",
							},
							PredictorExtensionSpec: v1beta1.PredictorExtensionSpec{
								StorageURI: &storageUri,
							},
						},
						WorkerSpec: &v1beta1.WorkerSpec{
							TensorParallelSize: ptr.To(16),
						},
					},
				},
			}
			Expect(k8sClient.Create(ctx, isvc)).Should(Succeed())
			DeferCleanup(func() {
				k8sClient.Delete(ctx, isvc)
			})

			// Verify if predictor deployment (default deployment) is created
			Eventually(func() bool {
				return k8sClient.Get(ctx, types.NamespacedName{Name: predictorDeploymentName, Namespace: isvcNamespace}, actualDefaultDeployment) == nil
			}, timeout, interval).Should(BeTrue())

			// Verify if worker node deployment is created.
			Eventually(func() bool {
				return k8sClient.Get(ctx, types.NamespacedName{Name: workerDeploymentName, Namespace: isvcNamespace}, actualWorkerDeployment) == nil
			}, timeout, interval).Should(BeTrue())

			// Verify head deployments environment variables
			verifyEnvKeyValueDeployments(actualDefaultDeployment, constants.PipelineParallelSizeEnvName, "2")
			verifyEnvKeyValueDeployments(actualDefaultDeployment, constants.TensorParallelSizeEnvName, "16")
			verifyEnvKeyValueDeployments(actualDefaultDeployment, constants.RayNodeCountEnvName, "32")

			// Verify worker deployments environment variables
			verifyEnvKeyValueDeployments(actualWorkerDeployment, constants.RayNodeCountEnvName, "32")

			// Verify gpu resources for head/worker nodes
			verifyGPUResourceSizeDeployment(actualDefaultDeployment, actualWorkerDeployment, "1", "1", constants.NvidiaGPUResourceType, constants.NvidiaGPUResourceType)

			// Verify worker node replicas
			Expect(actualWorkerDeployment.Spec.Replicas).Should(Equal(ptr.To(int32(31))))
		})
		It("Should use head container GPU resource value in isvc when it is set", func() {
			ctx, cancel := context.WithCancel(context.Background())
			DeferCleanup(cancel)
			By("creating a new InferenceService")
			isvcName := "raw-huggingface-multinode-5-1"
			predictorDeploymentName := constants.PredictorServiceName(isvcName)
			workerDeploymentName := constants.PredictorWorkerServiceName(isvcName)
			serviceKey = types.NamespacedName{Name: isvcName, Namespace: isvcNamespace}

			// Create a infereceService
			isvc = &v1beta1.InferenceService{
				ObjectMeta: metav1.ObjectMeta{
					Name:      isvcName,
					Namespace: isvcNamespace,
					Annotations: map[string]string{
						constants.DeploymentMode:  string(constants.RawDeployment),
						constants.AutoscalerClass: string(constants.AutoscalerClassNone),
					},
				},
				Spec: v1beta1.InferenceServiceSpec{
					Predictor: v1beta1.PredictorSpec{
						Model: &v1beta1.ModelSpec{
							ModelFormat: v1beta1.ModelFormat{
								Name: "huggingface",
							},
							PredictorExtensionSpec: v1beta1.PredictorExtensionSpec{
								StorageURI: &storageUri,
								Container: corev1.Container{
									Name:  constants.InferenceServiceContainerName,
									Image: "kserve/huggingfaceserver:latest-gpu",
									Resources: corev1.ResourceRequirements{
										Limits: corev1.ResourceList{
											constants.IntelGPUResourceType: resource.MustParse("2"),
										},
										Requests: corev1.ResourceList{
											constants.IntelGPUResourceType: resource.MustParse("2"),
										},
									},
								},
							},
						},
						WorkerSpec: &v1beta1.WorkerSpec{
							TensorParallelSize: ptr.To(4),
						},
					},
				},
			}
			Expect(k8sClient.Create(ctx, isvc)).Should(Succeed())
			DeferCleanup(func() {
				k8sClient.Delete(ctx, isvc)
			})

			// Verify if predictor deployment (default deployment) is created
			Eventually(func() bool {
				return k8sClient.Get(ctx, types.NamespacedName{Name: predictorDeploymentName, Namespace: isvcNamespace}, actualDefaultDeployment) == nil
			}, timeout, interval).Should(BeTrue())

			// Verify if worker node deployment is created.
			Eventually(func() bool {
				return k8sClient.Get(ctx, types.NamespacedName{Name: workerDeploymentName, Namespace: isvcNamespace}, actualWorkerDeployment) == nil
			}, timeout, interval).Should(BeTrue())

			// Verify head deployments environment variables
			verifyEnvKeyValueDeployments(actualDefaultDeployment, constants.PipelineParallelSizeEnvName, "2")
			verifyEnvKeyValueDeployments(actualDefaultDeployment, constants.TensorParallelSizeEnvName, "4")
			verifyEnvKeyValueDeployments(actualDefaultDeployment, constants.RayNodeCountEnvName, "7")

			// Verify worker deployments environment variables
			verifyEnvKeyValueDeployments(actualWorkerDeployment, constants.RayNodeCountEnvName, "7")

			// Verify gpu resources for head/worker nodes
			verifyGPUResourceSizeDeployment(actualDefaultDeployment, actualWorkerDeployment, "2", "1", constants.IntelGPUResourceType, constants.NvidiaGPUResourceType)

			// Verify worker node replicas
			Expect(actualWorkerDeployment.Spec.Replicas).Should(Equal(ptr.To(int32(6))))
		})
		It("Should use worker container GPU resource value in isvc when it is set", func() {
			ctx, cancel := context.WithCancel(context.Background())
			DeferCleanup(cancel)
			By("creating a new InferenceService")
			isvcName := "raw-huggingface-multinode-5-2"
			predictorDeploymentName := constants.PredictorServiceName(isvcName)
			workerDeploymentName := constants.PredictorWorkerServiceName(isvcName)
			serviceKey = types.NamespacedName{Name: isvcName, Namespace: isvcNamespace}

			// Create a infereceService
			isvc = &v1beta1.InferenceService{
				ObjectMeta: metav1.ObjectMeta{
					Name:      isvcName,
					Namespace: isvcNamespace,
					Annotations: map[string]string{
						constants.DeploymentMode:  string(constants.RawDeployment),
						constants.AutoscalerClass: string(constants.AutoscalerClassNone),
					},
				},
				Spec: v1beta1.InferenceServiceSpec{
					Predictor: v1beta1.PredictorSpec{
						Model: &v1beta1.ModelSpec{
							ModelFormat: v1beta1.ModelFormat{
								Name: "huggingface",
							},
							PredictorExtensionSpec: v1beta1.PredictorExtensionSpec{
								StorageURI: &storageUri,
							},
						},
						WorkerSpec: &v1beta1.WorkerSpec{
							TensorParallelSize: ptr.To(4),
							PodSpec: v1beta1.PodSpec{
								Containers: []corev1.Container{
									{
										Name:  constants.WorkerContainerName,
										Image: "kserve/huggingfaceserver:latest-gpu",
										Resources: corev1.ResourceRequirements{
											Limits: corev1.ResourceList{
												constants.IntelGPUResourceType: resource.MustParse("2"),
											},
											Requests: corev1.ResourceList{
												constants.IntelGPUResourceType: resource.MustParse("2"),
											},
										},
									},
								},
							},
						},
					},
				},
			}
			Expect(k8sClient.Create(ctx, isvc)).Should(Succeed())
			DeferCleanup(func() {
				k8sClient.Delete(ctx, isvc)
			})

			// Verify if predictor deployment (default deployment) is created
			Eventually(func() bool {
				return k8sClient.Get(ctx, types.NamespacedName{Name: predictorDeploymentName, Namespace: isvcNamespace}, actualDefaultDeployment) == nil
			}, timeout, interval).Should(BeTrue())

			// Verify if worker node deployment is created.
			Eventually(func() bool {
				return k8sClient.Get(ctx, types.NamespacedName{Name: workerDeploymentName, Namespace: isvcNamespace}, actualWorkerDeployment) == nil
			}, timeout, interval).Should(BeTrue())

			// Verify head deployments environment variables
			verifyEnvKeyValueDeployments(actualDefaultDeployment, constants.PipelineParallelSizeEnvName, "2")
			verifyEnvKeyValueDeployments(actualDefaultDeployment, constants.TensorParallelSizeEnvName, "4")
			verifyEnvKeyValueDeployments(actualDefaultDeployment, constants.RayNodeCountEnvName, "4")

			// Verify worker deployments environment variables
			verifyEnvKeyValueDeployments(actualWorkerDeployment, constants.RayNodeCountEnvName, "4")

			// Verify gpu resources for head/worker nodes
			verifyGPUResourceSizeDeployment(actualDefaultDeployment, actualWorkerDeployment, "2", "2", constants.NvidiaGPUResourceType, constants.IntelGPUResourceType)

			// Verify worker node replicas
			Expect(actualWorkerDeployment.Spec.Replicas).Should(Equal(ptr.To(int32(3))))
		})
		It("Should run head node only, worker node replicas should be set 0 when head node gpu count is equal to total required gpu", func() {
			ctx, cancel := context.WithCancel(context.Background())
			DeferCleanup(cancel)
			By("creating a new InferenceService")
			isvcName := "raw-huggingface-multinode-5-3"
			predictorDeploymentName := constants.PredictorServiceName(isvcName)
			workerDeploymentName := constants.PredictorWorkerServiceName(isvcName)
			serviceKey = types.NamespacedName{Name: isvcName, Namespace: isvcNamespace}

			// Create a infereceService
			isvc = &v1beta1.InferenceService{
				ObjectMeta: metav1.ObjectMeta{
					Name:      isvcName,
					Namespace: isvcNamespace,
					Annotations: map[string]string{
						constants.DeploymentMode:  string(constants.RawDeployment),
						constants.AutoscalerClass: string(constants.AutoscalerClassNone),
					},
				},
				Spec: v1beta1.InferenceServiceSpec{
					Predictor: v1beta1.PredictorSpec{
						Model: &v1beta1.ModelSpec{
							ModelFormat: v1beta1.ModelFormat{
								Name: "huggingface",
							},
							PredictorExtensionSpec: v1beta1.PredictorExtensionSpec{
								StorageURI: &storageUri,
								Container: corev1.Container{
									Name:  constants.InferenceServiceContainerName,
									Image: "kserve/huggingfaceserver:latest-gpu",
									Resources: corev1.ResourceRequirements{
										Limits: corev1.ResourceList{
											constants.IntelGPUResourceType: resource.MustParse("8"),
										},
										Requests: corev1.ResourceList{
											constants.IntelGPUResourceType: resource.MustParse("8"),
										},
									},
								},
							},
						},
						WorkerSpec: &v1beta1.WorkerSpec{
							TensorParallelSize: ptr.To(4),
							PodSpec: v1beta1.PodSpec{
								Containers: []corev1.Container{
									{
										Name:  constants.WorkerContainerName,
										Image: "kserve/huggingfaceserver:latest-gpu",
										Resources: corev1.ResourceRequirements{
											Limits: corev1.ResourceList{
												constants.IntelGPUResourceType: resource.MustParse("2"),
											},
											Requests: corev1.ResourceList{
												constants.IntelGPUResourceType: resource.MustParse("2"),
											},
										},
									},
								},
							},
						},
					},
				},
			}
			Expect(k8sClient.Create(ctx, isvc)).Should(Succeed())
			DeferCleanup(func() {
				k8sClient.Delete(ctx, isvc)
			})

			// Verify if predictor deployment (default deployment) is created
			Eventually(func() bool {
				return k8sClient.Get(ctx, types.NamespacedName{Name: predictorDeploymentName, Namespace: isvcNamespace}, actualDefaultDeployment) == nil
			}, timeout, interval).Should(BeTrue())

			// Verify if worker node deployment is created.
			Eventually(func() bool {
				return k8sClient.Get(ctx, types.NamespacedName{Name: workerDeploymentName, Namespace: isvcNamespace}, actualWorkerDeployment) == nil
			}, timeout, interval).Should(BeTrue())

			// Verify head deployments environment variables
			verifyEnvKeyValueDeployments(actualDefaultDeployment, constants.PipelineParallelSizeEnvName, "2")
			verifyEnvKeyValueDeployments(actualDefaultDeployment, constants.TensorParallelSizeEnvName, "4")
			verifyEnvKeyValueDeployments(actualDefaultDeployment, constants.RayNodeCountEnvName, "1")

			// Verify worker deployments environment variables
			verifyEnvKeyValueDeployments(actualWorkerDeployment, constants.RayNodeCountEnvName, "1")

			// Verify gpu resources for head/worker nodes
			verifyGPUResourceSizeDeployment(actualDefaultDeployment, actualWorkerDeployment, "8", "0", constants.IntelGPUResourceType, constants.IntelGPUResourceType)

			// Verify worker node replicas
			Expect(actualWorkerDeployment.Spec.Replicas).Should(Equal(ptr.To(int32(0))))
		})
		It("Should run head node only, worker node replicas should be set 0 when worker node gpu count is equal to total required gpu", func() {
			ctx, cancel := context.WithCancel(context.Background())
			DeferCleanup(cancel)
			By("creating a new InferenceService")
			isvcName := "raw-huggingface-multinode-5-4"
			predictorDeploymentName := constants.PredictorServiceName(isvcName)
			workerDeploymentName := constants.PredictorWorkerServiceName(isvcName)
			serviceKey = types.NamespacedName{Name: isvcName, Namespace: isvcNamespace}

			// Create a infereceService
			isvc = &v1beta1.InferenceService{
				ObjectMeta: metav1.ObjectMeta{
					Name:      isvcName,
					Namespace: isvcNamespace,
					Annotations: map[string]string{
						constants.DeploymentMode:  string(constants.RawDeployment),
						constants.AutoscalerClass: string(constants.AutoscalerClassNone),
					},
				},
				Spec: v1beta1.InferenceServiceSpec{
					Predictor: v1beta1.PredictorSpec{
						Model: &v1beta1.ModelSpec{
							ModelFormat: v1beta1.ModelFormat{
								Name: "huggingface",
							},
							PredictorExtensionSpec: v1beta1.PredictorExtensionSpec{
								StorageURI: &storageUri,
								Container: corev1.Container{
									Name:  constants.InferenceServiceContainerName,
									Image: "kserve/huggingfaceserver:latest-gpu",
									Resources: corev1.ResourceRequirements{
										Limits: corev1.ResourceList{
											constants.IntelGPUResourceType: resource.MustParse("2"),
										},
										Requests: corev1.ResourceList{
											constants.IntelGPUResourceType: resource.MustParse("2"),
										},
									},
								},
							},
						},
						WorkerSpec: &v1beta1.WorkerSpec{
							TensorParallelSize: ptr.To(4),
							PodSpec: v1beta1.PodSpec{
								Containers: []corev1.Container{
									{
										Name:  constants.WorkerContainerName,
										Image: "kserve/huggingfaceserver:latest-gpu",
										Resources: corev1.ResourceRequirements{
											Limits: corev1.ResourceList{
												constants.IntelGPUResourceType: resource.MustParse("8"),
											},
											Requests: corev1.ResourceList{
												constants.IntelGPUResourceType: resource.MustParse("8"),
											},
										},
									},
								},
							},
						},
					},
				},
			}
			Expect(k8sClient.Create(ctx, isvc)).Should(Succeed())
			DeferCleanup(func() {
				k8sClient.Delete(ctx, isvc)
			})

			// Verify if predictor deployment (default deployment) is created
			Eventually(func() bool {
				return k8sClient.Get(ctx, types.NamespacedName{Name: predictorDeploymentName, Namespace: isvcNamespace}, actualDefaultDeployment) == nil
			}, timeout, interval).Should(BeTrue())

			// Verify if worker node deployment is created.
			Eventually(func() bool {
				return k8sClient.Get(ctx, types.NamespacedName{Name: workerDeploymentName, Namespace: isvcNamespace}, actualWorkerDeployment) == nil
			}, timeout, interval).Should(BeTrue())

			// Verify head deployments environment variables
			verifyEnvKeyValueDeployments(actualDefaultDeployment, constants.PipelineParallelSizeEnvName, "2")
			verifyEnvKeyValueDeployments(actualDefaultDeployment, constants.TensorParallelSizeEnvName, "4")
			verifyEnvKeyValueDeployments(actualDefaultDeployment, constants.RayNodeCountEnvName, "1")

			// Verify worker deployments environment variables
			verifyEnvKeyValueDeployments(actualWorkerDeployment, constants.RayNodeCountEnvName, "1")

			// Verify gpu resources for head/worker nodes
			verifyGPUResourceSizeDeployment(actualDefaultDeployment, actualWorkerDeployment, "8", "0", constants.IntelGPUResourceType, constants.IntelGPUResourceType)

			// Verify worker node replicas
			Expect(actualWorkerDeployment.Spec.Replicas).Should(Equal(ptr.To(int32(0))))
		})
		It("Should return error if total required gpu count is less than what it should be assigned with head/worker", func() {
			ctx, cancel := context.WithCancel(context.Background())
			DeferCleanup(cancel)
			By("creating a new InferenceService")
			isvcName := "raw-huggingface-multinode-5-5"
			predictorDeploymentName := constants.PredictorServiceName(isvcName)
			workerDeploymentName := constants.PredictorWorkerServiceName(isvcName)
			serviceKey = types.NamespacedName{Name: isvcName, Namespace: isvcNamespace}

			// Create a infereceService
			isvc = &v1beta1.InferenceService{
				ObjectMeta: metav1.ObjectMeta{
					Name:      isvcName,
					Namespace: isvcNamespace,
					Annotations: map[string]string{
						constants.DeploymentMode:  string(constants.RawDeployment),
						constants.AutoscalerClass: string(constants.AutoscalerClassNone),
					},
				},
				Spec: v1beta1.InferenceServiceSpec{
					Predictor: v1beta1.PredictorSpec{
						Model: &v1beta1.ModelSpec{
							ModelFormat: v1beta1.ModelFormat{
								Name: "huggingface",
							},
							PredictorExtensionSpec: v1beta1.PredictorExtensionSpec{
								StorageURI: &storageUri,
								Container: corev1.Container{
									Name:  constants.InferenceServiceContainerName,
									Image: "kserve/huggingfaceserver:latest-gpu",
									Resources: corev1.ResourceRequirements{
										Limits: corev1.ResourceList{
											constants.IntelGPUResourceType: resource.MustParse("2"),
										},
										Requests: corev1.ResourceList{
											constants.IntelGPUResourceType: resource.MustParse("2"),
										},
									},
								},
							},
						},
						WorkerSpec: &v1beta1.WorkerSpec{
							PipelineParallelSize: ptr.To(1),
							TensorParallelSize:   ptr.To(7),
							PodSpec: v1beta1.PodSpec{
								Containers: []corev1.Container{
									{
										Name:  constants.WorkerContainerName,
										Image: "kserve/huggingfaceserver:latest-gpu",
										Resources: corev1.ResourceRequirements{
											Limits: corev1.ResourceList{
												constants.IntelGPUResourceType: resource.MustParse("4"),
											},
											Requests: corev1.ResourceList{
												constants.IntelGPUResourceType: resource.MustParse("4"),
											},
										},
									},
								},
							},
						},
					},
				},
			}
			Expect(k8sClient.Create(ctx, isvc)).Should(Succeed())
			DeferCleanup(func() {
				k8sClient.Delete(ctx, isvc)
			})

			updatedIsvc := &v1beta1.InferenceService{}
			Eventually(func() bool {
				if err := k8sClient.Get(ctx, serviceKey, updatedIsvc); err == nil {
					for _, condition := range updatedIsvc.Status.Status.Conditions {
						if condition.Type == v1beta1.PredictorReady && condition.Reason == v1beta1.InvalidGPUAllocation && condition.Message == fmt.Sprintf(components.ErrRayClusterInsufficientGPUs, 7, 2, 4) {
							return true
						}
					}
				}
				return false
			}, timeout, interval).Should(BeTrue())

			// Verify if predictor deployment (default deployment) is not created
			Consistently(func() error {
				return k8sClient.Get(ctx, types.NamespacedName{Name: predictorDeploymentName, Namespace: isvcNamespace}, actualDefaultDeployment)
			}, time.Second*10, interval).ShouldNot(Succeed())

			// Verify if worker node deployment is not created.
			Consistently(func() error {
				return k8sClient.Get(ctx, types.NamespacedName{Name: workerDeploymentName, Namespace: isvcNamespace}, actualWorkerDeployment)
			}, time.Second*10, interval).ShouldNot(Succeed())
		})
		It("Should deploy even if it assigns more GPUs than the total required GPU resource count.", func() {
			ctx, cancel := context.WithCancel(context.Background())
			DeferCleanup(cancel)
			By("creating a new InferenceService")
			isvcName := "raw-huggingface-multinode-5-6"
			predictorDeploymentName := constants.PredictorServiceName(isvcName)
			workerDeploymentName := constants.PredictorWorkerServiceName(isvcName)
			serviceKey = types.NamespacedName{Name: isvcName, Namespace: isvcNamespace}

			// Create a infereceService
			isvc = &v1beta1.InferenceService{
				ObjectMeta: metav1.ObjectMeta{
					Name:      isvcName,
					Namespace: isvcNamespace,
					Annotations: map[string]string{
						constants.DeploymentMode:  string(constants.RawDeployment),
						constants.AutoscalerClass: string(constants.AutoscalerClassNone),
					},
				},
				Spec: v1beta1.InferenceServiceSpec{
					Predictor: v1beta1.PredictorSpec{
						Model: &v1beta1.ModelSpec{
							ModelFormat: v1beta1.ModelFormat{
								Name: "huggingface",
							},
							PredictorExtensionSpec: v1beta1.PredictorExtensionSpec{
								StorageURI: &storageUri,
								Container: corev1.Container{
									Name:  constants.InferenceServiceContainerName,
									Image: "kserve/huggingfaceserver:latest-gpu",
									Resources: corev1.ResourceRequirements{
										Limits: corev1.ResourceList{
											constants.IntelGPUResourceType: resource.MustParse("4"),
										},
										Requests: corev1.ResourceList{
											constants.IntelGPUResourceType: resource.MustParse("4"),
										},
									},
								},
							},
						},
						WorkerSpec: &v1beta1.WorkerSpec{
							TensorParallelSize: ptr.To(16),
							PodSpec: v1beta1.PodSpec{
								Containers: []corev1.Container{
									{
										Name:  constants.WorkerContainerName,
										Image: "kserve/huggingfaceserver:latest-gpu",
										Resources: corev1.ResourceRequirements{
											Limits: corev1.ResourceList{
												constants.IntelGPUResourceType: resource.MustParse("3"),
											},
											Requests: corev1.ResourceList{
												constants.IntelGPUResourceType: resource.MustParse("3"),
											},
										},
									},
								},
							},
						},
					},
				},
			}
			Expect(k8sClient.Create(ctx, isvc)).Should(Succeed())
			DeferCleanup(func() {
				k8sClient.Delete(ctx, isvc)
			})

			// Verify if predictor deployment (default deployment) is created
			Eventually(func() bool {
				return k8sClient.Get(ctx, types.NamespacedName{Name: predictorDeploymentName, Namespace: isvcNamespace}, actualDefaultDeployment) == nil
			}, timeout, interval).Should(BeTrue())

			// Verify if worker node deployment is created.
			Eventually(func() bool {
				return k8sClient.Get(ctx, types.NamespacedName{Name: workerDeploymentName, Namespace: isvcNamespace}, actualWorkerDeployment) == nil
			}, timeout, interval).Should(BeTrue())

			// Verify head deployments environment variables
			verifyEnvKeyValueDeployments(actualDefaultDeployment, constants.PipelineParallelSizeEnvName, "2")
			verifyEnvKeyValueDeployments(actualDefaultDeployment, constants.TensorParallelSizeEnvName, "16")
			verifyEnvKeyValueDeployments(actualDefaultDeployment, constants.RayNodeCountEnvName, "11")

			// Verify worker deployments environment variables
			verifyEnvKeyValueDeployments(actualWorkerDeployment, constants.RayNodeCountEnvName, "11")

			// Verify gpu resources for head/worker nodes
			verifyGPUResourceSizeDeployment(actualDefaultDeployment, actualWorkerDeployment, "4", "3", constants.IntelGPUResourceType, constants.IntelGPUResourceType)

			// Verify worker node replicas
			Expect(actualWorkerDeployment.Spec.Replicas).Should(Equal(ptr.To(int32(10))))
		})
		It("Should not set nil to replicas when multinode isvc(none autoscaler) is updated", func() {
			ctx, cancel := context.WithCancel(context.Background())
			DeferCleanup(cancel)
			By("creating a new InferenceService")
			isvcName := "raw-huggingface-multinode-6"
			predictorDeploymentName := constants.PredictorServiceName(isvcName)
			workerDeploymentName := constants.PredictorWorkerServiceName(isvcName)
			serviceKey = types.NamespacedName{Name: isvcName, Namespace: isvcNamespace}

			// Create a infereceService
			isvc = &v1beta1.InferenceService{
				ObjectMeta: metav1.ObjectMeta{
					Name:      isvcName,
					Namespace: isvcNamespace,
					Annotations: map[string]string{
						constants.DeploymentMode:  string(constants.RawDeployment),
						constants.AutoscalerClass: string(constants.AutoscalerClassNone),
					},
				},
				Spec: v1beta1.InferenceServiceSpec{
					Predictor: v1beta1.PredictorSpec{
						Model: &v1beta1.ModelSpec{
							ModelFormat: v1beta1.ModelFormat{
								Name: "huggingface",
							},
							PredictorExtensionSpec: v1beta1.PredictorExtensionSpec{
								StorageURI: &storageUri,
							},
						},
						WorkerSpec: &v1beta1.WorkerSpec{
							PipelineParallelSize: ptr.To(3),
						},
					},
				},
			}
			Expect(k8sClient.Create(ctx, isvc)).Should(Succeed())
			DeferCleanup(func() {
				k8sClient.Delete(ctx, isvc)
			})

			// Verify if predictor deployment (default deployment) is created
			Eventually(func() bool {
				return k8sClient.Get(ctx, types.NamespacedName{Name: predictorDeploymentName, Namespace: isvcNamespace}, actualDefaultDeployment) == nil
			}, timeout, interval).Should(BeTrue())

			// Verify if worker node deployment is created.
			Eventually(func() bool {
				return k8sClient.Get(ctx, types.NamespacedName{Name: workerDeploymentName, Namespace: isvcNamespace}, actualWorkerDeployment) == nil
			}, timeout, interval).Should(BeTrue())

			// Verify head deployments environment variables
			verifyEnvKeyValueDeployments(actualDefaultDeployment, constants.PipelineParallelSizeEnvName, "3")
			verifyEnvKeyValueDeployments(actualDefaultDeployment, constants.TensorParallelSizeEnvName, "1")
			verifyEnvKeyValueDeployments(actualDefaultDeployment, constants.RayNodeCountEnvName, "3")

			// Verify worker deployments environment variables
			verifyEnvKeyValueDeployments(actualWorkerDeployment, constants.RayNodeCountEnvName, "3")

			// Verify gpu resources for head/worker nodes
			verifyGPUResourceSizeDeployment(actualDefaultDeployment, actualWorkerDeployment, "1", "1", constants.NvidiaGPUResourceType, constants.NvidiaGPUResourceType)

			// Verify worker Node replicas
			Expect(actualWorkerDeployment.Spec.Replicas).Should(Equal(ptr.To(int32(2))))

			// Update a infereceService
			By("updating the InferenceService")
			updatedIsvc := &v1beta1.InferenceService{}
			k8sClient.Get(ctx, types.NamespacedName{Name: isvc.Name, Namespace: isvcNamespace}, updatedIsvc)
			// Add label to isvc to create a new rs
			if updatedIsvc.Labels == nil {
				updatedIsvc.Labels = make(map[string]string)
			}
			updatedIsvc.Labels["newLabel"] = "test"

			err := k8sClient.Update(ctx, updatedIsvc)
			Expect(err).ShouldNot(HaveOccurred(), "Failed to update InferenceService with new label")

			// Verify if predictor deployment (default deployment) has replicas
			Eventually(func() bool {
				if err := k8sClient.Get(ctx, types.NamespacedName{Name: predictorDeploymentName, Namespace: isvcNamespace}, actualDefaultDeployment); err == nil {
					return actualDefaultDeployment.Spec.Replicas != nil && *actualDefaultDeployment.Spec.Replicas == 1
				}
				return false
			}, timeout, interval).Should(BeTrue())

			// Verify if worker node deployment has replicas
			Eventually(func() bool {
				if err := k8sClient.Get(ctx, types.NamespacedName{Name: workerDeploymentName, Namespace: isvcNamespace}, actualWorkerDeployment); err == nil {
					return actualWorkerDeployment.Spec.Replicas != nil && *actualWorkerDeployment.Spec.Replicas == 2
				}
				return false
			}, timeout, interval).Should(BeTrue())
		})
	})
	Context("When creating an inference service with modelcar and raw deployment", func() {
		configs := map[string]string{
			"ingress": `{
				"enableGatewayApi": true,
				"kserveIngressGateway": "kserve/kserve-ingress-gateway",
				"ingressGateway": "knative-serving/knative-ingress-gateway",
				"localGateway": "knative-serving/knative-local-gateway",
				"localGatewayService": "knative-local-gateway.istio-system.svc.cluster.local",
				"additionalIngressDomains": ["additional.example.com"]
			}`,
			"storageInitializer": `{
				"image" : "kserve/storage-initializer:latest",
				"memoryRequest": "100Mi",
				"memoryLimit": "1Gi",
				"cpuRequest": "100m",
				"cpuLimit": "1",
				"CaBundleConfigMapName": "",
				"caBundleVolumeMountPath": "/etc/ssl/custom-certs",
				"enableDirectPvcVolumeMount": false
			}`,
		}

		It("Should only have the ImagePullSecrets that are specified in the InferenceService", func() {
			By("Updating an InferenceService with a new ImagePullSecret and checking the deployment")
			configMap := &corev1.ConfigMap{
				ObjectMeta: metav1.ObjectMeta{
					Name:      constants.InferenceServiceConfigMapName,
					Namespace: constants.KServeNamespace,
				},
				Data: configs,
			}
			Expect(k8sClient.Create(context.TODO(), configMap)).NotTo(HaveOccurred())
			defer k8sClient.Delete(context.TODO(), configMap)

			servingRuntime := &v1alpha1.ServingRuntime{
				ObjectMeta: metav1.ObjectMeta{
					Name:      "vllm-runtime",
					Namespace: constants.KServeNamespace,
				},
				Spec: v1alpha1.ServingRuntimeSpec{
					SupportedModelFormats: []v1alpha1.SupportedModelFormat{
						{
							AutoSelect: proto.Bool(true),
							Name:       "vLLM",
						},
					},
					ServingRuntimePodSpec: v1alpha1.ServingRuntimePodSpec{
						Containers: []corev1.Container{
							{
								Name:    constants.InferenceServiceContainerName,
								Image:   "kserve/vllm:latest",
								Command: []string{"bash", "-c"},
								Args: []string{
									"python2 -m vllm --model_name=${MODEL_NAME} --model_dir=${MODEL} --tensor-parallel-size=${TENSOR_PARALLEL_SIZE} --pipeline-parallel-size=${PIPELINE_PARALLEL_SIZE}",
								},
								Resources: defaultResource,
							},
						},
					},
					Disabled: proto.Bool(false),
				},
			}

			k8sClient.Create(context.TODO(), servingRuntime)
			defer k8sClient.Delete(context.TODO(), servingRuntime)
			serviceName := "modelcar-raw-deployment"
			expectedRequest := reconcile.Request{NamespacedName: types.NamespacedName{Name: serviceName, Namespace: constants.KServeNamespace}}
			serviceKey := expectedRequest.NamespacedName
			storageUri := "oci://test/mnist/export"
			ctx := context.Background()
			isvc := &v1beta1.InferenceService{
				ObjectMeta: metav1.ObjectMeta{
					Name:      serviceKey.Name,
					Namespace: serviceKey.Namespace,
					Annotations: map[string]string{
						"serving.kserve.io/deploymentMode":              "RawDeployment",
						"serving.kserve.io/autoscalerClass":             "hpa",
						"serving.kserve.io/metrics":                     "cpu",
						"serving.kserve.io/targetUtilizationPercentage": "75",
					},
				},
				Spec: v1beta1.InferenceServiceSpec{
					Predictor: v1beta1.PredictorSpec{
						ComponentExtensionSpec: v1beta1.ComponentExtensionSpec{
							MinReplicas: ptr.To(int32(1)),
							MaxReplicas: 2,
						},
						PodSpec: v1beta1.PodSpec{
							ImagePullSecrets: []corev1.LocalObjectReference{
								{Name: "isvc-image-pull-secret"},
							},
						},
						Model: &v1beta1.ModelSpec{
							ModelFormat: v1beta1.ModelFormat{
								Name: "vLLM",
							},
							PredictorExtensionSpec: v1beta1.PredictorExtensionSpec{
								StorageURI:     &storageUri,
								RuntimeVersion: proto.String("0.14.0"),
								Container: corev1.Container{
									Name: constants.InferenceServiceContainerName,
									Resources: corev1.ResourceRequirements{
										Limits: corev1.ResourceList{
											constants.NvidiaGPUResourceType: resource.MustParse("1"),
										},
										Requests: corev1.ResourceList{
											constants.NvidiaGPUResourceType: resource.MustParse("1"),
										},
									},
								},
							},
						},
					},
				},
			}

			isvc.DefaultInferenceService(nil, nil, &v1beta1.SecurityConfig{AutoMountServiceAccountToken: false}, nil)
			Expect(k8sClient.Create(ctx, isvc)).Should(Succeed())
			defer k8sClient.Delete(ctx, isvc)

			inferenceService := &v1beta1.InferenceService{}

			Eventually(func() bool {
				return k8sClient.Get(ctx, serviceKey, inferenceService) == nil
			}, timeout, interval).Should(BeTrue())

			actualDeployment := &appsv1.Deployment{}
			predictorDeploymentKey := types.NamespacedName{
				Name:      constants.PredictorServiceName(serviceKey.Name),
				Namespace: serviceKey.Namespace,
			}
			Eventually(func() error { return k8sClient.Get(context.TODO(), predictorDeploymentKey, actualDeployment) }, timeout, interval).
				Should(Succeed())

			Expect(actualDeployment.Spec.Template.Spec.ImagePullSecrets).To(HaveLen(1))
			Expect(actualDeployment.Spec.Template.Spec.ImagePullSecrets[0].Name).To(Equal("isvc-image-pull-secret"))

			Expect(k8sClient.Get(ctx, serviceKey, inferenceService)).Should(Succeed())
			updateForInferenceService := inferenceService.DeepCopy()
			updateForInferenceService.Spec.Predictor.PodSpec.ImagePullSecrets = []corev1.LocalObjectReference{
				{Name: "new-image-pull-secret"},
			}
			expectedImagePullSecrets := updateForInferenceService.Spec.Predictor.PodSpec.ImagePullSecrets
			Eventually(func() error {
				return k8sClient.Update(ctx, updateForInferenceService)
			}, timeout, interval).Should(Succeed())

			updatedDeployment := &appsv1.Deployment{}
			Eventually(func() (bool, error) {
				if err := k8sClient.Get(ctx, predictorDeploymentKey, updatedDeployment); err != nil {
					return false, err
				}
				if len(updatedDeployment.Spec.Template.Spec.ImagePullSecrets) != 1 {
					return false, nil
				}
				return reflect.DeepEqual(updatedDeployment.Spec.Template.Spec.ImagePullSecrets, expectedImagePullSecrets), nil
			}, timeout, interval).Should(BeTrue())
		})
	})
})

func verifyEnvKeyValueDeployments(actualDefaultDeployment *appsv1.Deployment, envKey string, expectedEnvValue string) {
	// default deployment
	if envValue, exists := utils.GetEnvVarValue(actualDefaultDeployment.Spec.Template.Spec.Containers[0].Env, envKey); exists {
		Expect(envValue).Should(Equal(expectedEnvValue))
	} else {
		Fail(envKey + " environment variable is not set")
	}
}

func verifyGPUResourceSizeDeployment(actualDefaultDeployment *appsv1.Deployment, actualWorkerDeployment *appsv1.Deployment, targetHeadGPUResourceSize, targetWorkerGPUResourceSize string, headGpuResourceType corev1.ResourceName, workerGpuResourceType corev1.ResourceName) {
	headGpuResourceQuantity := resource.MustParse(targetHeadGPUResourceSize)
	workerGpuResourceQuantity := resource.MustParse(targetWorkerGPUResourceSize)

	// head node deployment
	Expect(actualDefaultDeployment.Spec.Template.Spec.Containers[0].Resources.Limits[headGpuResourceType]).Should(Equal(headGpuResourceQuantity))
	Expect(actualDefaultDeployment.Spec.Template.Spec.Containers[0].Resources.Requests[headGpuResourceType]).Should(Equal(headGpuResourceQuantity))

	// worker node deployment
	Expect(actualWorkerDeployment.Spec.Template.Spec.Containers[0].Resources.Limits[workerGpuResourceType]).Should(Equal(workerGpuResourceQuantity))
	Expect(actualWorkerDeployment.Spec.Template.Spec.Containers[0].Resources.Requests[workerGpuResourceType]).Should(Equal(workerGpuResourceQuantity))
}<|MERGE_RESOLUTION|>--- conflicted
+++ resolved
@@ -1699,11 +1699,7 @@
 					TransitionStatus:    "InProgress",
 					ModelRevisionStates: &v1beta1.ModelRevisionStates{TargetModelState: "Pending"},
 				},
-<<<<<<< HEAD
 				DeploymentMode: string(constants.RawDeployment),
-=======
-				ServingRuntimeName: "tf-serving-raw",
->>>>>>> 178235aa
 			}
 			Eventually(func() string {
 				isvc := &v1beta1.InferenceService{}
@@ -2211,7 +2207,7 @@
 			}, timeout, interval).Should(BeTrue(), "The stopped condition should be set to true")
 		}
 
-		// Waits for any Kubernestes object to be found
+		// Waits for any Kubernetes object to be found
 		expectResourceToExist := func(ctx context.Context, obj client.Object, objKey types.NamespacedName) {
 			Eventually(func() bool {
 				err := k8sClient.Get(ctx, objKey, obj)
@@ -2689,1094 +2685,6 @@
 
 				// Check KEDA
 				expectResourceToExist(context.Background(), &kedav1alpha1.ScaledObject{}, predictorKey)
-<<<<<<< HEAD
-
-				// Check that the ISVC was updated
-				expectIsvcToExist(ctx, serviceKey)
-
-				// Check that the stopped condition is false
-				expectIsvcFalseStoppedStatus(ctx, serviceKey)
-
-				// Check that the inference service is ready
-				expectIsvcReadyStatus(ctx, serviceKey)
-
-				// Stop the inference service
-				updatedIsvc := expectIsvcToExist(ctx, serviceKey)
-				stoppedIsvc := updatedIsvc.DeepCopy()
-				stoppedIsvc.Annotations[constants.StopAnnotationKey] = "true"
-				Expect(k8sClient.Update(ctx, stoppedIsvc)).NotTo(HaveOccurred())
-
-				// Check that the OpenTelemetry Collector was deleted
-				expectResourceToBeDeleted(context.Background(), &otelv1beta1.OpenTelemetryCollector{}, predictorKey)
-
-				// Check that the deployment was deleted
-				expectResourceToBeDeleted(context.Background(), &appsv1.Deployment{}, predictorKey)
-
-				// check that the service was deleted
-				expectResourceToBeDeleted(context.Background(), &corev1.Service{}, predictorKey)
-
-				// Check that the ingress was deleted
-				expectResourceToBeDeleted(context.Background(), &netv1.Ingress{}, serviceKey)
-
-				// Check that the KEDA autoscaler was deleted
-				expectResourceToBeDeleted(context.Background(), &kedav1alpha1.ScaledObject{}, predictorKey)
-
-				// Check that the ISVC was updated
-				expectIsvcToExist(ctx, serviceKey)
-
-				// Check that the ISVC status reflects that it is stopped
-				expectIsvcTrueStoppedStatus(ctx, serviceKey)
-			})
-
-			It("Should create the httproute/service/deployment/hpa when the annotation is updated to false on an existing ISVC that is stopped", func() {
-				ctx, cancel := context.WithCancel(context.Background())
-				DeferCleanup(cancel)
-
-				// Config map
-				configMap := createInferenceServiceConfigMap()
-				Expect(k8sClient.Create(context.Background(), configMap)).NotTo(HaveOccurred())
-				defer k8sClient.Delete(ctx, configMap)
-
-				// Setup values
-				serviceName := "stop-edit-false-isvc"
-				serviceNamespace := "default"
-				expectedRequest := reconcile.Request{NamespacedName: types.NamespacedName{Name: serviceName, Namespace: serviceNamespace}}
-				serviceKey := expectedRequest.NamespacedName
-				storageUri := "s3://test/mnist/export"
-				qty := resource.MustParse("10Gi")
-				predictorKey := types.NamespacedName{
-					Name:      constants.PredictorServiceName(serviceKey.Name),
-					Namespace: serviceKey.Namespace,
-				}
-
-				// Serving runtime
-				servingRuntime := createServingRuntime(serviceKey.Namespace, "tf-serving-raw")
-				Expect(k8sClient.Create(context.Background(), servingRuntime)).NotTo(HaveOccurred())
-				defer k8sClient.Delete(ctx, servingRuntime)
-
-				// Define InferenceService
-				isvc := defaultIsvc(serviceKey, storageUri, string(constants.AutoscalerClassHPA), qty)
-				isvc.Annotations[constants.StopAnnotationKey] = "true"
-				Expect(k8sClient.Create(context.Background(), isvc)).NotTo(HaveOccurred())
-				defer k8sClient.Delete(ctx, isvc)
-
-				expectIsvcToExist(ctx, serviceKey)
-
-				// Check that the deployment was not created
-				expectResourceDoesNotExist(context.Background(), &appsv1.Deployment{}, predictorKey)
-
-				// check that the service was not created
-				expectResourceDoesNotExist(context.Background(), &corev1.Service{}, predictorKey)
-
-				// check that the http routes were not created
-				// top level http route
-				expectResourceDoesNotExist(context.Background(), &gatewayapiv1.HTTPRoute{}, serviceKey)
-				// predictor http route
-				expectResourceDoesNotExist(context.Background(), &gatewayapiv1.HTTPRoute{}, predictorKey)
-
-				// check that the predictor HPA was not created
-				expectResourceDoesNotExist(ctx, &autoscalingv2.HorizontalPodAutoscaler{}, predictorKey)
-
-				// Check that the ISVC was updated
-				expectIsvcToExist(ctx, serviceKey)
-
-				// Check that the ISVC status reflects that it is stopped
-				expectIsvcTrueStoppedStatus(ctx, serviceKey)
-
-				// Resume the inference service
-				updatedIsvc := expectIsvcToExist(ctx, serviceKey)
-				stoppedIsvc := updatedIsvc.DeepCopy()
-				stoppedIsvc.Annotations[constants.StopAnnotationKey] = "false"
-				Expect(k8sClient.Update(ctx, stoppedIsvc)).NotTo(HaveOccurred())
-
-				// Check the deployment
-				expectDeploymentToBeReady(context.Background(), predictorKey)
-
-				// check the service
-				expectResourceToExist(context.Background(), &corev1.Service{}, predictorKey)
-
-				// top level http route
-				expectHttpRouteToBeReady(context.Background(), serviceKey)
-				// predictor http route
-				expectHttpRouteToBeReady(context.Background(), predictorKey)
-
-				// check the HPA
-				expectResourceToExist(ctx, &autoscalingv2.HorizontalPodAutoscaler{}, predictorKey)
-
-				// Check that the ISVC was updated
-				expectIsvcToExist(ctx, serviceKey)
-
-				// Check that the stopped condition is false
-				expectIsvcFalseStoppedStatus(ctx, serviceKey)
-
-				// Check that the inference service is ready
-				expectIsvcReadyStatus(ctx, serviceKey)
-			})
-
-			It("Should create the ingress/service/deployment/keda/otel when gateway api is disabled when the annotation is updated to false on an existing ISVC that is stopped", func() {
-				ctx, cancel := context.WithCancel(context.Background())
-				DeferCleanup(cancel)
-
-				// Config map
-				configMap := createInferenceServiceConfigMap()
-				configMap.Data["ingress"] = `{
-					"enableGatewayAPI": false,
-					"ingressGateway": "knative-serving/knative-ingress-gateway",
-					"localGateway": "knative-serving/knative-local-gateway",
-					"localGatewayService": "knative-local-gateway.istio-system.svc.cluster.local"
-				}`
-				configMap.Data["opentelemetryCollector"] = `{
-					"scrapeInterval": "5s",
-					"metricReceiverEndpoint": "keda-otel-scaler.keda.svc:4317",
-					"metricScalerEndpoint": "keda-otel-scaler.keda.svc:4318"
-				}`
-				Expect(k8sClient.Create(context.Background(), configMap)).NotTo(HaveOccurred())
-				defer k8sClient.Delete(ctx, configMap)
-
-				// Setup values
-				serviceName := "stop-edit-false-ingress-isvc"
-				serviceNamespace := "default"
-				expectedRequest := reconcile.Request{NamespacedName: types.NamespacedName{Name: serviceName, Namespace: serviceNamespace}}
-				serviceKey := expectedRequest.NamespacedName
-				storageUri := "s3://test/mnist/export"
-				qty := resource.MustParse("10Gi")
-				predictorKey := types.NamespacedName{
-					Name:      constants.PredictorServiceName(serviceKey.Name),
-					Namespace: serviceKey.Namespace,
-				}
-
-				// Serving runtime
-				servingRuntime := createServingRuntime(serviceKey.Namespace, "tf-serving-raw")
-				Expect(k8sClient.Create(context.Background(), servingRuntime)).NotTo(HaveOccurred())
-				defer k8sClient.Delete(ctx, servingRuntime)
-
-				// Define InferenceService
-				isvc := defaultIsvc(serviceKey, storageUri, string(constants.AutoscalerClassKeda), qty)
-				isvc.Annotations[constants.StopAnnotationKey] = "true"
-				isvc.Annotations["sidecar.opentelemetry.io/inject"] = "true"
-				isvc.Spec.Predictor.ComponentExtensionSpec.AutoScaling = &v1beta1.AutoScalingSpec{
-					Metrics: []v1beta1.MetricsSpec{
-						{
-							Type: v1beta1.PodMetricSourceType,
-							PodMetric: &v1beta1.PodMetricSource{
-								Metric: v1beta1.PodMetrics{
-									Backend:     v1beta1.OpenTelemetryBackend,
-									MetricNames: []string{"process_cpu_seconds_total"},
-									Query:       "avg(process_cpu_seconds_total)",
-								},
-								Target: v1beta1.MetricTarget{
-									Type:  v1beta1.ValueMetricType,
-									Value: &resource.Quantity{},
-								},
-							},
-						},
-					},
-				}
-				Expect(k8sClient.Create(context.Background(), isvc)).NotTo(HaveOccurred())
-				defer k8sClient.Delete(ctx, isvc)
-
-				expectIsvcToExist(ctx, serviceKey)
-
-				// Check that the OpenTelemetry Collector was not created
-				expectResourceDoesNotExist(context.Background(), &otelv1beta1.OpenTelemetryCollector{}, predictorKey)
-
-				// Check that the deployment was not created
-				expectResourceDoesNotExist(context.Background(), &appsv1.Deployment{}, predictorKey)
-
-				// check that the service was not created
-				expectResourceDoesNotExist(context.Background(), &corev1.Service{}, predictorKey)
-
-				// Check that the ingress was not created
-				expectResourceDoesNotExist(context.Background(), &netv1.Ingress{}, serviceKey)
-
-				// Check that the KEDA autoscaler was not created
-				expectResourceDoesNotExist(context.Background(), &kedav1alpha1.ScaledObject{}, predictorKey)
-
-				// Check that the ISVC was updated
-				expectIsvcToExist(ctx, serviceKey)
-
-				// Check that the ISVC status reflects that it is stopped
-				expectIsvcTrueStoppedStatus(ctx, serviceKey)
-
-				// Resume the inference service
-				updatedIsvc := expectIsvcToExist(ctx, serviceKey)
-				stoppedIsvc := updatedIsvc.DeepCopy()
-				stoppedIsvc.Annotations[constants.StopAnnotationKey] = "false"
-				Expect(k8sClient.Update(ctx, stoppedIsvc)).NotTo(HaveOccurred())
-
-				// Check the OpenTelemetry Collector
-				expectResourceToExist(context.Background(), &otelv1beta1.OpenTelemetryCollector{}, predictorKey)
-
-				// Check the deployment
-				expectDeploymentToBeReady(context.Background(), predictorKey)
-
-				// Check the service
-				expectResourceToExist(context.Background(), &corev1.Service{}, predictorKey)
-
-				// Check ingress
-				expectResourceToExist(context.Background(), &netv1.Ingress{}, serviceKey)
-
-				// Check KEDA
-				expectResourceToExist(context.Background(), &kedav1alpha1.ScaledObject{}, predictorKey)
-
-				// Check that the ISVC was updated
-				expectIsvcToExist(ctx, serviceKey)
-
-				// Check that the stopped condition is false
-				expectIsvcFalseStoppedStatus(ctx, serviceKey)
-
-				// Check that the inference service is ready
-				expectIsvcReadyStatus(ctx, serviceKey)
-			})
-		})
-
-		Describe("inference service with a transformer", func() {
-			// --- Default values ---
-			defaultTransformerIsvc := func(serviceKey types.NamespacedName, storageUri string, autoscaler string, qty resource.Quantity) *v1beta1.InferenceService {
-				predictor := v1beta1.PredictorSpec{
-					ComponentExtensionSpec: v1beta1.ComponentExtensionSpec{
-						MinReplicas:    ptr.To(int32(1)),
-						MaxReplicas:    3,
-						TimeoutSeconds: ptr.To(int64(30)),
-						AutoScaling: &v1beta1.AutoScalingSpec{
-							Metrics: []v1beta1.MetricsSpec{
-								{
-									Type: v1beta1.ResourceMetricSourceType,
-									Resource: &v1beta1.ResourceMetricSource{
-										Name: v1beta1.ResourceMetricMemory,
-										Target: v1beta1.MetricTarget{
-											Type:         v1beta1.AverageValueMetricType,
-											AverageValue: &qty,
-										},
-									},
-								},
-							},
-						},
-					},
-					Tensorflow: &v1beta1.TFServingSpec{
-						PredictorExtensionSpec: v1beta1.PredictorExtensionSpec{
-							StorageURI:     &storageUri,
-							RuntimeVersion: proto.String("1.14.0"),
-							Container: corev1.Container{
-								Name:      constants.InferenceServiceContainerName,
-								Resources: defaultResource,
-							},
-						},
-					},
-				}
-				transformer := &v1beta1.TransformerSpec{
-					ComponentExtensionSpec: v1beta1.ComponentExtensionSpec{
-						MinReplicas:    ptr.To(int32(1)),
-						MaxReplicas:    1,
-						ScaleTarget:    ptr.To(int32(80)),
-						TimeoutSeconds: ptr.To(int64(30)),
-					},
-					PodSpec: v1beta1.PodSpec{
-						Containers: []corev1.Container{
-							{
-								Image:     "transformer:v1",
-								Resources: defaultResource,
-								Args: []string{
-									"--port=8080",
-								},
-							},
-						},
-					},
-				}
-				isvc := &v1beta1.InferenceService{
-					ObjectMeta: metav1.ObjectMeta{
-						Name:      serviceKey.Name,
-						Namespace: serviceKey.Namespace,
-						Annotations: map[string]string{
-							constants.DeploymentMode:  string(constants.RawDeployment),
-							constants.AutoscalerClass: autoscaler,
-						},
-					},
-					Spec: v1beta1.InferenceServiceSpec{
-						Predictor:   predictor,
-						Transformer: transformer,
-					},
-				}
-
-				isvc.DefaultInferenceService(nil, nil, &v1beta1.SecurityConfig{AutoMountServiceAccountToken: false}, nil)
-				return isvc
-			}
-
-			It("Should keep the transformer httproute/service/deployment/hpa created when the annotation is set to false", func() {
-				ctx, cancel := context.WithCancel(context.Background())
-				DeferCleanup(cancel)
-
-				// Config map
-				configMap := createInferenceServiceConfigMap()
-				Expect(k8sClient.Create(context.Background(), configMap)).NotTo(HaveOccurred())
-				defer k8sClient.Delete(ctx, configMap)
-
-				// Setup values
-				serviceName := "stop-transformer-false-isvc"
-				serviceNamespace := "default"
-				expectedRequest := reconcile.Request{NamespacedName: types.NamespacedName{Name: serviceName, Namespace: serviceNamespace}}
-				serviceKey := expectedRequest.NamespacedName
-				storageUri := "s3://test/mnist/export"
-				qty := resource.MustParse("10Gi")
-				predictorKey := types.NamespacedName{
-					Name:      constants.PredictorServiceName(serviceKey.Name),
-					Namespace: serviceKey.Namespace,
-				}
-				transformerKey := types.NamespacedName{
-					Name:      constants.TransformerServiceName(serviceName),
-					Namespace: serviceKey.Namespace,
-				}
-
-				// Serving runtime
-				servingRuntime := createServingRuntime(serviceKey.Namespace, "tf-serving-raw")
-				Expect(k8sClient.Create(context.Background(), servingRuntime)).NotTo(HaveOccurred())
-				defer k8sClient.Delete(ctx, servingRuntime)
-
-				// Define InferenceService
-				isvc := defaultTransformerIsvc(serviceKey, storageUri, string(constants.AutoscalerClassHPA), qty)
-				isvc.Annotations[constants.StopAnnotationKey] = "false"
-				Expect(k8sClient.Create(context.Background(), isvc)).NotTo(HaveOccurred())
-				defer k8sClient.Delete(ctx, isvc)
-
-				expectIsvcToExist(ctx, serviceKey)
-
-				// Check the predictor deployment
-				expectDeploymentToBeReady(context.Background(), predictorKey)
-				// Check the transformer deployment
-				expectDeploymentToBeReady(context.Background(), transformerKey)
-
-				// check the predictor service
-				expectResourceToExist(context.Background(), &corev1.Service{}, predictorKey)
-				// check the transformer service
-				expectResourceToExist(context.Background(), &corev1.Service{}, transformerKey)
-
-				// top level http route
-				expectHttpRouteToBeReady(context.Background(), serviceKey)
-				// predictor http route
-				expectHttpRouteToBeReady(context.Background(), predictorKey)
-				// transformer http route
-				expectHttpRouteToBeReady(context.Background(), transformerKey)
-
-				// check the predictor HPA
-				expectResourceToExist(ctx, &autoscalingv2.HorizontalPodAutoscaler{}, predictorKey)
-				// check the transformer HPA
-				expectResourceToExist(ctx, &autoscalingv2.HorizontalPodAutoscaler{}, transformerKey)
-
-				// Check that the ISVC was updated
-				expectIsvcToExist(ctx, serviceKey)
-
-				// Check that the stopped condition is false
-				expectIsvcFalseStoppedStatus(ctx, serviceKey)
-
-				// Check that the inference service is ready
-				expectIsvcReadyStatus(ctx, serviceKey)
-				expectIsvcTransformerReadyStatus(ctx, serviceKey)
-			})
-
-			It("Should not create the transformer httproute/service/deployment/hpa when the annotation is set to true", func() {
-				ctx, cancel := context.WithCancel(context.Background())
-				DeferCleanup(cancel)
-
-				// Config map
-				configMap := createInferenceServiceConfigMap()
-				Expect(k8sClient.Create(context.Background(), configMap)).NotTo(HaveOccurred())
-				defer k8sClient.Delete(ctx, configMap)
-
-				// Setup values
-				serviceName := "stop-transformer-true-isvc"
-				serviceNamespace := "default"
-				expectedRequest := reconcile.Request{NamespacedName: types.NamespacedName{Name: serviceName, Namespace: serviceNamespace}}
-				serviceKey := expectedRequest.NamespacedName
-				storageUri := "s3://test/mnist/export"
-				qty := resource.MustParse("10Gi")
-				predictorKey := types.NamespacedName{
-					Name:      constants.PredictorServiceName(serviceKey.Name),
-					Namespace: serviceKey.Namespace,
-				}
-				transformerKey := types.NamespacedName{
-					Name:      constants.TransformerServiceName(serviceName),
-					Namespace: serviceKey.Namespace,
-				}
-
-				// Serving runtime
-				servingRuntime := createServingRuntime(serviceKey.Namespace, "tf-serving-raw")
-				Expect(k8sClient.Create(context.Background(), servingRuntime)).NotTo(HaveOccurred())
-				defer k8sClient.Delete(ctx, servingRuntime)
-
-				// Define InferenceService
-				isvc := defaultTransformerIsvc(serviceKey, storageUri, string(constants.AutoscalerClassHPA), qty)
-				isvc.Annotations[constants.StopAnnotationKey] = "true"
-				Expect(k8sClient.Create(context.Background(), isvc)).NotTo(HaveOccurred())
-				defer k8sClient.Delete(ctx, isvc)
-
-				expectIsvcToExist(ctx, serviceKey)
-
-				// Check that the predictor deployment was not created
-				expectResourceDoesNotExist(context.Background(), &appsv1.Deployment{}, predictorKey)
-				// Check that the transformer deployment was not created
-				expectResourceDoesNotExist(context.Background(), &appsv1.Deployment{}, transformerKey)
-
-				// check that the predictor service was not created
-				expectResourceDoesNotExist(context.Background(), &corev1.Service{}, predictorKey)
-				// check that the transformer service was not created
-				expectResourceDoesNotExist(context.Background(), &corev1.Service{}, transformerKey)
-
-				// check that the http routes were not created
-				// top level http route
-				expectResourceDoesNotExist(context.Background(), &gatewayapiv1.HTTPRoute{}, serviceKey)
-				// predictor http route
-				expectResourceDoesNotExist(context.Background(), &gatewayapiv1.HTTPRoute{}, predictorKey)
-				// transformer http route
-				expectResourceDoesNotExist(context.Background(), &gatewayapiv1.HTTPRoute{}, transformerKey)
-
-				// check that the predictor HPA was not created
-				expectResourceDoesNotExist(ctx, &autoscalingv2.HorizontalPodAutoscaler{}, predictorKey)
-				// check that the transformer HPA was not created
-				expectResourceDoesNotExist(ctx, &autoscalingv2.HorizontalPodAutoscaler{}, transformerKey)
-
-				// Check that the ISVC was updated
-				expectIsvcToExist(ctx, serviceKey)
-
-				// Check that the ISVC status reflects that it is stopped
-				expectIsvcTrueStoppedStatus(ctx, serviceKey)
-			})
-
-			It("Should delete the transformer httproute/service/deployment/hpa when the annotation is updated to true on an existing ISVC", func() {
-				ctx, cancel := context.WithCancel(context.Background())
-				DeferCleanup(cancel)
-
-				// Config map
-				configMap := createInferenceServiceConfigMap()
-				Expect(k8sClient.Create(context.Background(), configMap)).NotTo(HaveOccurred())
-				defer k8sClient.Delete(ctx, configMap)
-
-				// Setup values
-				serviceName := "stop-transformer-edit-true-isvc"
-				serviceNamespace := "default"
-				expectedRequest := reconcile.Request{NamespacedName: types.NamespacedName{Name: serviceName, Namespace: serviceNamespace}}
-				serviceKey := expectedRequest.NamespacedName
-				storageUri := "s3://test/mnist/export"
-				qty := resource.MustParse("10Gi")
-				predictorKey := types.NamespacedName{
-					Name:      constants.PredictorServiceName(serviceKey.Name),
-					Namespace: serviceKey.Namespace,
-				}
-				transformerKey := types.NamespacedName{
-					Name:      constants.TransformerServiceName(serviceName),
-					Namespace: serviceKey.Namespace,
-				}
-
-				// Serving runtime
-				servingRuntime := createServingRuntime(serviceKey.Namespace, "tf-serving-raw")
-				Expect(k8sClient.Create(context.Background(), servingRuntime)).NotTo(HaveOccurred())
-				defer k8sClient.Delete(ctx, servingRuntime)
-
-				// Define InferenceService
-				isvc := defaultTransformerIsvc(serviceKey, storageUri, string(constants.AutoscalerClassHPA), qty)
-				isvc.Annotations[constants.StopAnnotationKey] = "false"
-				Expect(k8sClient.Create(context.Background(), isvc)).NotTo(HaveOccurred())
-				defer k8sClient.Delete(ctx, isvc)
-
-				expectIsvcToExist(ctx, serviceKey)
-
-				// Check the predictor deployment
-				expectDeploymentToBeReady(ctx, predictorKey)
-				// Check the transformer deployment
-				expectDeploymentToBeReady(ctx, transformerKey)
-
-				// check the predictor service
-				expectResourceToExist(context.Background(), &corev1.Service{}, predictorKey)
-				// check the transformer service
-				expectResourceToExist(context.Background(), &corev1.Service{}, transformerKey)
-
-				// top level http route
-				expectHttpRouteToBeReady(context.Background(), serviceKey)
-				// predictor http route
-				expectHttpRouteToBeReady(context.Background(), predictorKey)
-				// transformer http route
-				expectHttpRouteToBeReady(context.Background(), transformerKey)
-
-				// check the predictor HPA
-				expectResourceToExist(context.Background(), &autoscalingv2.HorizontalPodAutoscaler{}, predictorKey)
-				// check the transformer HPA
-				expectResourceToExist(context.Background(), &autoscalingv2.HorizontalPodAutoscaler{}, transformerKey)
-
-				// Check that the ISVC was updated
-				expectIsvcToExist(ctx, serviceKey)
-
-				// Check that the stopped condition is false
-				expectIsvcFalseStoppedStatus(ctx, serviceKey)
-
-				// Check that the inference service is ready
-				expectIsvcReadyStatus(ctx, serviceKey)
-				expectIsvcTransformerReadyStatus(ctx, serviceKey)
-
-				// Stop the inference service
-				updatedIsvc := expectIsvcToExist(ctx, serviceKey)
-				stoppedIsvc := updatedIsvc.DeepCopy()
-				stoppedIsvc.Annotations[constants.StopAnnotationKey] = "true"
-				Expect(k8sClient.Update(ctx, stoppedIsvc)).NotTo(HaveOccurred())
-
-				// Check that the predictor deployment was deleted
-				expectResourceToBeDeleted(context.Background(), &appsv1.Deployment{}, predictorKey)
-				// Check that the transformer deployment was deleted
-				expectResourceToBeDeleted(context.Background(), &appsv1.Deployment{}, transformerKey)
-
-				// check that the predictor service was deleted
-				expectResourceToBeDeleted(context.Background(), &corev1.Service{}, predictorKey)
-				// check that the transformer service was deleted
-				expectResourceToBeDeleted(context.Background(), &corev1.Service{}, transformerKey)
-
-				// check that the http routes were deleted
-				// top level http route
-				expectResourceToBeDeleted(context.Background(), &gatewayapiv1.HTTPRoute{}, serviceKey)
-				// predictor http route
-				expectResourceToBeDeleted(context.Background(), &gatewayapiv1.HTTPRoute{}, predictorKey)
-				// transformer http route
-				expectResourceToBeDeleted(context.Background(), &gatewayapiv1.HTTPRoute{}, transformerKey)
-
-				// check that the predictor HPA was deleted
-				expectResourceToBeDeleted(ctx, &autoscalingv2.HorizontalPodAutoscaler{}, predictorKey)
-				// check that the transformer HPA was deleted
-				expectResourceToBeDeleted(ctx, &autoscalingv2.HorizontalPodAutoscaler{}, transformerKey)
-
-				// Check that the ISVC was updated
-				expectIsvcToExist(ctx, serviceKey)
-
-				// Check that the ISVC status reflects that it is stopped
-				expectIsvcTrueStoppedStatus(ctx, serviceKey)
-			})
-
-			It("Should create the transformer httproute/service/deployment/hpa when the annotation is updated to false on an existing ISVC that is stopped", func() {
-				ctx, cancel := context.WithCancel(context.Background())
-				DeferCleanup(cancel)
-
-				// Config map
-				configMap := createInferenceServiceConfigMap()
-				Expect(k8sClient.Create(context.Background(), configMap)).NotTo(HaveOccurred())
-				defer k8sClient.Delete(ctx, configMap)
-
-				// Setup values
-				serviceName := "stop-transformer-edit-false-isvc"
-				serviceNamespace := "default"
-				expectedRequest := reconcile.Request{NamespacedName: types.NamespacedName{Name: serviceName, Namespace: serviceNamespace}}
-				serviceKey := expectedRequest.NamespacedName
-				storageUri := "s3://test/mnist/export"
-				qty := resource.MustParse("10Gi")
-				predictorKey := types.NamespacedName{
-					Name:      constants.PredictorServiceName(serviceKey.Name),
-					Namespace: serviceKey.Namespace,
-				}
-				transformerKey := types.NamespacedName{
-					Name:      constants.TransformerServiceName(serviceName),
-					Namespace: serviceKey.Namespace,
-				}
-
-				// Serving runtime
-				servingRuntime := createServingRuntime(serviceKey.Namespace, "tf-serving-raw")
-				Expect(k8sClient.Create(context.Background(), servingRuntime)).NotTo(HaveOccurred())
-				defer k8sClient.Delete(ctx, servingRuntime)
-
-				// Define InferenceService
-				isvc := defaultTransformerIsvc(serviceKey, storageUri, string(constants.AutoscalerClassHPA), qty)
-				isvc.Annotations[constants.StopAnnotationKey] = "true"
-				Expect(k8sClient.Create(context.Background(), isvc)).NotTo(HaveOccurred())
-				defer k8sClient.Delete(ctx, isvc)
-
-				expectIsvcToExist(ctx, serviceKey)
-
-				// Check that the predictor deployment was not created
-				expectResourceDoesNotExist(context.Background(), &appsv1.Deployment{}, predictorKey)
-				// Check that the transformer deployment was not created
-				expectResourceDoesNotExist(context.Background(), &appsv1.Deployment{}, transformerKey)
-
-				// check that the predictor service was not created
-				expectResourceDoesNotExist(context.Background(), &corev1.Service{}, predictorKey)
-				// check that the transformer service was not created
-				expectResourceDoesNotExist(context.Background(), &corev1.Service{}, transformerKey)
-
-				// check that the http routes were not created
-				// top level http route
-				expectResourceDoesNotExist(context.Background(), &gatewayapiv1.HTTPRoute{}, serviceKey)
-				// predictor http route
-				expectResourceDoesNotExist(context.Background(), &gatewayapiv1.HTTPRoute{}, predictorKey)
-				// transformer http route
-				expectResourceDoesNotExist(context.Background(), &gatewayapiv1.HTTPRoute{}, transformerKey)
-
-				// check that the predictor HPA was not created
-				expectResourceDoesNotExist(ctx, &autoscalingv2.HorizontalPodAutoscaler{}, predictorKey)
-				// check that the transformer HPA was not created
-				expectResourceDoesNotExist(ctx, &autoscalingv2.HorizontalPodAutoscaler{}, transformerKey)
-
-				// Check that the ISVC was updated
-				expectIsvcToExist(ctx, serviceKey)
-
-				// Check that the ISVC status reflects that it is stopped
-				expectIsvcTrueStoppedStatus(ctx, serviceKey)
-
-				// Resume the inference service
-				updatedIsvc := expectIsvcToExist(ctx, serviceKey)
-				stoppedIsvc := updatedIsvc.DeepCopy()
-				stoppedIsvc.Annotations[constants.StopAnnotationKey] = "false"
-				Expect(k8sClient.Update(ctx, stoppedIsvc)).NotTo(HaveOccurred())
-
-				// Check the predictor deployment
-				expectDeploymentToBeReady(context.Background(), predictorKey)
-				// Check the transformer deployment
-				expectDeploymentToBeReady(context.Background(), transformerKey)
-
-				// check the predictor service
-				expectResourceToExist(context.Background(), &corev1.Service{}, predictorKey)
-				// check the transformer service
-				expectResourceToExist(context.Background(), &corev1.Service{}, transformerKey)
-
-				// top level http route
-				expectHttpRouteToBeReady(context.Background(), serviceKey)
-				// predictor http route
-				expectHttpRouteToBeReady(context.Background(), predictorKey)
-				// transformer http route
-				expectHttpRouteToBeReady(context.Background(), transformerKey)
-
-				// check the predictor HPA
-				expectResourceToExist(ctx, &autoscalingv2.HorizontalPodAutoscaler{}, predictorKey)
-				// check the transformer HPA
-				expectResourceToExist(ctx, &autoscalingv2.HorizontalPodAutoscaler{}, transformerKey)
-
-				// Check that the ISVC was updated
-				expectIsvcToExist(ctx, serviceKey)
-
-				// Check that the stopped condition is false
-				expectIsvcFalseStoppedStatus(ctx, serviceKey)
-
-				// Check that the inference service is ready
-				expectIsvcReadyStatus(ctx, serviceKey)
-				expectIsvcTransformerReadyStatus(ctx, serviceKey)
-			})
-		})
-
-		Describe("inference service with an explainer", func() {
-			// --- Default values ---
-			defaultExplainerIsvc := func(serviceKey types.NamespacedName, storageUri string, autoscaler string, qty resource.Quantity) *v1beta1.InferenceService {
-				predictor := v1beta1.PredictorSpec{
-					ComponentExtensionSpec: v1beta1.ComponentExtensionSpec{
-						MinReplicas:    ptr.To(int32(1)),
-						MaxReplicas:    3,
-						TimeoutSeconds: ptr.To(int64(30)),
-						AutoScaling: &v1beta1.AutoScalingSpec{
-							Metrics: []v1beta1.MetricsSpec{
-								{
-									Type: v1beta1.ResourceMetricSourceType,
-									Resource: &v1beta1.ResourceMetricSource{
-										Name: v1beta1.ResourceMetricMemory,
-										Target: v1beta1.MetricTarget{
-											Type:         v1beta1.AverageValueMetricType,
-											AverageValue: &qty,
-										},
-									},
-								},
-							},
-						},
-					},
-					Tensorflow: &v1beta1.TFServingSpec{
-						PredictorExtensionSpec: v1beta1.PredictorExtensionSpec{
-							StorageURI:     &storageUri,
-							RuntimeVersion: proto.String("1.14.0"),
-							Container: corev1.Container{
-								Name:      constants.InferenceServiceContainerName,
-								Resources: defaultResource,
-							},
-						},
-					},
-				}
-				explainer := &v1beta1.ExplainerSpec{
-					ART: &v1beta1.ARTExplainerSpec{
-						Type: v1beta1.ARTSquareAttackExplainer,
-						ExplainerExtensionSpec: v1beta1.ExplainerExtensionSpec{
-							Config: map[string]string{"nb_classes": "10"},
-							Container: corev1.Container{
-								Name:      constants.InferenceServiceContainerName,
-								Resources: defaultResource,
-							},
-							RuntimeVersion: proto.String("latest"),
-						},
-					},
-					ComponentExtensionSpec: v1beta1.ComponentExtensionSpec{
-						MinReplicas:    ptr.To(int32(1)),
-						MaxReplicas:    2,
-						ScaleTarget:    ptr.To(int32(80)),
-						TimeoutSeconds: ptr.To(int64(30)),
-					},
-				}
-				isvc := &v1beta1.InferenceService{
-					ObjectMeta: metav1.ObjectMeta{
-						Name:      serviceKey.Name,
-						Namespace: serviceKey.Namespace,
-						Annotations: map[string]string{
-							constants.DeploymentMode:  string(constants.RawDeployment),
-							constants.AutoscalerClass: autoscaler,
-						},
-					},
-					Spec: v1beta1.InferenceServiceSpec{
-						Predictor: predictor,
-						Explainer: explainer,
-					},
-				}
-
-				isvc.DefaultInferenceService(nil, nil, &v1beta1.SecurityConfig{AutoMountServiceAccountToken: false}, nil)
-				return isvc
-			}
-
-			It("Should keep the explainer httproute/service/deployment/hpa created when the annotation is set to false", func() {
-				ctx, cancel := context.WithCancel(context.Background())
-				DeferCleanup(cancel)
-
-				// Config map
-				configMap := createInferenceServiceConfigMap()
-				Expect(k8sClient.Create(context.Background(), configMap)).NotTo(HaveOccurred())
-				defer k8sClient.Delete(ctx, configMap)
-
-				// Setup values
-				serviceName := "stop-explainer-false-isvc"
-				serviceNamespace := "default"
-				expectedRequest := reconcile.Request{NamespacedName: types.NamespacedName{Name: serviceName, Namespace: serviceNamespace}}
-				serviceKey := expectedRequest.NamespacedName
-				storageUri := "s3://test/mnist/export"
-				qty := resource.MustParse("10Gi")
-				predictorKey := types.NamespacedName{
-					Name:      constants.PredictorServiceName(serviceKey.Name),
-					Namespace: serviceKey.Namespace,
-				}
-				explainerKey := types.NamespacedName{
-					Name:      constants.ExplainerServiceName(serviceName),
-					Namespace: serviceKey.Namespace,
-				}
-
-				// Serving runtime
-				servingRuntime := createServingRuntime(serviceKey.Namespace, "tf-serving-raw")
-				Expect(k8sClient.Create(context.Background(), servingRuntime)).NotTo(HaveOccurred())
-				defer k8sClient.Delete(ctx, servingRuntime)
-
-				// Define InferenceService
-				isvc := defaultExplainerIsvc(serviceKey, storageUri, string(constants.AutoscalerClassHPA), qty)
-				isvc.Annotations[constants.StopAnnotationKey] = "false"
-				Expect(k8sClient.Create(context.Background(), isvc)).NotTo(HaveOccurred())
-				defer k8sClient.Delete(ctx, isvc)
-
-				expectIsvcToExist(ctx, serviceKey)
-
-				// Check the predictor deployment
-				expectDeploymentToBeReady(context.Background(), predictorKey)
-				// Check the explainer deployment
-				expectDeploymentToBeReady(context.Background(), explainerKey)
-
-				// check the predictor service
-				expectResourceToExist(context.Background(), &corev1.Service{}, predictorKey)
-				// check the explainer service
-				expectResourceToExist(context.Background(), &corev1.Service{}, explainerKey)
-
-				// top level http route
-				expectHttpRouteToBeReady(context.Background(), serviceKey)
-				// predictor http route
-				expectHttpRouteToBeReady(context.Background(), predictorKey)
-				// explainer http route
-				expectHttpRouteToBeReady(context.Background(), explainerKey)
-
-				// check the predictor HPA
-				expectResourceToExist(ctx, &autoscalingv2.HorizontalPodAutoscaler{}, predictorKey)
-				// check the explainer HPA
-				expectResourceToExist(ctx, &autoscalingv2.HorizontalPodAutoscaler{}, explainerKey)
-
-				// Check that the ISVC was updated
-				expectIsvcToExist(ctx, serviceKey)
-
-				// Check that the stopped condition is false
-				expectIsvcFalseStoppedStatus(ctx, serviceKey)
-
-				// Check that the inference service is ready
-				expectIsvcReadyStatus(ctx, serviceKey)
-				expectIsvcExplainerReadyStatus(ctx, serviceKey)
-			})
-
-			It("Should not create the explainer httproute/service/deployment/hpa when the annotation is set to true", func() {
-				ctx, cancel := context.WithCancel(context.Background())
-				DeferCleanup(cancel)
-
-				// Config map
-				configMap := createInferenceServiceConfigMap()
-				Expect(k8sClient.Create(context.Background(), configMap)).NotTo(HaveOccurred())
-				defer k8sClient.Delete(ctx, configMap)
-
-				// Setup values
-				serviceName := "stop-explainer-true-isvc"
-				serviceNamespace := "default"
-				expectedRequest := reconcile.Request{NamespacedName: types.NamespacedName{Name: serviceName, Namespace: serviceNamespace}}
-				serviceKey := expectedRequest.NamespacedName
-				storageUri := "s3://test/mnist/export"
-				qty := resource.MustParse("10Gi")
-				predictorKey := types.NamespacedName{
-					Name:      constants.PredictorServiceName(serviceKey.Name),
-					Namespace: serviceKey.Namespace,
-				}
-				explainerKey := types.NamespacedName{
-					Name:      constants.ExplainerServiceName(serviceName),
-					Namespace: serviceKey.Namespace,
-				}
-
-				// Serving runtime
-				servingRuntime := createServingRuntime(serviceKey.Namespace, "tf-serving-raw")
-				Expect(k8sClient.Create(context.Background(), servingRuntime)).NotTo(HaveOccurred())
-				defer k8sClient.Delete(ctx, servingRuntime)
-
-				// Define InferenceService
-				isvc := defaultExplainerIsvc(serviceKey, storageUri, string(constants.AutoscalerClassHPA), qty)
-				isvc.Annotations[constants.StopAnnotationKey] = "true"
-				Expect(k8sClient.Create(context.Background(), isvc)).NotTo(HaveOccurred())
-				defer k8sClient.Delete(ctx, isvc)
-
-				expectIsvcToExist(ctx, serviceKey)
-
-				// Check that the predictor deployment was not created
-				expectResourceDoesNotExist(context.Background(), &appsv1.Deployment{}, predictorKey)
-				// Check that the explainer deployment was not created
-				expectResourceDoesNotExist(context.Background(), &appsv1.Deployment{}, explainerKey)
-
-				// check that the predictor service was not created
-				expectResourceDoesNotExist(context.Background(), &corev1.Service{}, predictorKey)
-				// check that the explainer service was not created
-				expectResourceDoesNotExist(context.Background(), &corev1.Service{}, explainerKey)
-
-				// check that the http routes were not created
-				// top level http route
-				expectResourceDoesNotExist(context.Background(), &gatewayapiv1.HTTPRoute{}, serviceKey)
-				// predictor http route
-				expectResourceDoesNotExist(context.Background(), &gatewayapiv1.HTTPRoute{}, predictorKey)
-				// explainer http route
-				expectResourceDoesNotExist(context.Background(), &gatewayapiv1.HTTPRoute{}, explainerKey)
-
-				// check that the predictor HPA was not created
-				expectResourceDoesNotExist(ctx, &autoscalingv2.HorizontalPodAutoscaler{}, predictorKey)
-				// check that the explainer HPA was not created
-				expectResourceDoesNotExist(ctx, &autoscalingv2.HorizontalPodAutoscaler{}, explainerKey)
-
-				// Check that the ISVC was updated
-				expectIsvcToExist(ctx, serviceKey)
-
-				// Check that the ISVC status reflects that it is stopped
-				expectIsvcTrueStoppedStatus(ctx, serviceKey)
-			})
-
-			It("Should delete the explainer httproute/service/deployment/hpa when the annotation is updated to true on an existing ISVC", func() {
-				ctx, cancel := context.WithCancel(context.Background())
-				DeferCleanup(cancel)
-
-				// Config map
-				configMap := createInferenceServiceConfigMap()
-				Expect(k8sClient.Create(context.Background(), configMap)).NotTo(HaveOccurred())
-				defer k8sClient.Delete(ctx, configMap)
-
-				// Setup values
-				serviceName := "stop-explainer-edit-true-isvc"
-				serviceNamespace := "default"
-				expectedRequest := reconcile.Request{NamespacedName: types.NamespacedName{Name: serviceName, Namespace: serviceNamespace}}
-				serviceKey := expectedRequest.NamespacedName
-				storageUri := "s3://test/mnist/export"
-				qty := resource.MustParse("10Gi")
-				predictorKey := types.NamespacedName{
-					Name:      constants.PredictorServiceName(serviceKey.Name),
-					Namespace: serviceKey.Namespace,
-				}
-				explainerKey := types.NamespacedName{
-					Name:      constants.ExplainerServiceName(serviceName),
-					Namespace: serviceKey.Namespace,
-				}
-
-				// Serving runtime
-				servingRuntime := createServingRuntime(serviceKey.Namespace, "tf-serving-raw")
-				Expect(k8sClient.Create(context.Background(), servingRuntime)).NotTo(HaveOccurred())
-				defer k8sClient.Delete(ctx, servingRuntime)
-
-				// Define InferenceService
-				isvc := defaultExplainerIsvc(serviceKey, storageUri, string(constants.AutoscalerClassHPA), qty)
-				isvc.Annotations[constants.StopAnnotationKey] = "false"
-				Expect(k8sClient.Create(context.Background(), isvc)).NotTo(HaveOccurred())
-				defer k8sClient.Delete(ctx, isvc)
-
-				expectIsvcToExist(ctx, serviceKey)
-
-				// Check the predictor deployment
-				expectDeploymentToBeReady(ctx, predictorKey)
-				// Check the explainer deployment
-				expectDeploymentToBeReady(ctx, explainerKey)
-
-				// check the predictor service
-				expectResourceToExist(context.Background(), &corev1.Service{}, predictorKey)
-				// check the explainer service
-				expectResourceToExist(context.Background(), &corev1.Service{}, explainerKey)
-
-				// top level http route
-				expectHttpRouteToBeReady(context.Background(), serviceKey)
-				// predictor http route
-				expectHttpRouteToBeReady(context.Background(), predictorKey)
-				// explainer http route
-				expectHttpRouteToBeReady(context.Background(), explainerKey)
-
-				// check the predictor HPA
-				expectResourceToExist(context.Background(), &autoscalingv2.HorizontalPodAutoscaler{}, predictorKey)
-				// check the explainer HPA
-				expectResourceToExist(context.Background(), &autoscalingv2.HorizontalPodAutoscaler{}, explainerKey)
-
-				// Check that the ISVC was updated
-				expectIsvcToExist(ctx, serviceKey)
-
-				// Check that the stopped condition is false
-				expectIsvcFalseStoppedStatus(ctx, serviceKey)
-
-				// Check that the inference service is ready
-				expectIsvcReadyStatus(ctx, serviceKey)
-				expectIsvcExplainerReadyStatus(ctx, serviceKey)
-
-				// Stop the inference service
-				updatedIsvc := expectIsvcToExist(ctx, serviceKey)
-				stoppedIsvc := updatedIsvc.DeepCopy()
-				stoppedIsvc.Annotations[constants.StopAnnotationKey] = "true"
-				Expect(k8sClient.Update(ctx, stoppedIsvc)).NotTo(HaveOccurred())
-
-				// Check that the predictor deployment was deleted
-				expectResourceToBeDeleted(context.Background(), &appsv1.Deployment{}, predictorKey)
-				// Check that the explainer deployment was deleted
-				expectResourceToBeDeleted(context.Background(), &appsv1.Deployment{}, explainerKey)
-
-				// check that the predictor service was deleted
-				expectResourceToBeDeleted(context.Background(), &corev1.Service{}, predictorKey)
-				// check that the explainer service was deleted
-				expectResourceToBeDeleted(context.Background(), &corev1.Service{}, explainerKey)
-
-				// check that the http routes were deleted
-				// top level http route
-				expectResourceToBeDeleted(context.Background(), &gatewayapiv1.HTTPRoute{}, serviceKey)
-				// predictor http route
-				expectResourceToBeDeleted(context.Background(), &gatewayapiv1.HTTPRoute{}, predictorKey)
-				// explainer http route
-				expectResourceToBeDeleted(context.Background(), &gatewayapiv1.HTTPRoute{}, explainerKey)
-
-				// check that the predictor HPA was deleted
-				expectResourceToBeDeleted(ctx, &autoscalingv2.HorizontalPodAutoscaler{}, predictorKey)
-				// check that the explainer HPA was deleted
-				expectResourceToBeDeleted(ctx, &autoscalingv2.HorizontalPodAutoscaler{}, explainerKey)
-
-				// Check that the ISVC was updated
-				expectIsvcToExist(ctx, serviceKey)
-
-				// Check that the ISVC status reflects that it is stopped
-				expectIsvcTrueStoppedStatus(ctx, serviceKey)
-			})
-
-			It("Should create the explainer httproute/service/deployment/hpa when the annotation is updated to false on an existing ISVC that is stopped", func() {
-				ctx, cancel := context.WithCancel(context.Background())
-				DeferCleanup(cancel)
-
-				// Config map
-				configMap := createInferenceServiceConfigMap()
-				Expect(k8sClient.Create(context.Background(), configMap)).NotTo(HaveOccurred())
-				defer k8sClient.Delete(ctx, configMap)
-
-				// Setup values
-				serviceName := "stop-explainer-edit-false-isvc"
-				serviceNamespace := "default"
-				expectedRequest := reconcile.Request{NamespacedName: types.NamespacedName{Name: serviceName, Namespace: serviceNamespace}}
-				serviceKey := expectedRequest.NamespacedName
-				storageUri := "s3://test/mnist/export"
-				qty := resource.MustParse("10Gi")
-				predictorKey := types.NamespacedName{
-					Name:      constants.PredictorServiceName(serviceKey.Name),
-					Namespace: serviceKey.Namespace,
-				}
-				explainerKey := types.NamespacedName{
-					Name:      constants.ExplainerServiceName(serviceName),
-					Namespace: serviceKey.Namespace,
-				}
-
-				// Serving runtime
-				servingRuntime := createServingRuntime(serviceKey.Namespace, "tf-serving-raw")
-				Expect(k8sClient.Create(context.Background(), servingRuntime)).NotTo(HaveOccurred())
-				defer k8sClient.Delete(ctx, servingRuntime)
-
-				// Define InferenceService
-				isvc := defaultExplainerIsvc(serviceKey, storageUri, string(constants.AutoscalerClassHPA), qty)
-				isvc.Annotations[constants.StopAnnotationKey] = "true"
-				Expect(k8sClient.Create(context.Background(), isvc)).NotTo(HaveOccurred())
-				defer k8sClient.Delete(ctx, isvc)
-
-				expectIsvcToExist(ctx, serviceKey)
-
-				// Check that the predictor deployment was not created
-				expectResourceDoesNotExist(context.Background(), &appsv1.Deployment{}, predictorKey)
-				// Check that the explainer deployment was not created
-				expectResourceDoesNotExist(context.Background(), &appsv1.Deployment{}, explainerKey)
-
-				// check that the predictor service was not created
-				expectResourceDoesNotExist(context.Background(), &corev1.Service{}, predictorKey)
-				// check that the explainer service was not created
-				expectResourceDoesNotExist(context.Background(), &corev1.Service{}, explainerKey)
-
-				// check that the http routes were not created
-				// top level http route
-				expectResourceDoesNotExist(context.Background(), &gatewayapiv1.HTTPRoute{}, serviceKey)
-				// predictor http route
-				expectResourceDoesNotExist(context.Background(), &gatewayapiv1.HTTPRoute{}, predictorKey)
-				// explainer http route
-				expectResourceDoesNotExist(context.Background(), &gatewayapiv1.HTTPRoute{}, explainerKey)
-
-				// check that the predictor HPA was not created
-				expectResourceDoesNotExist(ctx, &autoscalingv2.HorizontalPodAutoscaler{}, predictorKey)
-				// check that the explainer HPA was not created
-				expectResourceDoesNotExist(ctx, &autoscalingv2.HorizontalPodAutoscaler{}, explainerKey)
-
-				// Check that the ISVC was updated
-				expectIsvcToExist(ctx, serviceKey)
-
-				// Check that the ISVC status reflects that it is stopped
-				expectIsvcTrueStoppedStatus(ctx, serviceKey)
-
-				// Resume the inference service
-				updatedIsvc := expectIsvcToExist(ctx, serviceKey)
-				stoppedIsvc := updatedIsvc.DeepCopy()
-				stoppedIsvc.Annotations[constants.StopAnnotationKey] = "false"
-				Expect(k8sClient.Update(ctx, stoppedIsvc)).NotTo(HaveOccurred())
-
-				// Check the predictor deployment
-				expectDeploymentToBeReady(context.Background(), predictorKey)
-				// Check the explainer deployment
-				expectDeploymentToBeReady(context.Background(), explainerKey)
-
-				// check the predictor service
-				expectResourceToExist(context.Background(), &corev1.Service{}, predictorKey)
-				// check the explainer service
-				expectResourceToExist(context.Background(), &corev1.Service{}, explainerKey)
-
-				// top level http route
-				expectHttpRouteToBeReady(context.Background(), serviceKey)
-				// predictor http route
-				expectHttpRouteToBeReady(context.Background(), predictorKey)
-				// explainer http route
-				expectHttpRouteToBeReady(context.Background(), explainerKey)
-
-				// check the predictor HPA
-				expectResourceToExist(ctx, &autoscalingv2.HorizontalPodAutoscaler{}, predictorKey)
-				// check the explainer HPA
-				expectResourceToExist(ctx, &autoscalingv2.HorizontalPodAutoscaler{}, explainerKey)
-
-				// Check that the ISVC was updated
-				expectIsvcToExist(ctx, serviceKey)
-
-				// Check that the stopped condition is false
-				expectIsvcFalseStoppedStatus(ctx, serviceKey)
-
-				// Check that the inference service is ready
-				expectIsvcReadyStatus(ctx, serviceKey)
-				expectIsvcExplainerReadyStatus(ctx, serviceKey)
-			})
-=======
 
 				// Check that the ISVC was updated
 				expectIsvcToExist(ctx, serviceKey)
@@ -5104,6 +4012,7 @@
 					Disabled: proto.Bool(false),
 				},
 			}
+
 			Expect(k8sClient.Create(ctx, servingRuntime)).Should(Succeed())
 			Eventually(func() error {
 				return k8sClient.Get(ctx, types.NamespacedName{Name: servingRuntimeName, Namespace: isvcNamespace}, &v1alpha1.ServingRuntime{})
@@ -5135,6 +4044,7 @@
 					},
 				},
 			}
+
 			isvc.DefaultInferenceService(nil, nil, &v1beta1.SecurityConfig{AutoMountServiceAccountToken: false}, nil)
 			Expect(k8sClient.Create(ctx, isvc)).Should(Succeed())
 
@@ -5570,7 +4480,6 @@
 			tensorflowDeploymentName := constants.PredictorServiceName(serviceKeyTensorflow.Name)
 			Expect(k8sClient.Get(ctx, types.NamespacedName{Name: tensorflowDeploymentName, Namespace: serviceKeyTensorflow.Namespace}, tensorFlowDeploymentAfterUpdate)).Should(Succeed())
 			Expect(tensorFlowDeploymentAfterUpdate.Spec.Template.ObjectMeta.Labels["key1"]).Should(Equal("val1FromSR"))
->>>>>>> 178235aa
 		})
 	})
 
@@ -11813,7 +10722,8 @@
 					TransitionStatus:    "InProgress",
 					ModelRevisionStates: &v1beta1.ModelRevisionStates{TargetModelState: "Pending"},
 				},
-				DeploymentMode: string(constants.RawDeployment),
+				DeploymentMode:     string(constants.RawDeployment),
+				ServingRuntimeName: "tf-serving-raw",
 			}
 			Eventually(func() string {
 				isvc := &v1beta1.InferenceService{}
@@ -12334,12 +11244,7 @@
 					TransitionStatus:    "InProgress",
 					ModelRevisionStates: &v1beta1.ModelRevisionStates{TargetModelState: "Pending"},
 				},
-<<<<<<< HEAD
 				DeploymentMode: "RawDeployment",
-=======
-				DeploymentMode:     string(constants.RawDeployment),
-				ServingRuntimeName: "tf-serving-raw",
->>>>>>> 178235aa
 			}
 			Eventually(func() string {
 				isvc := &v1beta1.InferenceService{}
