/*
Copyright 2021 The KServe Authors.

Licensed under the Apache License, Version 2.0 (the "License");
you may not use this file except in compliance with the License.
You may obtain a copy of the License at

    http://www.apache.org/licenses/LICENSE-2.0

Unless required by applicable law or agreed to in writing, software
distributed under the License is distributed on an "AS IS" BASIS,
WITHOUT WARRANTIES OR CONDITIONS OF ANY KIND, either express or implied.
See the License for the specific language governing permissions and
limitations under the License.
*/

package inferenceservice

import (
	"context"
	"fmt"
	"reflect"
	"strings"

	"github.com/go-logr/logr"
	kedav1alpha1 "github.com/kedacore/keda/v2/apis/keda/v1alpha1"
	otelv1beta1 "github.com/open-telemetry/opentelemetry-operator/apis/v1beta1"
	"github.com/pkg/errors"
	istioclientv1beta1 "istio.io/client-go/pkg/apis/networking/v1beta1"
	appsv1 "k8s.io/api/apps/v1"
	corev1 "k8s.io/api/core/v1"
	netv1 "k8s.io/api/networking/v1"
	"k8s.io/apimachinery/pkg/api/equality"
	apierr "k8s.io/apimachinery/pkg/api/errors"
	metav1 "k8s.io/apimachinery/pkg/apis/meta/v1"
	"k8s.io/apimachinery/pkg/runtime"
	"k8s.io/apimachinery/pkg/types"
	"k8s.io/client-go/kubernetes"
	"k8s.io/client-go/rest"
	"k8s.io/client-go/tools/record"
	operatorv1beta1 "knative.dev/operator/pkg/apis/operator/v1beta1"
	"knative.dev/pkg/apis"
	knservingv1 "knative.dev/serving/pkg/apis/serving/v1"
	ctrl "sigs.k8s.io/controller-runtime"
	"sigs.k8s.io/controller-runtime/pkg/builder"
	"sigs.k8s.io/controller-runtime/pkg/client"
	"sigs.k8s.io/controller-runtime/pkg/controller/controllerutil"
	"sigs.k8s.io/controller-runtime/pkg/event"
	"sigs.k8s.io/controller-runtime/pkg/predicate"
	"sigs.k8s.io/controller-runtime/pkg/reconcile"
	gatewayapiv1 "sigs.k8s.io/gateway-api/apis/v1"
	"sigs.k8s.io/yaml"

	"github.com/kserve/kserve/pkg/apis/serving/v1alpha1"
	"github.com/kserve/kserve/pkg/apis/serving/v1beta1"
	"github.com/kserve/kserve/pkg/constants"
	"github.com/kserve/kserve/pkg/controller/v1beta1/inferenceservice/components"
	"github.com/kserve/kserve/pkg/controller/v1beta1/inferenceservice/reconcilers/cabundleconfigmap"
	"github.com/kserve/kserve/pkg/controller/v1beta1/inferenceservice/reconcilers/ingress"
	modelconfig "github.com/kserve/kserve/pkg/controller/v1beta1/inferenceservice/reconcilers/modelconfig"
	isvcutils "github.com/kserve/kserve/pkg/controller/v1beta1/inferenceservice/utils"
	"github.com/kserve/kserve/pkg/utils"
)

// +kubebuilder:rbac:groups=serving.kserve.io,resources=inferenceservices;inferenceservices/finalizers,verbs=get;list;watch;create;update;patch;delete
// +kubebuilder:rbac:groups=serving.kserve.io,resources=servingruntimes;servingruntimes/finalizers,verbs=get;list;watch;create;update;patch;delete
// +kubebuilder:rbac:groups=serving.kserve.io,resources=servingruntimes/status,verbs=get;update;patch
// +kubebuilder:rbac:groups=serving.kserve.io,resources=clusterservingruntimes;clusterservingruntimes/finalizers,verbs=get;list;watch;create;update;patch;delete
// +kubebuilder:rbac:groups=serving.kserve.io,resources=clusterservingruntimes/status,verbs=get;update;patch
// +kubebuilder:rbac:groups=serving.kserve.io,resources=clusterstoragecontainers,verbs=get;list;watch;create;update;patch;delete
// +kubebuilder:rbac:groups=serving.kserve.io,resources=localmodelcaches,verbs=get;list;watch
// +kubebuilder:rbac:groups=apps,resources=deployments,verbs=get;list;watch;create;update;patch;delete
// +kubebuilder:rbac:groups=networking.k8s.io,resources=ingresses,verbs=get;list;watch;create;update;patch;delete
// +kubebuilder:rbac:groups=serving.kserve.io,resources=inferenceservices/status,verbs=get;update;patch
// +kubebuilder:rbac:groups=serving.knative.dev,resources=services,verbs=get;list;watch;create;update;patch;delete
// +kubebuilder:rbac:groups=serving.knative.dev,resources=services/finalizers,verbs=get;list;watch;create;update;patch;delete
// +kubebuilder:rbac:groups=serving.knative.dev,resources=services/status,verbs=get;update;patch
// +kubebuilder:rbac:groups=networking.istio.io,resources=virtualservices,verbs=get;list;watch;create;update;patch;delete
// +kubebuilder:rbac:groups=networking.istio.io,resources=virtualservices/finalizers,verbs=get;list;watch;create;update;patch;delete
// +kubebuilder:rbac:groups=networking.istio.io,resources=virtualservices/status,verbs=get;update;patch
// +kubebuilder:rbac:groups=admissionregistration.k8s.io,resources=mutatingwebhookconfigurations;validatingwebhookconfigurations,verbs=get;list;watch;create;update;patch;delete
// +kubebuilder:rbac:groups=autoscaling,resources=horizontalpodautoscalers,verbs=get;list;watch;create;update;patch;delete
// +kubebuilder:rbac:groups=core,resources=services,verbs=get;list;watch;create;update;patch;delete
// +kubebuilder:rbac:groups=core,resources=serviceaccounts,verbs=get
// +kubebuilder:rbac:groups=core,resources=configmaps,verbs=get;create
// +kubebuilder:rbac:groups=core,resources=secrets,verbs=get
// +kubebuilder:rbac:groups=core,resources=namespaces,verbs=get;list;watch
// +kubebuilder:rbac:groups=core,resources=events,verbs=get;list;watch;create;update;patch;delete
// +kubebuilder:rbac:groups=core,resources=pods,verbs=get;list;watch
// +kubebuilder:rbac:groups=route.openshift.io,resources=routes,verbs=get;list;watch
// +kubebuilder:rbac:groups=gateway.networking.k8s.io,resources=httproutes,verbs=get;list;watch;create;update;patch;delete
// +kubebuilder:rbac:groups=operator.knative.dev,resources=knativeservings,verbs=get;list;watch
// +kubebuilder:rbac:groups=keda.sh,resources=scaledobjects,verbs=get;list;watch;create;update;patch;delete
// +kubebuilder:rbac:groups=keda.sh,resources=scaledobjects/finalizers,verbs=get;list;watch;create;update;patch;delete
// +kubebuilder:rbac:groups=keda.sh,resources=scaledobjects/status,verbs=get;update;patch
// +kubebuilder:rbac:groups=opentelemetry.io,resources=opentelemetrycollectors,verbs=get;list;watch;create;update;patch;delete
// +kubebuilder:rbac:groups=opentelemetry.io,resources=opentelemetrycollectors/status,verbs=get;update;patch
// +kubebuilder:rbac:groups=opentelemetry.io,resources=opentelemetrycollectors/finalizers,verbs=get;list;watch;create;update;patch;delete

// InferenceServiceState describes the Readiness of the InferenceService
type InferenceServiceState string

// Different InferenceServiceState an InferenceService may have.
const (
	InferenceServiceReadyState    InferenceServiceState = "InferenceServiceReady"
	InferenceServiceNotReadyState InferenceServiceState = "InferenceServiceNotReady"
)

// InferenceServiceReconciler reconciles a InferenceService object
type InferenceServiceReconciler struct {
	client.Client
	ClientConfig *rest.Config
	Clientset    kubernetes.Interface
	Log          logr.Logger
	Scheme       *runtime.Scheme
	Recorder     record.EventRecorder
}

func (r *InferenceServiceReconciler) Reconcile(ctx context.Context, req ctrl.Request) (ctrl.Result, error) {
	// Fetch the InferenceService instance
	isvc := &v1beta1.InferenceService{}
	if err := r.Get(ctx, req.NamespacedName, isvc); err != nil {
		if apierr.IsNotFound(err) {
			// Object not found, return.  Created objects are automatically garbage collected.
			// For additional cleanup logic use finalizers.
			return reconcile.Result{}, nil
		}
		return reconcile.Result{}, err
	}
	isvcConfigMap, err := v1beta1.GetInferenceServiceConfigMap(ctx, r.Clientset)
	if err != nil {
		r.Log.Error(err, "unable to get configmap", "name", constants.InferenceServiceConfigMapName, "namespace", constants.KServeNamespace)
		return reconcile.Result{}, err
	}
	isvcConfig, err := v1beta1.NewInferenceServicesConfig(isvcConfigMap)
	if err != nil {
		return reconcile.Result{}, errors.Wrapf(err, "fails to create InferenceServicesConfig")
	}

	// get annotations from isvc
	annotations := utils.Filter(isvc.Annotations, func(key string) bool {
		return !utils.Includes(isvcConfig.ServiceAnnotationDisallowedList, key)
	})

	deployConfig, err := v1beta1.NewDeployConfig(isvcConfigMap)
	if err != nil {
		return reconcile.Result{}, errors.Wrapf(err, "fails to create DeployConfig")
	}

	deploymentMode := isvcutils.GetDeploymentMode(isvc.Status.DeploymentMode, annotations, deployConfig)
	r.Log.Info("Inference service deployment mode ", "deployment mode ", deploymentMode)

	if deploymentMode == constants.ModelMeshDeployment {
		if isvc.Spec.Transformer == nil {
			// Skip if no transformers
			r.Log.Info("Skipping reconciliation for InferenceService", constants.DeploymentMode, deploymentMode,
				"apiVersion", isvc.APIVersion, "isvc", isvc.Name)
			return ctrl.Result{}, nil
		}
		// Continue to reconcile when there is a transformer
		r.Log.Info("Continue reconciliation for InferenceService", constants.DeploymentMode, deploymentMode,
			"apiVersion", isvc.APIVersion, "isvc", isvc.Name)
	}
	// name of our custom finalizer
	finalizerName := "inferenceservice.finalizers"

	// examine DeletionTimestamp to determine if object is under deletion
	if isvc.ObjectMeta.DeletionTimestamp.IsZero() {
		// The object is not being deleted, so if it does not have our finalizer,
		// then lets add the finalizer and update the object. This is equivalent
		// registering our finalizer.
		if !controllerutil.ContainsFinalizer(isvc, finalizerName) {
			controllerutil.AddFinalizer(isvc, finalizerName)
			patchYaml := "metadata:\n  finalizers: [" + strings.Join(isvc.ObjectMeta.Finalizers, ",") + "]"
			patchJson, _ := yaml.YAMLToJSON([]byte(patchYaml))
			if err := r.Patch(ctx, isvc, client.RawPatch(types.MergePatchType, patchJson)); err != nil {
				return ctrl.Result{}, err
			}
		}
	} else {
		// The object is being deleted
		if controllerutil.ContainsFinalizer(isvc, finalizerName) {
			// our finalizer is present, so lets handle any external dependency
			if err := r.deleteExternalResources(ctx, isvc); err != nil {
				// if fail to delete the external dependency here, return with error
				// so that it can be retried
				return ctrl.Result{}, err
			}

			// remove our finalizer from the list and update it.
			controllerutil.RemoveFinalizer(isvc, finalizerName)
			patchYaml := "metadata:\n  finalizers: [" + strings.Join(isvc.ObjectMeta.Finalizers, ",") + "]"
			patchJson, _ := yaml.YAMLToJSON([]byte(patchYaml))
			if err := r.Patch(ctx, isvc, client.RawPatch(types.MergePatchType, patchJson)); err != nil {
				return ctrl.Result{}, err
			}
		}

		// Stop reconciliation as the item is being deleted
		return ctrl.Result{}, nil
	}

	// Abort early if the resolved deployment mode is Serverless, but Knative Services or KnativeServings are not available
	if deploymentMode == constants.Serverless {
		ksvcAvailable, checkKsvcErr := utils.IsCrdAvailable(r.ClientConfig, knservingv1.SchemeGroupVersion.String(), constants.KnativeServiceKind)
		if checkKsvcErr != nil {
			return reconcile.Result{}, checkKsvcErr
		}

		if !ksvcAvailable {
			r.Recorder.Event(isvc, corev1.EventTypeWarning, "ServerlessModeRejected",
				"It is not possible to use Serverless deployment mode when Knative Services are not available")
			return reconcile.Result{Requeue: false}, reconcile.TerminalError(fmt.Errorf("the resolved deployment mode of InferenceService '%s' is Serverless, but Knative Services are not available", isvc.Name))
		}

		// Abort if Knative KnativeServings are not available
		knServingFound, knServingCheckErr := utils.IsCrdAvailable(r.ClientConfig, operatorv1beta1.SchemeGroupVersion.String(), constants.KnativeServingKind)
		if knServingCheckErr != nil {
			return reconcile.Result{}, knServingCheckErr
		}

		if !knServingFound {
			r.Recorder.Event(isvc, corev1.EventTypeWarning, "ServerlessModeRejected",
				"It is not possible to use Serverless deployment mode when Knative KnativeServings are not available")
			return reconcile.Result{Requeue: false}, reconcile.TerminalError(fmt.Errorf("the resolved deployment mode of InferenceService '%s' is Serverless, but Knative KnativeServings are not available", isvc.Name))
		}
	}

	// Setup reconcilers
	r.Log.Info("Reconciling inference service", "apiVersion", isvc.APIVersion, "isvc", isvc.Name)

	// Reconcile cabundleConfigMap
	caBundleConfigMapReconciler := cabundleconfigmap.NewCaBundleConfigMapReconciler(r.Client, r.Clientset, r.Scheme)
	if err := caBundleConfigMapReconciler.Reconcile(ctx, isvc); err != nil {
		return reconcile.Result{}, err
	}

	reconcilers := []components.Component{}
	if deploymentMode != constants.ModelMeshDeployment {
		reconcilers = append(reconcilers, components.NewPredictor(r.Client, r.Clientset, r.Scheme, isvcConfig, deploymentMode))
	}
	if isvc.Spec.Transformer != nil {
		reconcilers = append(reconcilers, components.NewTransformer(r.Client, r.Clientset, r.Scheme, isvcConfig, deploymentMode))
	}
	if isvc.Spec.Explainer != nil {
		reconcilers = append(reconcilers, components.NewExplainer(r.Client, r.Clientset, r.Scheme, isvcConfig, deploymentMode))
	}
	for _, reconciler := range reconcilers {
		result, err := reconciler.Reconcile(ctx, isvc)
		if err != nil {
			r.Log.Error(err, "Failed to reconcile", "reconciler", reflect.ValueOf(reconciler), "Name", isvc.Name)
			r.Recorder.Eventf(isvc, corev1.EventTypeWarning, "InternalError", err.Error())
			if err := r.updateStatus(ctx, isvc, deploymentMode); err != nil {
				r.Log.Error(err, "Error updating status")
				return result, err
			}
			return reconcile.Result{}, errors.Wrapf(err, "fails to reconcile component")
		}
		if result.Requeue || result.RequeueAfter > 0 {
			return result, nil
		}
	}
	// reconcile RoutesReady and LatestDeploymentReady conditions for serverless deployment
	if deploymentMode == constants.Serverless {
		componentList := []v1beta1.ComponentType{v1beta1.PredictorComponent}
		if isvc.Spec.Transformer != nil {
			componentList = append(componentList, v1beta1.TransformerComponent)
		}
		if isvc.Spec.Explainer != nil {
			componentList = append(componentList, v1beta1.ExplainerComponent)
		}
		if !isvc.GetForceStopRuntime() {
			isvc.Status.PropagateCrossComponentStatus(componentList, v1beta1.RoutesReady)
			isvc.Status.PropagateCrossComponentStatus(componentList, v1beta1.LatestDeploymentReady)
		}
	}
	// Reconcile ingress
	ingressConfig, err := v1beta1.NewIngressConfig(isvcConfigMap)
	if err != nil {
		return reconcile.Result{}, errors.Wrapf(err, "fails to create IngressConfig")
	}

	// check raw deployment
	if deploymentMode == constants.RawDeployment {
		if ingressConfig.EnableGatewayAPI {
			reconciler := ingress.NewRawHTTPRouteReconciler(r.Client, r.Scheme, ingressConfig, isvcConfig)

			if err := reconciler.Reconcile(ctx, isvc); err != nil {
				return reconcile.Result{}, errors.Wrapf(err, "fails to reconcile ingress")
			}
		} else {
			reconciler, err := ingress.NewRawIngressReconciler(r.Client, r.Scheme, ingressConfig, isvcConfig)
			if err != nil {
				return reconcile.Result{}, errors.Wrapf(err, "fails to reconcile ingress")
			}
			if err := reconciler.Reconcile(ctx, isvc); err != nil {
				return reconcile.Result{}, errors.Wrapf(err, "fails to reconcile ingress")
			}
		}
	} else {
		reconciler := ingress.NewIngressReconciler(r.Client, r.Clientset, r.Scheme, ingressConfig, isvcConfig)
		r.Log.Info("Reconciling ingress for inference service", "isvc", isvc.Name)
		if err := reconciler.Reconcile(ctx, isvc); err != nil {
			return reconcile.Result{}, errors.Wrapf(err, "fails to reconcile ingress")
		}
	}

	// Reconcile modelConfig
	configMapReconciler := modelconfig.NewModelConfigReconciler(r.Client, r.Clientset, r.Scheme)
	if err := configMapReconciler.Reconcile(ctx, isvc); err != nil {
		return reconcile.Result{}, err
	}

	if err = r.updateStatus(ctx, isvc, deploymentMode); err != nil {
		r.Recorder.Event(isvc, corev1.EventTypeWarning, "InternalError", err.Error())
		return reconcile.Result{}, err
	}

	return ctrl.Result{}, nil
}

func (r *InferenceServiceReconciler) updateStatus(ctx context.Context, desiredService *v1beta1.InferenceService,
	deploymentMode constants.DeploymentModeType,
) error {
	// set the DeploymentMode used for the InferenceService in the status
	desiredService.Status.DeploymentMode = string(deploymentMode)
<<<<<<< HEAD
=======

>>>>>>> 3a8153c5
	existingService := &v1beta1.InferenceService{}

	namespacedName := types.NamespacedName{Name: desiredService.Name, Namespace: desiredService.Namespace}
	if err := r.Get(ctx, namespacedName, existingService); err != nil {
		return err
	}
	wasReady := inferenceServiceReadiness(existingService.Status)
	if inferenceServiceStatusEqual(existingService.Status, desiredService.Status, deploymentMode) {
		// If we didn't change anything then don't call updateStatus.
		// This is important because the copy we loaded from the informer's
		// cache may be stale and we don't want to overwrite a prior update
		// to status with this stale state.
	} else if err := r.Status().Update(ctx, desiredService); err != nil {
		r.Log.Error(err, "Failed to update InferenceService status", "InferenceService", desiredService.Name)
		r.Recorder.Eventf(desiredService, corev1.EventTypeWarning, "UpdateFailed",
			"Failed to update status for InferenceService %q: %v", desiredService.Name, err)
		return errors.Wrapf(err, "fails to update InferenceService status")
	} else {
		// If there was a difference and there was no error.
		isReady := inferenceServiceReadiness(desiredService.Status)
		isReadyFalse := inferenceServiceReadinessFalse(desiredService.Status)
		if wasReady && isReadyFalse { // Moved to NotReady State
			r.Recorder.Eventf(desiredService, corev1.EventTypeWarning, string(InferenceServiceNotReadyState),
				fmt.Sprintf("InferenceService [%v] is no longer Ready because of: %v", desiredService.GetName(), r.GetFailConditions(desiredService)))
		} else if !wasReady && isReady { // Moved to Ready State
			r.Recorder.Eventf(desiredService, corev1.EventTypeNormal, string(InferenceServiceReadyState),
				fmt.Sprintf("InferenceService [%v] is Ready", desiredService.GetName()))
		}
	}
	return nil
}

func inferenceServiceReadiness(status v1beta1.InferenceServiceStatus) bool {
	return status.Conditions != nil &&
		status.GetCondition(apis.ConditionReady) != nil &&
		status.GetCondition(apis.ConditionReady).Status == corev1.ConditionTrue
}

func inferenceServiceReadinessFalse(status v1beta1.InferenceServiceStatus) bool {
	readyCondition := status.GetCondition(apis.ConditionReady)
	return readyCondition != nil && readyCondition.Status == corev1.ConditionFalse
}

func inferenceServiceStatusEqual(s1, s2 v1beta1.InferenceServiceStatus, deploymentMode constants.DeploymentModeType) bool {
	if deploymentMode == constants.ModelMeshDeployment {
		// If the deployment mode is ModelMesh, reduce the status scope to compare.
		// Exclude Predictor and ModelStatus which are mananged by ModelMesh controllers
		return equality.Semantic.DeepEqual(s1.Address, s2.Address) &&
			equality.Semantic.DeepEqual(s1.URL, s2.URL) &&
			equality.Semantic.DeepEqual(s1.Status, s2.Status) &&
			equality.Semantic.DeepEqual(s1.Components[v1beta1.TransformerComponent], s2.Components[v1beta1.TransformerComponent]) &&
			equality.Semantic.DeepEqual(s1.Components[v1beta1.ExplainerComponent], s2.Components[v1beta1.ExplainerComponent])
	}
	return equality.Semantic.DeepEqual(s1, s2)
}

func (r *InferenceServiceReconciler) SetupWithManager(mgr ctrl.Manager, deployConfig *v1beta1.DeployConfig, ingressConfig *v1beta1.IngressConfig) error {
	r.ClientConfig = mgr.GetConfig()

	ksvcFound, err := utils.IsCrdAvailable(r.ClientConfig, knservingv1.SchemeGroupVersion.String(), constants.KnativeServiceKind)
	if err != nil {
		return err
	}

	kedaFound, err := utils.IsCrdAvailable(r.ClientConfig, kedav1alpha1.SchemeGroupVersion.String(), constants.KedaScaledObjectKind)
	if err != nil {
		return err
	}

	otelFound, err := utils.IsCrdAvailable(r.ClientConfig, otelv1beta1.GroupVersion.String(), constants.OpenTelemetryCollector)
	if err != nil {
		return err
	}

	vsFound, err := utils.IsCrdAvailable(r.ClientConfig, istioclientv1beta1.SchemeGroupVersion.String(), constants.IstioVirtualServiceKind)
	if err != nil {
		return err
	}

	ctrlBuilder := ctrl.NewControllerManagedBy(mgr).
		For(&v1beta1.InferenceService{}).
		Owns(&appsv1.Deployment{}).
		Owns(&corev1.Service{})

	if ksvcFound {
		ctrlBuilder = ctrlBuilder.Owns(&knservingv1.Service{})
	} else {
		r.Log.Info("The InferenceService controller won't watch serving.knative.dev/v1/Service resources because the CRD is not available.")
	}

	if kedaFound {
		ctrlBuilder = ctrlBuilder.Owns(&kedav1alpha1.ScaledObject{}, builder.WithPredicates(predicate.Funcs{
			UpdateFunc: func(e event.UpdateEvent) bool {
				_, ok := e.ObjectNew.(*kedav1alpha1.ScaledObject)
				if !ok {
					return false
				}
				// Ignore status updates for ScaledObject, only reconcile on spec changes
				oldObj := e.ObjectOld.(*kedav1alpha1.ScaledObject)
				newObj := e.ObjectNew.(*kedav1alpha1.ScaledObject)
				return !equality.Semantic.DeepEqual(oldObj.Spec, newObj.Spec)
			},
		}))
	} else {
		r.Log.Info("The InferenceService controller won't watch keda.sh/v1/ScaledObject resources because the CRD is not available.")
	}

	if otelFound {
		ctrlBuilder = ctrlBuilder.Owns(&otelv1beta1.OpenTelemetryCollector{})
	} else {
		r.Log.Info("The InferenceService controller won't watch opentelemetry-collector resources because the CRD is not available.")
	}

	if vsFound && !ingressConfig.DisableIstioVirtualHost {
		ctrlBuilder = ctrlBuilder.Owns(&istioclientv1beta1.VirtualService{})
	} else {
		r.Log.Info("The InferenceService controller won't watch networking.istio.io/v1beta1/VirtualService resources because the CRD is not available.")
	}

	if ingressConfig.EnableGatewayAPI {
		gatewayapiFound, err := utils.IsCrdAvailable(r.ClientConfig, gatewayapiv1.GroupVersion.String(), constants.HTTPRouteKind)
		if err != nil {
			return err
		}

		if gatewayapiFound {
			ctrlBuilder = ctrlBuilder.Owns(&gatewayapiv1.HTTPRoute{})
		} else {
			r.Log.Info("The InferenceService controller won't watch gateway.networking.k8s.io/v1/HTTPRoute resources because the CRD is not available.")
			panic("Gateway API CRD not available")
		}
	} else {
		ctrlBuilder = ctrlBuilder.Owns(&netv1.Ingress{})
	}

	return ctrlBuilder.Complete(r)
}

func (r *InferenceServiceReconciler) deleteExternalResources(ctx context.Context, isvc *v1beta1.InferenceService) error {
	// Delete all the TrainedModel that uses this InferenceService as parent
	r.Log.Info("Deleting external resources", "InferenceService", isvc.Name)
	var trainedModels v1alpha1.TrainedModelList
	if err := r.List(ctx,
		&trainedModels,
		client.MatchingLabels{constants.ParentInferenceServiceLabel: isvc.Name},
		client.InNamespace(isvc.Namespace),
	); err != nil {
		r.Log.Error(err, "unable to list trained models", "inferenceservice", isvc.Name)
		return err
	}

	// #nosec G601
	for i, v := range trainedModels.Items {
		if err := r.Delete(ctx, &trainedModels.Items[i], client.PropagationPolicy(metav1.DeletePropagationBackground)); client.IgnoreNotFound(err) != nil {
			r.Log.Error(err, "unable to delete trainedmodel", "trainedmodel", v)
		}
	}
	return nil
}

func (r *InferenceServiceReconciler) GetFailConditions(isvc *v1beta1.InferenceService) string {
	msg := ""
	for _, cond := range isvc.Status.Conditions {
		if string(cond.Status) == "False" {
			if msg == "" {
				msg = string(cond.Type)
			} else {
				msg = fmt.Sprintf("%s, %s", msg, string(cond.Type))
			}
		}
	}
	return msg
}<|MERGE_RESOLUTION|>--- conflicted
+++ resolved
@@ -324,10 +324,6 @@
 ) error {
 	// set the DeploymentMode used for the InferenceService in the status
 	desiredService.Status.DeploymentMode = string(deploymentMode)
-<<<<<<< HEAD
-=======
-
->>>>>>> 3a8153c5
 	existingService := &v1beta1.InferenceService{}
 
 	namespacedName := types.NamespacedName{Name: desiredService.Name, Namespace: desiredService.Namespace}
