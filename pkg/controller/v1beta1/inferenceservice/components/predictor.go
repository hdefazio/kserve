/*
Copyright 2021 The KServe Authors.

Licensed under the Apache License, Version 2.0 (the "License");
you may not use this file except in compliance with the License.
You may obtain a copy of the License at

    http://www.apache.org/licenses/LICENSE-2.0

Unless required by applicable law or agreed to in writing, software
distributed under the License is distributed on an "AS IS" BASIS,
WITHOUT WARRANTIES OR CONDITIONS OF ANY KIND, either express or implied.
See the License for the specific language governing permissions and
limitations under the License.
*/

package components

import (
	"context"
	"fmt"
	"math"
	"strconv"
	"strings"

	"github.com/go-logr/logr"
	"github.com/pkg/errors"
	corev1 "k8s.io/api/core/v1"
	metav1 "k8s.io/apimachinery/pkg/apis/meta/v1"
	"k8s.io/apimachinery/pkg/runtime"
	"k8s.io/client-go/kubernetes"
	"k8s.io/utils/ptr"
	"knative.dev/pkg/apis"
	knservingv1 "knative.dev/serving/pkg/apis/serving/v1"

	ctrl "sigs.k8s.io/controller-runtime"
	"sigs.k8s.io/controller-runtime/pkg/client"
	"sigs.k8s.io/controller-runtime/pkg/controller/controllerutil"

	"github.com/kserve/kserve/pkg/apis/serving/v1alpha1"
	"github.com/kserve/kserve/pkg/apis/serving/v1beta1"
	"github.com/kserve/kserve/pkg/constants"
	knutils "github.com/kserve/kserve/pkg/controller/v1alpha1/utils"
	"github.com/kserve/kserve/pkg/controller/v1beta1/inferenceservice/reconcilers/knative"
	modelconfig "github.com/kserve/kserve/pkg/controller/v1beta1/inferenceservice/reconcilers/modelconfig"
	"github.com/kserve/kserve/pkg/controller/v1beta1/inferenceservice/reconcilers/raw"
	isvcutils "github.com/kserve/kserve/pkg/controller/v1beta1/inferenceservice/utils"
	"github.com/kserve/kserve/pkg/utils"
)

var _ Component = &Predictor{}

const (
	ErrInvalidPlaceholder         = "failed to replace placeholders in serving runtime %s Container %s"
	ErrNoContainerFound           = "no container configuration found in selected serving runtime"
	ErrRayClusterInsufficientGPUs = "the total required number of GPUs(%d) is less than the number of GPUs assigned to the head node(%d) + worker node(%d)"
)

// Predictor reconciles resources for this component.
type Predictor struct {
	client                 client.Client
	clientset              kubernetes.Interface
	scheme                 *runtime.Scheme
	inferenceServiceConfig *v1beta1.InferenceServicesConfig
	deploymentMode         constants.DeploymentModeType
	allowZeroInitialScale  bool
	Log                    logr.Logger
}

func NewPredictor(client client.Client, clientset kubernetes.Interface, scheme *runtime.Scheme,
	inferenceServiceConfig *v1beta1.InferenceServicesConfig, deploymentMode constants.DeploymentModeType, allowZeroInitialScale bool,
) Component {
	return &Predictor{
		client:                 client,
		clientset:              clientset,
		scheme:                 scheme,
		inferenceServiceConfig: inferenceServiceConfig,
		deploymentMode:         deploymentMode,
		allowZeroInitialScale:  allowZeroInitialScale,
		Log:                    ctrl.Log.WithName("PredictorReconciler"),
	}
}

// Reconcile observes the predictor and attempts to drive the status towards the desired state.
func (p *Predictor) Reconcile(ctx context.Context, isvc *v1beta1.InferenceService) (ctrl.Result, error) {
	var predContainer *corev1.Container
	var podSpec corev1.PodSpec
	var workerPodSpec *corev1.PodSpec
	var workerObjectMeta metav1.ObjectMeta
	var sRuntime v1alpha1.ServingRuntimeSpec
	var sRuntimeLabels map[string]string
	var sRuntimeAnnotations map[string]string
	multiNodeEnabled := false
	isvcGeneration := strconv.FormatInt(isvc.Generation, 10)

	// Set default value for multi-node
	if isvc.Spec.Predictor.WorkerSpec != nil {
		multiNodeEnabled = true
	}
	var annotations map[string]string
	if p.deploymentMode == constants.RawDeployment {
		annotations = utils.Filter(isvc.Annotations, func(key string) bool {
			// https://issues.redhat.com/browse/RHOAIENG-20326
			// For RawDeployment, we allow the security.opendatahub.io/enable-auth annotation
			return !utils.Includes(isvcutils.FilterList(p.inferenceServiceConfig.ServiceAnnotationDisallowedList, constants.ODHKserveRawAuth), key)
		})
	} else {
		annotations = utils.Filter(isvc.Annotations, func(key string) bool {
			return !utils.Includes(p.inferenceServiceConfig.ServiceAnnotationDisallowedList, key)
		})
	}

	p.Log.V(1).Info("Predictor custom annotations", "annotations", p.inferenceServiceConfig.ServiceAnnotationDisallowedList)
	p.Log.V(1).Info("Predictor custom labels", "labels", p.inferenceServiceConfig.ServiceLabelDisallowedList)

	addLoggerAnnotations(isvc.Spec.Predictor.Logger, annotations)
	addBatcherAnnotations(isvc.Spec.Predictor.Batcher, annotations)
	// Add StorageSpec annotations so mutator will mount storage credentials to InferenceService's predictor
	addStorageSpecAnnotations(isvc.Spec.Predictor.GetImplementation().GetStorageSpec(), annotations)
	// Add agent annotations so mutator will mount model agent to multi-model InferenceService's predictor
	addAgentAnnotations(isvc, annotations)

	// Reconcile modelConfig
	if err := p.reconcileModelConfig(ctx, isvc); err != nil {
		return ctrl.Result{}, err
	}

	predictor := isvc.Spec.Predictor.GetImplementation()

	// Knative does not support INIT containers or mounting, so we add annotations that trigger the
	// StorageInitializer injector to mutate the underlying deployment to provision model data
	if err := p.addStorageInitializerAnnotations(ctx, predictor, annotations); err != nil {
		return ctrl.Result{}, err
	}

	// If Model is specified, prioritize using that. Otherwise, we will assume a framework object was specified.
	if isvc.Spec.Predictor.Model != nil {
		var err error
		sRuntime, err = p.reconcileModel(ctx, isvc, multiNodeEnabled)
		if err != nil {
			return ctrl.Result{}, err
		}
		podSpec, err = p.buildPodSpec(isvc, sRuntime)
		if err != nil {
			return ctrl.Result{}, err
		}
	} else {
		predContainer = predictor.GetContainer(isvc.ObjectMeta, isvc.Spec.Predictor.GetExtensions(), p.inferenceServiceConfig)
		podSpec = corev1.PodSpec(isvc.Spec.Predictor.PodSpec)
		if len(podSpec.Containers) == 0 {
			podSpec.Containers = []corev1.Container{
				*predContainer,
			}
		} else {
			podSpec.Containers[0] = *predContainer
		}
	}

	predictorName := constants.PredictorServiceName(isvc.Name)

	// Labels and annotations from predictor component
	// Label filter will be handled in ksvc_reconciler and raw reconciler
	predictorLabels := isvc.Spec.Predictor.Labels
	var predictorAnnotations map[string]string
	if p.deploymentMode == constants.RawDeployment {
		predictorAnnotations = utils.Filter(isvc.Spec.Predictor.Annotations, func(key string) bool {
			// https://issues.redhat.com/browse/RHOAIENG-20326
			// For RawDeployment, we allow the security.opendatahub.io/enable-auth annotation
			return !utils.Includes(isvcutils.FilterList(p.inferenceServiceConfig.ServiceAnnotationDisallowedList, constants.ODHKserveRawAuth), key)
		})
	} else {
		predictorAnnotations = utils.Filter(isvc.Spec.Predictor.Annotations, func(key string) bool {
			return !utils.Includes(p.inferenceServiceConfig.ServiceAnnotationDisallowedList, key)
		})
	}

	// Label filter will be handled in ksvc_reconciler
	sRuntimeLabels = sRuntime.ServingRuntimePodSpec.Labels
	sRuntimeAnnotations = utils.Filter(sRuntime.ServingRuntimePodSpec.Annotations, func(key string) bool {
		return !utils.Includes(p.inferenceServiceConfig.ServiceAnnotationDisallowedList, key)
	})
	objectMeta := p.buildObjectMeta(isvc, predictorName, sRuntimeLabels, predictorLabels, sRuntimeAnnotations, annotations, predictorAnnotations)

	// Autoscaler should be ignored when multiNodeEnabled is true
	if multiNodeEnabled {
		var err error
		workerObjectMeta, workerPodSpec, err = p.reconcileWorker(sRuntime, isvc, &podSpec, annotations, predictorAnnotations, isvcGeneration)
		if err != nil {
			isvc.Status.PropagateRawStatusWithMessages(v1beta1.PredictorComponent, v1beta1.InvalidGPUAllocation, err.Error(), corev1.ConditionFalse)
			return ctrl.Result{}, err
		}
		objectMeta.Labels[constants.InferenceServiceGenerationPodLabelKey] = isvcGeneration
	}

	p.Log.Info("Resolved container", "container", predContainer, "podSpec", podSpec)
	var rawDeployment bool
	var podLabelKey string
	var podLabelValue string

	// Here we allow switch between knative and vanilla deployment
	kstatus := &knservingv1.ServiceStatus{}
	if p.deploymentMode == constants.RawDeployment {
		rawDeployment = true
		podLabelKey = constants.RawDeploymentAppLabel
		// This is main RawKubeReconciler to create objects (deployment, svc, scaler)
		if err := p.reconcileRawDeployment(ctx, isvc, objectMeta, workerObjectMeta, &podSpec, workerPodSpec); err != nil {
			return ctrl.Result{}, err
		}
	} else {
		var err error
		podLabelKey = constants.RevisionLabel

		if kstatus, err = p.reconcileKnativeDeployment(ctx, isvc, &objectMeta, &podSpec); err != nil {
			return ctrl.Result{}, err
		}
	}
<<<<<<< HEAD

	// Handle InferenceService status updates based on the force stop annotation.
	// If true, transition the service to a stopped and unready state; otherwise, ensure it's not marked as stopped.
	if utils.GetForceStopRuntime(isvc) {
		// Exit early if we have already set the predictor's status to stopped
		existingPredictorCondition := isvc.Status.GetCondition(v1beta1.PredictorReady)
		if existingPredictorCondition != nil && existingPredictorCondition.Status == corev1.ConditionFalse && existingPredictorCondition.Reason == v1beta1.StoppedISVCReason {
			return ctrl.Result{}, nil
		}

		// Preserve the deployment mode value
		deployMode := isvc.Status.DeploymentMode

		// Clear all statuses
		isvc.Status = v1beta1.InferenceServiceStatus{}
		isvc.Status.DeploymentMode = deployMode

		// Set the predictor's ready condition to false
		isvc.Status.SetCondition(v1beta1.PredictorReady, &apis.Condition{
			Type:   v1beta1.PredictorReady,
			Status: corev1.ConditionFalse,
			Reason: v1beta1.StoppedISVCReason,
		})

		return ctrl.Result{}, nil
=======

	// Handle InferenceService status updates based on the force stop annotation.
	// If true, transition the service to a stopped and unready state; otherwise, ensure it's not marked as stopped.
	if utils.GetForceStopRuntime(isvc) {
		// Exit early if we have already set the status to stopped
		existingStoppedCondition := isvc.Status.GetCondition(v1beta1.Stopped)
		if existingStoppedCondition != nil && existingStoppedCondition.Status == corev1.ConditionTrue {
			return ctrl.Result{}, nil
		}

		deployMode := isvc.Status.DeploymentMode

		// Clear all statuses
		isvc.Status = v1beta1.InferenceServiceStatus{}

		// Preserve the deployment mode value
		isvc.Status.DeploymentMode = deployMode

		// Set the ready condition
		predictorReadyCondition := &apis.Condition{
			Type:   v1beta1.PredictorReady,
			Status: corev1.ConditionFalse,
			Reason: v1beta1.StoppedISVCReason,
		}
		isvc.Status.SetCondition(v1beta1.PredictorReady, predictorReadyCondition)

		// Add the stopped condition
		stoppedCondition := &apis.Condition{
			Type:   v1beta1.Stopped,
			Status: corev1.ConditionTrue,
		}
		isvc.Status.SetCondition(v1beta1.Stopped, stoppedCondition)

		return ctrl.Result{}, nil
	} else {
		resumeCondition := &apis.Condition{
			Type:   v1beta1.Stopped,
			Status: corev1.ConditionFalse,
		}
		isvc.Status.SetCondition(v1beta1.Stopped, resumeCondition)
>>>>>>> a61a9d52
	}

	statusSpec := isvc.Status.Components[v1beta1.PredictorComponent]
	if rawDeployment {
		podLabelValue = constants.GetRawServiceLabel(predictorName)
	} else {
		podLabelValue = statusSpec.LatestCreatedRevision
	}
	predictorPods, err := isvcutils.ListPodsByLabel(ctx, p.client, isvc.ObjectMeta.Namespace, podLabelKey, podLabelValue)
	if err != nil {
		return ctrl.Result{}, errors.Wrapf(err, "fails to list inferenceservice pods by label")
	}

	if isvc.Status.PropagateModelStatus(statusSpec, predictorPods, rawDeployment, kstatus) {
		return ctrl.Result{}, nil
	} else {
		return ctrl.Result{Requeue: true}, nil
	}
}

func (p *Predictor) reconcileModelConfig(ctx context.Context, isvc *v1beta1.InferenceService) error {
	configMapReconciler := modelconfig.NewModelConfigReconciler(p.client, p.clientset, p.scheme)
	return configMapReconciler.Reconcile(ctx, isvc)
}

func (p *Predictor) addStorageInitializerAnnotations(ctx context.Context, predictor v1beta1.ComponentImplementation, annotations map[string]string) error {
	if sourceURI := predictor.GetStorageUri(); sourceURI != nil {
		if _, ok := annotations[constants.StorageInitializerSourceUriInternalAnnotationKey]; ok {
			return errors.New("must provide only one of storageUri and storage.path")
		}
		annotations[constants.StorageInitializerSourceUriInternalAnnotationKey] = *sourceURI
		err := isvcutils.ValidateStorageURI(ctx, sourceURI, p.client)
		if err != nil {
			return fmt.Errorf("StorageURI not supported: %w", err)
		}
	}
	return nil
}

func (p *Predictor) reconcileModel(ctx context.Context, isvc *v1beta1.InferenceService, multiNodeEnabled bool) (v1alpha1.ServingRuntimeSpec, error) {
	var sRuntime v1alpha1.ServingRuntimeSpec

	if isvc.Spec.Predictor.Model.Runtime != nil {
		// set runtime defaults
		isvc.SetRuntimeDefaults()
		r, err := isvcutils.GetServingRuntime(ctx, p.client, *isvc.Spec.Predictor.Model.Runtime, isvc.Namespace)
		if err != nil {
			isvc.Status.UpdateModelTransitionStatus(v1beta1.InvalidSpec, &v1beta1.FailureInfo{
				Reason:  v1beta1.RuntimeNotRecognized,
				Message: "Waiting for runtime to become available",
			})
			return sRuntime, err
		}

		if r.IsDisabled() {
			isvc.Status.UpdateModelTransitionStatus(v1beta1.InvalidSpec, &v1beta1.FailureInfo{
				Reason:  v1beta1.RuntimeDisabled,
				Message: "Specified runtime is disabled",
			})
			return sRuntime, fmt.Errorf("specified runtime %s is disabled", *isvc.Spec.Predictor.Model.Runtime)
		}

		if isvc.Spec.Predictor.Model.ProtocolVersion != nil &&
			!r.IsProtocolVersionSupported(*isvc.Spec.Predictor.Model.ProtocolVersion) {
			isvc.Status.UpdateModelTransitionStatus(v1beta1.InvalidSpec, &v1beta1.FailureInfo{
				Reason:  v1beta1.NoSupportingRuntime,
				Message: "Specified runtime does not support specified protocol version",
			})
			return sRuntime, fmt.Errorf("specified runtime %s does not support specified protocol version", *isvc.Spec.Predictor.Model.Runtime)
		}

		// Verify that the selected runtime supports the specified framework.
		if !isvc.Spec.Predictor.Model.RuntimeSupportsModel(r) {
			isvc.Status.UpdateModelTransitionStatus(v1beta1.InvalidSpec, &v1beta1.FailureInfo{
				Reason:  v1beta1.NoSupportingRuntime,
				Message: "Specified runtime does not support specified framework/version",
			})
			return sRuntime, fmt.Errorf("specified runtime %s does not support specified framework/version", *isvc.Spec.Predictor.Model.Runtime)
		}

		sRuntime = *r
	} else {
		runtimes, err := isvc.Spec.Predictor.Model.GetSupportingRuntimes(ctx, p.client, isvc.Namespace, false, multiNodeEnabled)
		if err != nil {
			return sRuntime, err
		}
		if len(runtimes) == 0 {
			isvc.Status.UpdateModelTransitionStatus(v1beta1.InvalidSpec, &v1beta1.FailureInfo{
				Reason:  v1beta1.NoSupportingRuntime,
				Message: "No runtime found to support specified framework/version",
			})
			return sRuntime, fmt.Errorf("no runtime found to support predictor with model type: %v", isvc.Spec.Predictor.Model.ModelFormat)
		}
		// Get first supporting runtime.
		sRuntime = runtimes[0].Spec
		isvc.Spec.Predictor.Model.Runtime = &runtimes[0].Name

		// set runtime defaults
		isvc.SetRuntimeDefaults()
	}
	// assign protocol version to inferenceservice based on runtime selected
	if isvc.Spec.Predictor.Model.ProtocolVersion == nil {
		protocolVersion := constants.GetProtocolVersionString(
			constants.ProtocolVersion(
				v1beta1.GetProtocolVersionPriority(sRuntime.ProtocolVersions),
			),
		)
		isvc.Spec.Predictor.Model.ProtocolVersion = &protocolVersion
	}

	return sRuntime, nil
}

func (p *Predictor) buildPodSpec(isvc *v1beta1.InferenceService, sRuntime v1alpha1.ServingRuntimeSpec) (corev1.PodSpec, error) {
	var podSpec corev1.PodSpec
	var predContainer *corev1.Container
	var err error

	if len(sRuntime.Containers) == 0 {
		isvc.Status.UpdateModelTransitionStatus(v1beta1.InvalidSpec, &v1beta1.FailureInfo{
			Reason:  v1beta1.InvalidPredictorSpec,
			Message: ErrNoContainerFound,
		})
		return podSpec, errors.New(ErrNoContainerFound)
	}
	var mergedPodSpec *corev1.PodSpec
	_, predContainer, mergedPodSpec, err = isvcutils.MergeServingRuntimeAndInferenceServiceSpecs(sRuntime.Containers, isvc.Spec.Predictor.Model.Container, isvc, constants.InferenceServiceContainerName, sRuntime.ServingRuntimePodSpec, isvc.Spec.Predictor.PodSpec)
	if err != nil {
		return podSpec, err
	}

	// Replace placeholders in runtime container by values from inferenceservice metadata
	if err = isvcutils.ReplacePlaceholders(predContainer, isvc.ObjectMeta); err != nil {
		isvc.Status.UpdateModelTransitionStatus(v1beta1.InvalidSpec, &v1beta1.FailureInfo{
			Reason:  v1beta1.InvalidPredictorSpec,
			Message: fmt.Sprintf(ErrInvalidPlaceholder, *isvc.Spec.Predictor.Model.Runtime, predContainer.Name),
		})
		return podSpec, errors.Wrapf(err, ErrInvalidPlaceholder, *isvc.Spec.Predictor.Model.Runtime, predContainer.Name)
	}

	// Update image tag if GPU is enabled or runtime version is provided
	isvcutils.UpdateImageTag(predContainer, isvc.Spec.Predictor.Model.RuntimeVersion, isvc.Spec.Predictor.Model.Runtime)

	podSpec = *mergedPodSpec
	podSpec.Containers = []corev1.Container{*predContainer}

	containerIndexInSR := isvcutils.GetContainerIndexByName(sRuntime.Containers, constants.TransformerContainerName)
	containerIndexInIS := isvcutils.GetContainerIndexByName(isvc.Spec.Predictor.Containers, constants.TransformerContainerName)

	var transformerContainer *corev1.Container
	switch {
	case containerIndexInSR != -1 && containerIndexInIS != -1:
		// Merge transformer container from ServingRuntime and InferenceService
		transformerContainer, err = isvcutils.MergeRuntimeContainers(&sRuntime.Containers[containerIndexInSR], &isvc.Spec.Predictor.Containers[containerIndexInIS])
		if err != nil {
			return podSpec, err
		}
	case containerIndexInSR != -1:
		transformerContainer = &sRuntime.Containers[containerIndexInSR]
	case containerIndexInIS != -1:
		transformerContainer = &isvc.Spec.Predictor.Containers[containerIndexInIS]
	}

	if transformerContainer != nil {
		// Replace placeholders in transformer container by values from inferenceservice metadata
		if err = isvcutils.ReplacePlaceholders(transformerContainer, isvc.ObjectMeta); err != nil {
			isvc.Status.UpdateModelTransitionStatus(v1beta1.InvalidSpec, &v1beta1.FailureInfo{
				Reason:  v1beta1.InvalidPredictorSpec,
				Message: fmt.Sprintf(ErrInvalidPlaceholder, *isvc.Spec.Predictor.Model.Runtime, transformerContainer.Name),
			})
			return podSpec, errors.Wrapf(err, ErrInvalidPlaceholder, *isvc.Spec.Predictor.Model.Runtime, transformerContainer.Name)
		}
		podSpec.Containers = append(podSpec.Containers, *transformerContainer)
	}

	// Append all containers except the predictor and transformer containers from ServingRuntime
	for _, container := range sRuntime.Containers {
		if container.Name != constants.InferenceServiceContainerName && container.Name != constants.TransformerContainerName {
			podSpec.Containers = append(podSpec.Containers, container)
		}
	}

	// Append all containers except the transformer container from InferenceService
	for _, container := range isvc.Spec.Predictor.Containers {
		if container.Name != constants.TransformerContainerName {
			podSpec.Containers = append(podSpec.Containers, container)
		}
	}

	return podSpec, nil
}

func (p *Predictor) buildObjectMeta(isvc *v1beta1.InferenceService, predictorName string, sRuntimeLabels, predictorLabels, sRuntimeAnnotations, annotations, predictorAnnotations map[string]string) metav1.ObjectMeta {
	// Labels and annotations priority: predictor component > isvc > ServingRuntimePodSpec
	// Labels and annotations from high priority will overwrite that from low priority
	return metav1.ObjectMeta{
		Name:      predictorName,
		Namespace: isvc.Namespace,
		Labels: utils.Union(
			sRuntimeLabels,
			isvc.Labels,
			predictorLabels,
			map[string]string{
				constants.InferenceServicePodLabelKey: isvc.Name,
				constants.KServiceComponentLabel:      string(v1beta1.PredictorComponent),
			},
		),
		Annotations: utils.Union(
			sRuntimeAnnotations,
			annotations,
			predictorAnnotations,
		),
	}
}

func (p *Predictor) reconcileWorker(sRuntime v1alpha1.ServingRuntimeSpec, isvc *v1beta1.InferenceService, podSpec *corev1.PodSpec, annotations, predictorAnnotations map[string]string, isvcGeneration string) (metav1.ObjectMeta, *corev1.PodSpec, error) {
	var workerObjectMeta metav1.ObjectMeta
	var workerPodSpec *corev1.PodSpec
	var err error

	sRuntimeWorkerAnnotations := sRuntime.WorkerSpec.Annotations
	sRuntimeWorkerLabels := sRuntime.WorkerSpec.ServingRuntimePodSpec.Labels

	if workerPodSpec, err = multiNodeProcess(sRuntime, isvc, podSpec, annotations, isvcGeneration); err != nil {
		return workerObjectMeta, workerPodSpec, err
	}

	workerObjectMeta = metav1.ObjectMeta{
		Name:      constants.PredictorWorkerServiceName(isvc.Name),
		Namespace: isvc.Namespace,
		Labels: utils.Union(
			sRuntimeWorkerLabels,
			isvc.Labels,
			isvc.Spec.Predictor.Labels,
			map[string]string{
				constants.InferenceServiceGenerationPodLabelKey: isvcGeneration,
				constants.InferenceServicePodLabelKey:           isvc.Name,
				constants.KServiceComponentLabel:                string(v1beta1.PredictorComponent),
			},
		),
		Annotations: utils.Union(
			sRuntimeWorkerAnnotations,
			annotations,
			predictorAnnotations,
		),
	}

	return workerObjectMeta, workerPodSpec, nil
}

func multiNodeProcess(sRuntime v1alpha1.ServingRuntimeSpec, isvc *v1beta1.InferenceService, podSpec *corev1.PodSpec, annotations map[string]string, isvcGeneration string) (*corev1.PodSpec, error) {
	var workerContainer *corev1.Container
	var mergedWorkerPodSpec *corev1.PodSpec
	var err error

	// Initialize PipelineParallelSize and TensorParallelSize if not set
	if sRuntime.WorkerSpec.PipelineParallelSize == nil {
		sRuntime.WorkerSpec.PipelineParallelSize = ptr.To(constants.DefaultPipelineParallelSize)
	}
	if sRuntime.WorkerSpec.TensorParallelSize == nil {
		sRuntime.WorkerSpec.TensorParallelSize = ptr.To(constants.DefaultTensorParallelSize)
	}

	// Set the PipelineParallelSize from InferenceService to ServingRuntime workerSpec.PipelineParallelSize
	if isvc.Spec.Predictor.WorkerSpec.PipelineParallelSize != nil {
		sRuntime.WorkerSpec.PipelineParallelSize = isvc.Spec.Predictor.WorkerSpec.PipelineParallelSize
	}
	// Set the TensorParallelSize from InferenceService to ServingRuntime workerSpec.TensorParallelSize
	if isvc.Spec.Predictor.WorkerSpec.TensorParallelSize != nil {
		sRuntime.WorkerSpec.TensorParallelSize = isvc.Spec.Predictor.WorkerSpec.TensorParallelSize
	}

	if sRuntime.WorkerSpec == nil {
		errMsg := "you cannot set WorkerSpec in the InferenceService if the ServingRuntime does not have a WorkerSpec"
		isvc.Status.PropagateRawStatusWithMessages(v1beta1.PredictorComponent, v1beta1.InvalidWorkerSpecNotSet, errMsg, corev1.ConditionFalse)
		return nil, errors.New(errMsg)
	}
	// Check if workerSpec in ServingRuntime does not have worker containers information, it should return errors
	if len(sRuntime.WorkerSpec.Containers) == 0 {
		errMsg := "No workerSpec container configuration found in selected serving runtime"
		isvc.Status.UpdateModelTransitionStatus(v1beta1.InvalidSpec, &v1beta1.FailureInfo{
			Reason:  v1beta1.InvalidPredictorSpec,
			Message: errMsg,
		})
		return nil, errors.New(errMsg)
	}

	targetisvcContainer := corev1.Container{}
	if isvc.Spec.Predictor.WorkerSpec.Containers != nil {
		targetisvcContainer = isvc.Spec.Predictor.WorkerSpec.Containers[0]
	}
	_, workerContainer, mergedWorkerPodSpec, err = isvcutils.MergeServingRuntimeAndInferenceServiceSpecs(sRuntime.WorkerSpec.Containers, targetisvcContainer, isvc, constants.WorkerContainerName, sRuntime.WorkerSpec.ServingRuntimePodSpec, isvc.Spec.Predictor.WorkerSpec.PodSpec)
	if err != nil {
		return nil, err
	}

	mergedWorkerPodSpec.Containers = []corev1.Container{
		*workerContainer,
	}

	// Calculate the total number of GPUs required for the request based on the tensor parallel size and pipeline parallel size specified in the worker spec.
	// totalRequestGPUCount is the product of TensorParallelSize and PipelineParallelSize,
	// which represents the total number of GPUs needed for distributed computation.

	totalRequestGPUCount := *sRuntime.WorkerSpec.TensorParallelSize * *sRuntime.WorkerSpec.PipelineParallelSize

	rayNodeCount, workerNodeGPUCount, headNodeGPUCount, err := computeRayNodeAndGPUs(mergedWorkerPodSpec, totalRequestGPUCount, podSpec)
	if err != nil {
		return nil, err
	}

	// Add required environment variables: PipelineParallelSize, TensorParallelSize
	// Deployment node deployement
	if err := isvcutils.AddEnvVarToPodSpec(podSpec, constants.InferenceServiceContainerName, constants.PipelineParallelSizeEnvName, strconv.Itoa(*sRuntime.WorkerSpec.PipelineParallelSize)); err != nil {
		return nil, errors.Wrapf(err, "failed to add %s environment to the container(%s)", constants.PipelineParallelSizeEnvName, constants.InferenceServiceContainerName)
	}
	if err := isvcutils.AddEnvVarToPodSpec(podSpec, constants.InferenceServiceContainerName, constants.TensorParallelSizeEnvName, strconv.Itoa(*sRuntime.WorkerSpec.TensorParallelSize)); err != nil {
		return nil, errors.Wrapf(err, "failed to add %s environment to the container(%s)", constants.TensorParallelSizeEnvName, constants.InferenceServiceContainerName)
	}
	if err := isvcutils.AddEnvVarToPodSpec(podSpec, constants.InferenceServiceContainerName, constants.RayNodeCountEnvName, strconv.Itoa(rayNodeCount)); err != nil {
		return nil, errors.Wrapf(err, "failed to add %s environment to the container(%s)", constants.RayNodeCountEnvName, constants.InferenceServiceContainerName)
	}
	if err := isvcutils.AddEnvVarToPodSpec(podSpec, constants.InferenceServiceContainerName, constants.RequestGPUCountEnvName, strconv.Itoa(headNodeGPUCount)); err != nil {
		return nil, errors.Wrapf(err, "failed to add %s environment to the container(%s)", constants.RequestGPUCountEnvName, constants.InferenceServiceContainerName)
	}

	// Set the environment variable for "isvc name" to the MODEL_NAME when multiNodeEnabled is true.
	if err := isvcutils.AddEnvVarToPodSpec(podSpec, constants.InferenceServiceContainerName, "MODEL_NAME", isvc.Name); err != nil {
		return nil, errors.Wrapf(err, "failed to add MODEL_NAME environment to the container(%s)", constants.InferenceServiceContainerName)
	}

	deploymentAnnotations := annotations[constants.StorageInitializerSourceUriInternalAnnotationKey]
	storageProtocol := strings.Split(deploymentAnnotations, "://")[0]
	if storageProtocol == "pvc" || storageProtocol == "oci" {
		// Set the environment variable for "/mnt/models" to the MODEL_DIR when multiNodeEnabled is true.
		if err := isvcutils.AddEnvVarToPodSpec(podSpec, constants.InferenceServiceContainerName, "MODEL_DIR", constants.DefaultModelLocalMountPath); err != nil {
			return nil, errors.Wrapf(err, "failed to add MODEL_DIR environment to the container(%s)", constants.DefaultModelLocalMountPath)
		}
	}
	// Worker node deployement
	if err := isvcutils.AddEnvVarToPodSpec(mergedWorkerPodSpec, constants.WorkerContainerName, constants.RayNodeCountEnvName, strconv.Itoa(rayNodeCount)); err != nil {
		return nil, errors.Wrapf(err, "failed to add %s environment to the container(%s)", constants.RayNodeCountEnvName, constants.WorkerContainerName)
	}
	if err := isvcutils.AddEnvVarToPodSpec(mergedWorkerPodSpec, constants.WorkerContainerName, constants.RequestGPUCountEnvName, strconv.Itoa(workerNodeGPUCount)); err != nil {
		return nil, errors.Wrapf(err, "failed to add %s environment to the container(%s)", constants.RequestGPUCountEnvName, constants.WorkerContainerName)
	}
	// Set the environment variable for "isvc name" to the ISVC_NAME when multiNodeEnabled is true.
	if err := isvcutils.AddEnvVarToPodSpec(mergedWorkerPodSpec, constants.WorkerContainerName, "ISVC_NAME", isvc.Name); err != nil {
		return nil, errors.Wrapf(err, "failed to add ISVC_NAME environment to the container(%s)", constants.WorkerContainerName)
	}
	// Set the environment variable for "isvc name" to the HEAD_SVC when multiNodeEnabled is true.
	if err := isvcutils.AddEnvVarToPodSpec(mergedWorkerPodSpec, constants.WorkerContainerName, "HEAD_SVC", constants.GetHeadServiceName(isvc.Name, isvcGeneration)); err != nil {
		return nil, errors.Wrapf(err, "failed to add HEAD_SVC environment to the container(%s)", constants.WorkerContainerName)
	}
	return mergedWorkerPodSpec, nil
}

// The `rayNodeCount` is determined based on the requested GPU count.
// We use the GPU resource defined in `workerSpec` to calculate the required GPU count.
// The `rayNodeCount` is set to the ceiling value of (total requested GPU count / GPUs per worker node).
// The head node GPU count is determined by subtracting (workerSpec GPU resource * (rayNodeCount - 1)) from the total GPU count.
// If the head node has a predefined GPU count, it takes precedence.
// However, if the total required GPU count is less than the sum of (head node GPU count + workerSpec GPU resource * rayNodeCount), an error is raised.
func computeRayNodeAndGPUs(mergedWorkerPodSpec *corev1.PodSpec, totalRequestGPUCount int, podSpec *corev1.PodSpec) (int, int, int, error) {
	getGPUResourceQty := func(spec *corev1.PodSpec) int {
		if _, gpuResourceQuantity, exist := utils.GetGPUResourceQtyByType(&spec.Containers[0].Resources, "Request"); exist {
			return int(gpuResourceQuantity.Value())
		}
		return 0
	}

	computeRayNodes := func(totalGPUs, workerGPUs int) int {
		if workerGPUs == 0 {
			return 1
		}
		return int(math.Ceil(float64(totalGPUs) / float64(workerGPUs)))
	}

	validateGPUAllocation := func(rayNodeCount, headNodeGPUCount, workerNodeGPUCount int) error {
		if totalRequestGPUCount > headNodeGPUCount+(workerNodeGPUCount*(rayNodeCount-1)) {
			return fmt.Errorf(ErrRayClusterInsufficientGPUs, totalRequestGPUCount, headNodeGPUCount, workerNodeGPUCount*(rayNodeCount-1))
		}
		return nil
	}

	var rayNodeCount int
	headNodeGPUCount := getGPUResourceQty(podSpec)
	workerNodeGPUCount := getGPUResourceQty(mergedWorkerPodSpec)

	// Case 1 & 2: At least worker GPUs are set
	if workerNodeGPUCount > 0 {
		rayNodeCount = computeRayNodes(totalRequestGPUCount, workerNodeGPUCount)
		newHeadNodeGPUCount := totalRequestGPUCount - workerNodeGPUCount*(rayNodeCount-1)

		if headNodeGPUCount > 0 {
			rayNodeCountByHeadGpuCount := computeRayNodes(totalRequestGPUCount, headNodeGPUCount)
			if rayNodeCountByHeadGpuCount == 1 {
				rayNodeCount = 1
			}
		} else if headNodeGPUCount == 0 {
			headNodeGPUCount = newHeadNodeGPUCount
		}

		// Use only head node with total request gpu count if it can satisfy the GPU requirement
		if rayNodeCount == 1 {
			workerNodeGPUCount = 0
			headNodeGPUCount = totalRequestGPUCount
		}

		if err := validateGPUAllocation(rayNodeCount, headNodeGPUCount, workerNodeGPUCount); err != nil {
			return 0, 0, 0, err
		}
		return rayNodeCount, workerNodeGPUCount, headNodeGPUCount, nil
	}

	// Case 3: Only head GPU is set
	if headNodeGPUCount > 0 {
		remainingGPUs := totalRequestGPUCount - headNodeGPUCount
		rayNodeCount = 1
		workerNodeGPUCount = 1

		if remainingGPUs > 0 {
			rayNodeCount = computeRayNodes(remainingGPUs, workerNodeGPUCount) + 1 // Single GPU worker nodes
		}

		if err := validateGPUAllocation(rayNodeCount, headNodeGPUCount, workerNodeGPUCount); err != nil {
			return 0, 0, 0, err
		}
		return rayNodeCount, workerNodeGPUCount, headNodeGPUCount, nil
	}

	// Case 4: No GPUs found → Default values
	return totalRequestGPUCount, 1, 1, nil
}

func (p *Predictor) reconcileRawDeployment(ctx context.Context, isvc *v1beta1.InferenceService, objectMeta, workerObjectMeta metav1.ObjectMeta, podSpec, workerPodSpec *corev1.PodSpec) error {
	r, err := raw.NewRawKubeReconciler(ctx, p.client, p.clientset, p.scheme, constants.InferenceServiceResource, objectMeta, workerObjectMeta, &isvc.Spec.Predictor.ComponentExtensionSpec,
		podSpec, workerPodSpec)
	if err != nil {
		return errors.Wrapf(err, "fails to create NewRawKubeReconciler for predictor")
	}

	// set Deployment Controller
	for _, deployment := range r.Deployment.DeploymentList {
		if err := controllerutil.SetControllerReference(isvc, deployment, p.scheme); err != nil {
			return errors.Wrapf(err, "fails to set deployment owner reference for predictor")
		}
	}
	for _, svc := range r.Service.ServiceList {
		// set Service Controller
		if err := controllerutil.SetControllerReference(isvc, svc, p.scheme); err != nil {
			return errors.Wrapf(err, "fails to set service owner reference for predictor")
		}
	}
	// set Otel Controller
	if r.OtelCollector != nil {
		if err := r.OtelCollector.SetControllerReferences(isvc, p.scheme); err != nil {
			return errors.Wrapf(err, "fails to set otel owner references for predictor")
		}
	}
	// set autoscaler Controller
	if err := r.Scaler.Autoscaler.SetControllerReferences(isvc, p.scheme); err != nil {
		return errors.Wrapf(err, "fails to set autoscaler owner references for predictor")
	}

	deploymentList, err := r.Reconcile(ctx)
	if err != nil {
		return errors.Wrapf(err, "fails to reconcile predictor")
	}

	if !utils.GetForceStopRuntime(isvc) {
		isvc.Status.PropagateRawStatus(v1beta1.PredictorComponent, deploymentList, r.URL)
	}

	return nil
}

func (p *Predictor) reconcileKnativeDeployment(ctx context.Context, isvc *v1beta1.InferenceService, objectMeta *metav1.ObjectMeta, podSpec *corev1.PodSpec) (*knservingv1.ServiceStatus, error) {
	knutils.ValidateInitialScaleAnnotation(objectMeta.Annotations, p.allowZeroInitialScale, isvc.Spec.Predictor.MinReplicas, p.Log)
	r := knative.NewKsvcReconciler(p.client, p.scheme, *objectMeta, &isvc.Spec.Predictor.ComponentExtensionSpec,
		podSpec, isvc.Status.Components[v1beta1.PredictorComponent], p.inferenceServiceConfig.ServiceLabelDisallowedList)

	if err := controllerutil.SetControllerReference(isvc, r.Service, p.scheme); err != nil {
		return nil, errors.Wrapf(err, "fails to set owner reference for predictor")
	}
	kstatus, err := r.Reconcile(ctx)
	if err != nil {
		return nil, errors.Wrapf(err, "fails to reconcile predictor")
	}
	if !utils.GetForceStopRuntime(isvc) {
		isvc.Status.PropagateStatus(v1beta1.PredictorComponent, kstatus)
	}
	return kstatus, nil
}<|MERGE_RESOLUTION|>--- conflicted
+++ resolved
@@ -214,33 +214,6 @@
 			return ctrl.Result{}, err
 		}
 	}
-<<<<<<< HEAD
-
-	// Handle InferenceService status updates based on the force stop annotation.
-	// If true, transition the service to a stopped and unready state; otherwise, ensure it's not marked as stopped.
-	if utils.GetForceStopRuntime(isvc) {
-		// Exit early if we have already set the predictor's status to stopped
-		existingPredictorCondition := isvc.Status.GetCondition(v1beta1.PredictorReady)
-		if existingPredictorCondition != nil && existingPredictorCondition.Status == corev1.ConditionFalse && existingPredictorCondition.Reason == v1beta1.StoppedISVCReason {
-			return ctrl.Result{}, nil
-		}
-
-		// Preserve the deployment mode value
-		deployMode := isvc.Status.DeploymentMode
-
-		// Clear all statuses
-		isvc.Status = v1beta1.InferenceServiceStatus{}
-		isvc.Status.DeploymentMode = deployMode
-
-		// Set the predictor's ready condition to false
-		isvc.Status.SetCondition(v1beta1.PredictorReady, &apis.Condition{
-			Type:   v1beta1.PredictorReady,
-			Status: corev1.ConditionFalse,
-			Reason: v1beta1.StoppedISVCReason,
-		})
-
-		return ctrl.Result{}, nil
-=======
 
 	// Handle InferenceService status updates based on the force stop annotation.
 	// If true, transition the service to a stopped and unready state; otherwise, ensure it's not marked as stopped.
@@ -281,7 +254,6 @@
 			Status: corev1.ConditionFalse,
 		}
 		isvc.Status.SetCondition(v1beta1.Stopped, resumeCondition)
->>>>>>> a61a9d52
 	}
 
 	statusSpec := isvc.Status.Components[v1beta1.PredictorComponent]
