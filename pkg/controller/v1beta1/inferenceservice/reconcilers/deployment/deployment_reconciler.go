/*
Copyright 2021 The KServe Authors.

Licensed under the Apache License, Version 2.0 (the "License");
you may not use this file except in compliance with the License.
You may obtain a copy of the License at

    http://www.apache.org/licenses/LICENSE-2.0

Unless required by applicable law or agreed to in writing, software
distributed under the License is distributed on an "AS IS" BASIS,
WITHOUT WARRANTIES OR CONDITIONS OF ANY KIND, either express or implied.
See the License for the specific language governing permissions and
limitations under the License.
*/

package deployment

import (
	"context"
	"crypto/rand"
	"encoding/base64"
	"encoding/json"
	"errors"
	"fmt"
	"strconv"
	"strings"
<<<<<<< HEAD

	"google.golang.org/protobuf/proto"
	"k8s.io/apimachinery/pkg/api/resource"
	"k8s.io/apimachinery/pkg/util/strategicpatch"
	"k8s.io/client-go/kubernetes"
=======
>>>>>>> a6052cf8

	"google.golang.org/protobuf/proto"
	"k8s.io/apimachinery/pkg/api/resource"
	"k8s.io/client-go/kubernetes"

	"github.com/google/go-cmp/cmp"
	"github.com/google/go-cmp/cmp/cmpopts"
	appsv1 "k8s.io/api/apps/v1"
	corev1 "k8s.io/api/core/v1"
	apierr "k8s.io/apimachinery/pkg/api/errors"
	metav1 "k8s.io/apimachinery/pkg/apis/meta/v1"
	"k8s.io/apimachinery/pkg/runtime"
	"k8s.io/apimachinery/pkg/types"
	"k8s.io/apimachinery/pkg/util/intstr"
<<<<<<< HEAD
=======
	"k8s.io/apimachinery/pkg/util/strategicpatch"
	"k8s.io/utils/ptr"
>>>>>>> a6052cf8
	"knative.dev/pkg/kmp"
	kclient "sigs.k8s.io/controller-runtime/pkg/client"
	logf "sigs.k8s.io/controller-runtime/pkg/log"

	"github.com/kserve/kserve/pkg/apis/serving/v1beta1"
	"github.com/kserve/kserve/pkg/constants"
<<<<<<< HEAD
	v1beta1utils "github.com/kserve/kserve/pkg/controller/v1beta1/inferenceservice/utils"
=======

	v1beta1utils "github.com/kserve/kserve/pkg/controller/v1beta1/inferenceservice/utils"

>>>>>>> a6052cf8
	"github.com/kserve/kserve/pkg/utils"
)

var log = logf.Log.WithName("DeploymentReconciler")

// DeploymentReconciler reconciles the raw kubernetes deployment resource
type DeploymentReconciler struct {
	client         kclient.Client
	scheme         *runtime.Scheme
	DeploymentList []*appsv1.Deployment
	componentExt   *v1beta1.ComponentExtensionSpec
}

const (
	tlsVolumeName = "proxy-tls"
	oauthProxy    = "oauthProxy"
)

<<<<<<< HEAD
func NewDeploymentReconciler(client kclient.Client,
=======
func NewDeploymentReconciler(ctx context.Context,
	client kclient.Client,
>>>>>>> a6052cf8
	clientset kubernetes.Interface,
	scheme *runtime.Scheme,
	resourceType constants.ResourceType,
	componentMeta metav1.ObjectMeta,
	workerComponentMeta metav1.ObjectMeta,
	componentExt *v1beta1.ComponentExtensionSpec,
<<<<<<< HEAD
	podSpec *corev1.PodSpec, workerPodSpec *corev1.PodSpec) (*DeploymentReconciler, error) {
	deploymentList, err := createRawDeploymentODH(clientset, resourceType, componentMeta, workerComponentMeta, componentExt, podSpec, workerPodSpec)
	if err != nil {
		return nil, err
	}
=======
	podSpec *corev1.PodSpec, workerPodSpec *corev1.PodSpec,
) (*DeploymentReconciler, error) {
	deploymentList, err := createRawDeploymentODH(ctx, clientset, resourceType, componentMeta, workerComponentMeta, componentExt, podSpec, workerPodSpec)
	if err != nil {
		return nil, fmt.Errorf("failed to create raw deployment: %w", err)
	}

>>>>>>> a6052cf8
	return &DeploymentReconciler{
		client:         client,
		scheme:         scheme,
		DeploymentList: deploymentList,
		componentExt:   componentExt,
	}, nil
}

<<<<<<< HEAD
func createRawDeploymentODH(clientset kubernetes.Interface, resourceType constants.ResourceType, componentMeta metav1.ObjectMeta, workerComponentMeta metav1.ObjectMeta,
	componentExt *v1beta1.ComponentExtensionSpec,
	podSpec *corev1.PodSpec, workerPodSpec *corev1.PodSpec) ([]*appsv1.Deployment, error) {
=======
func createRawDeploymentODH(ctx context.Context,
	clientset kubernetes.Interface,
	resourceType constants.ResourceType,
	componentMeta metav1.ObjectMeta,
	workerComponentMeta metav1.ObjectMeta,
	componentExt *v1beta1.ComponentExtensionSpec,
	podSpec *corev1.PodSpec, workerPodSpec *corev1.PodSpec,
) ([]*appsv1.Deployment, error) {
>>>>>>> a6052cf8
	deploymentList, err := createRawDeployment(componentMeta, workerComponentMeta, componentExt, podSpec, workerPodSpec)
	if err != nil {
		return nil, err
	}
<<<<<<< HEAD
=======

>>>>>>> a6052cf8
	enableAuth := false
	// Deployment list is for multi-node, we only need to add oauth proxy and serving sercret certs to the head deployment
	headDeployment := deploymentList[0]
	if val, ok := componentMeta.Annotations[constants.ODHKserveRawAuth]; ok && strings.EqualFold(val, "true") {
		enableAuth = true

		if resourceType != constants.InferenceGraphResource { // InferenceGraphs don't use oauth-proxy
<<<<<<< HEAD
			err := addOauthContainerToDeployment(clientset, headDeployment, componentMeta, componentExt, podSpec)
=======
			err = addOauthContainerToDeployment(ctx, clientset, headDeployment, componentMeta, componentExt, podSpec)
>>>>>>> a6052cf8
			if err != nil {
				return nil, err
			}
		}
	}
	if (resourceType == constants.InferenceServiceResource && enableAuth) || resourceType == constants.InferenceGraphResource {
		mountServingSecretVolumeToDeployment(headDeployment, componentMeta, resourceType)
	}
	return deploymentList, nil
}

func createRawDeployment(componentMeta metav1.ObjectMeta, workerComponentMeta metav1.ObjectMeta,
	componentExt *v1beta1.ComponentExtensionSpec,
<<<<<<< HEAD
	podSpec *corev1.PodSpec, workerPodSpec *corev1.PodSpec) ([]*appsv1.Deployment, error) {
	var deploymentList []*appsv1.Deployment
	var workerNodeReplicas int32
	var tensorParallelSize string
	multiNodeEnabled := false

	if workerPodSpec != nil {
		multiNodeEnabled = true

		for _, container := range podSpec.Containers {
			if container.Name == constants.InferenceServiceContainerName {
				if value, exists := utils.GetEnvVarValue(container.Env, constants.PipelineParallelSizeEnvName); exists {
					if parsedValue, err := strconv.Atoi(value); err == nil {
						// Set pipelineParallelSize to workerNodeSize + 1 (head)
						workerNodeReplicas = int32(parsedValue - 1) // nolint  #nosec G109
					} else {
						log.Error(err, "Failed to convert pipelineParallelSize to int")
					}
				} else {
					log.Info(fmt.Sprintf("PIPELINE_PARALLEL_SIZE is not set in the container's environment(%s)", constants.InferenceServiceContainerName))
=======
	podSpec *corev1.PodSpec, workerPodSpec *corev1.PodSpec,
) ([]*appsv1.Deployment, error) {
	var deploymentList []*appsv1.Deployment
	var workerNodeReplicas int32
	var headNodeGpuCount string
	var workerNodeGpuCount string
	multiNodeEnabled := false

	defaultDeployment := createRawDefaultDeployment(componentMeta, componentExt, podSpec)
	if workerPodSpec != nil {
		multiNodeEnabled = true

		// Use the "RAY_NODE_COUNT" environment variable to define the number of worker node replicas.
		// Set the head node GPU count using the requestGPUCount environment variable in the head container
		for _, container := range podSpec.Containers {
			if container.Name == constants.InferenceServiceContainerName {
				if value, exists := utils.GetEnvVarValue(container.Env, constants.RayNodeCountEnvName); exists {
					rayNodeCountFromEnv, err := utils.StringToInt32(value)
					if err != nil {
						log.Error(err, "Failed to convert rayNodeCount to int. Use default")
					}
					workerNodeReplicas = rayNodeCountFromEnv - 1
				}
				if value, exists := utils.GetEnvVarValue(container.Env, constants.RequestGPUCountEnvName); exists {
					headNodeGpuCount = value
>>>>>>> a6052cf8
				}
				break
			}
		}
<<<<<<< HEAD
	}

	defaultDeployment, err := createRawDefaultDeployment(componentMeta, componentExt, podSpec)
	if err != nil {
		return nil, err
	}
	if multiNodeEnabled {
		// Use defaut value(1) if tensor-parallel-size is not set (gpu count)
		tensorParallelSize = constants.DefaultTensorParallelSize

		for _, container := range podSpec.Containers {
			if container.Name == constants.InferenceServiceContainerName {
				if value, exists := utils.GetEnvVarValue(container.Env, constants.TensorParallelSizeEnvName); exists {
					// Use the environment variable value
					tensorParallelSize = value
=======
		// Set the worker node GPU count using the requestGPUCount environment variable in the worker container
		for _, container := range workerPodSpec.Containers {
			if container.Name == constants.WorkerContainerName {
				if value, exists := utils.GetEnvVarValue(container.Env, constants.RequestGPUCountEnvName); exists {
					workerNodeGpuCount = value
>>>>>>> a6052cf8
				}
				break
			}
		}
<<<<<<< HEAD
		// Update GPU resource of default podSpec
		addGPUResourceToDeployment(defaultDeployment, constants.InferenceServiceContainerName, tensorParallelSize)
	}
	deploymentList = append(deploymentList, defaultDeployment)

	// Adds workerNode deployment
=======

		// Update GPU resource of default podSpec
		if err := addGPUResourceToDeployment(defaultDeployment, constants.InferenceServiceContainerName, headNodeGpuCount); err != nil {
			return nil, err
		}
	}
	deploymentList = append(deploymentList, defaultDeployment)

	// workerNode deployment
>>>>>>> a6052cf8
	if multiNodeEnabled {
		workerDeployment := createRawWorkerDeployment(workerComponentMeta, componentExt, workerPodSpec, componentMeta.Name, workerNodeReplicas)

		// Update GPU resource of workerPodSpec
<<<<<<< HEAD
		addGPUResourceToDeployment(workerDeployment, constants.WorkerContainerName, tensorParallelSize)
		deploymentList = append(deploymentList, workerDeployment)
	}
=======
		if err := addGPUResourceToDeployment(workerDeployment, constants.WorkerContainerName, workerNodeGpuCount); err != nil {
			return nil, err
		}
		deploymentList = append(deploymentList, workerDeployment)
	}

>>>>>>> a6052cf8
	return deploymentList, nil
}

func createRawDefaultDeployment(componentMeta metav1.ObjectMeta,
	componentExt *v1beta1.ComponentExtensionSpec,
<<<<<<< HEAD
	podSpec *corev1.PodSpec) (*appsv1.Deployment, error) {
=======
	podSpec *corev1.PodSpec,
) *appsv1.Deployment {
>>>>>>> a6052cf8
	podMetadata := componentMeta
	podMetadata.Labels["app"] = constants.GetRawServiceLabel(componentMeta.Name)
	setDefaultPodSpec(podSpec)

	deployment := &appsv1.Deployment{
		ObjectMeta: componentMeta,
		Spec: appsv1.DeploymentSpec{
			Selector: &metav1.LabelSelector{
				MatchLabels: map[string]string{
					"app": constants.GetRawServiceLabel(componentMeta.Name),
				},
			},
			Template: corev1.PodTemplateSpec{
				ObjectMeta: podMetadata,
				Spec:       *podSpec,
			},
		},
	}
	if componentExt.DeploymentStrategy != nil {
		deployment.Spec.Strategy = *componentExt.DeploymentStrategy
	}
	setDefaultDeploymentSpec(&deployment.Spec)
<<<<<<< HEAD
	return deployment, nil
}

func mountServingSecretVolumeToDeployment(deployment *appsv1.Deployment, componentMeta metav1.ObjectMeta, resourceType constants.ResourceType) {
	updatedPodSpec := deployment.Spec.Template.Spec.DeepCopy()
	tlsSecretVolume := corev1.Volume{
		Name: tlsVolumeName,
		VolumeSource: corev1.VolumeSource{
			Secret: &corev1.SecretVolumeSource{
				SecretName:  componentMeta.Name + constants.ServingCertSecretSuffix,
				DefaultMode: func(i int32) *int32 { return &i }(420),
			},
		},
	}

	updatedPodSpec.Volumes = append(updatedPodSpec.Volumes, tlsSecretVolume)

	containerName := "kserve-container"
	if resourceType == constants.InferenceGraphResource {
		containerName = componentMeta.Name
	}
	for i, container := range updatedPodSpec.Containers {
		if container.Name == containerName {
			updatedPodSpec.Containers[i].VolumeMounts = append(updatedPodSpec.Containers[i].VolumeMounts, corev1.VolumeMount{
				Name:      tlsVolumeName,
				MountPath: "/etc/tls/private",
			})
		}
	}

	deployment.Spec.Template.Spec = *updatedPodSpec
}

func addOauthContainerToDeployment(clientset kubernetes.Interface, deployment *appsv1.Deployment, componentMeta metav1.ObjectMeta, componentExt *v1beta1.ComponentExtensionSpec,
	podSpec *corev1.PodSpec) error {
	var isvcname string
	var upstreamPort string
	var sa string
	if val, ok := componentMeta.Labels[constants.InferenceServicePodLabelKey]; ok {
		isvcname = val
	} else {
		isvcname = componentMeta.Name
	}
	if val, ok := componentMeta.Annotations[constants.ODHKserveRawAuth]; ok && strings.EqualFold(val, "true") {
		switch {
		case componentExt != nil && componentExt.Batcher != nil:
			upstreamPort = constants.InferenceServiceDefaultAgentPortStr
		case componentExt != nil && componentExt.Logger != nil:
			upstreamPort = constants.InferenceServiceDefaultAgentPortStr
		default:
			upstreamPort = GetKServeContainerPort(podSpec)
			if upstreamPort == "" {
				upstreamPort = constants.InferenceServiceDefaultHttpPort
			}
		}
		if podSpec.ServiceAccountName == "" {
			sa = constants.DefaultServiceAccount
		} else {
			sa = podSpec.ServiceAccountName
		}
		oauthProxyContainer, err := generateOauthProxyContainer(clientset, isvcname, componentMeta.Namespace, upstreamPort, sa)
		if err != nil {
			// return the deployment without the oauth proxy container if there was an error
			// This is required for the deployment_reconciler_tests
			return err
		}
		updatedPodSpec := deployment.Spec.Template.Spec.DeepCopy()
		//	updatedPodSpec := podSpec.DeepCopy()
		// ODH override. See : https://issues.redhat.com/browse/RHOAIENG-19904
		updatedPodSpec.AutomountServiceAccountToken = proto.Bool(true)
		updatedPodSpec.Containers = append(updatedPodSpec.Containers, *oauthProxyContainer)
		deployment.Spec.Template.Spec = *updatedPodSpec
	}
	return nil
}

func createRawWorkerDeployment(componentMeta metav1.ObjectMeta,
	componentExt *v1beta1.ComponentExtensionSpec,
	podSpec *corev1.PodSpec, predictorName string, replicas int32) *appsv1.Deployment {
	podMetadata := componentMeta
	workerPredictorName := constants.GetRawWorkerServiceLabel(predictorName)
	podMetadata.Labels["app"] = workerPredictorName
	setDefaultPodSpec(podSpec)
	deployment := &appsv1.Deployment{
		ObjectMeta: componentMeta,
		Spec: appsv1.DeploymentSpec{
			Selector: &metav1.LabelSelector{
				MatchLabels: map[string]string{
					"app": workerPredictorName,
				},
			},
			Template: corev1.PodTemplateSpec{
				ObjectMeta: podMetadata,
				Spec:       *podSpec,
			},
		},
	}
	if componentExt.DeploymentStrategy != nil {
		deployment.Spec.Strategy = *componentExt.DeploymentStrategy
	}
	setDefaultDeploymentSpec(&deployment.Spec)

	deployment.Spec.Replicas = &replicas
	return deployment
}

=======
	if componentExt.MinReplicas != nil && deployment.Annotations[constants.AutoscalerClass] == string(constants.AutoscalerClassNone) {
		deployment.Spec.Replicas = ptr.To(*componentExt.MinReplicas)
	}

	return deployment
}

func mountServingSecretVolumeToDeployment(deployment *appsv1.Deployment, componentMeta metav1.ObjectMeta, resourceType constants.ResourceType) {
	updatedPodSpec := deployment.Spec.Template.Spec.DeepCopy()
	tlsSecretVolume := corev1.Volume{
		Name: tlsVolumeName,
		VolumeSource: corev1.VolumeSource{
			Secret: &corev1.SecretVolumeSource{
				SecretName:  componentMeta.Name + constants.ServingCertSecretSuffix,
				DefaultMode: func(i int32) *int32 { return &i }(420),
			},
		},
	}

	updatedPodSpec.Volumes = append(updatedPodSpec.Volumes, tlsSecretVolume)

	containerName := "kserve-container"
	if resourceType == constants.InferenceGraphResource {
		containerName = componentMeta.Name
	}
	for i, container := range updatedPodSpec.Containers {
		if container.Name == containerName {
			updatedPodSpec.Containers[i].VolumeMounts = append(updatedPodSpec.Containers[i].VolumeMounts, corev1.VolumeMount{
				Name:      tlsVolumeName,
				MountPath: "/etc/tls/private",
			})
		}
	}

	deployment.Spec.Template.Spec = *updatedPodSpec
}

func addOauthContainerToDeployment(ctx context.Context,
	clientset kubernetes.Interface,
	deployment *appsv1.Deployment,
	componentMeta metav1.ObjectMeta,
	componentExt *v1beta1.ComponentExtensionSpec,
	podSpec *corev1.PodSpec,
) error {
	var isvcname string
	var upstreamPort string
	var sa string
	if val, ok := componentMeta.Labels[constants.InferenceServicePodLabelKey]; ok {
		isvcname = val
	} else {
		isvcname = componentMeta.Name
	}
	if val, ok := componentMeta.Annotations[constants.ODHKserveRawAuth]; ok && strings.EqualFold(val, "true") {
		switch {
		case componentExt != nil && componentExt.Batcher != nil:
			upstreamPort = constants.InferenceServiceDefaultAgentPortStr
		case componentExt != nil && componentExt.Logger != nil:
			upstreamPort = constants.InferenceServiceDefaultAgentPortStr
		default:
			upstreamPort = GetKServeContainerPort(podSpec)
			if upstreamPort == "" {
				upstreamPort = constants.InferenceServiceDefaultHttpPort
			}
		}
		if podSpec.ServiceAccountName == "" {
			sa = constants.DefaultServiceAccount
		} else {
			sa = podSpec.ServiceAccountName
		}
		oauthProxyContainer, err := generateOauthProxyContainer(ctx, clientset, isvcname, componentMeta.Namespace, upstreamPort, sa)
		if err != nil {
			// return the deployment without the oauth proxy container if there was an error
			// This is required for the deployment_reconciler_tests
			return err
		}
		updatedPodSpec := deployment.Spec.Template.Spec.DeepCopy()
		//	updatedPodSpec := podSpec.DeepCopy()
		// ODH override. See : https://issues.redhat.com/browse/RHOAIENG-19904
		updatedPodSpec.AutomountServiceAccountToken = proto.Bool(true)
		updatedPodSpec.Containers = append(updatedPodSpec.Containers, *oauthProxyContainer)
		deployment.Spec.Template.Spec = *updatedPodSpec
	}
	return nil
}

func createRawWorkerDeployment(componentMeta metav1.ObjectMeta,
	componentExt *v1beta1.ComponentExtensionSpec,
	podSpec *corev1.PodSpec, predictorName string, replicas int32,
) *appsv1.Deployment {
	podMetadata := componentMeta
	workerPredictorName := constants.GetRawWorkerServiceLabel(predictorName)
	podMetadata.Labels["app"] = workerPredictorName
	setDefaultPodSpec(podSpec)
	deployment := &appsv1.Deployment{
		ObjectMeta: componentMeta,
		Spec: appsv1.DeploymentSpec{
			Selector: &metav1.LabelSelector{
				MatchLabels: map[string]string{
					"app": workerPredictorName,
				},
			},
			Template: corev1.PodTemplateSpec{
				ObjectMeta: podMetadata,
				Spec:       *podSpec,
			},
		},
	}
	if componentExt.DeploymentStrategy != nil {
		deployment.Spec.Strategy = *componentExt.DeploymentStrategy
	}
	setDefaultDeploymentSpec(&deployment.Spec)

	// For multinode, it needs to keep original pods until new pods are ready with rollingUpdate strategy
	if deployment.Spec.Strategy.Type == appsv1.RollingUpdateDeploymentStrategyType {
		deployment.Spec.Strategy.RollingUpdate = &appsv1.RollingUpdateDeployment{
			MaxUnavailable: &intstr.IntOrString{Type: intstr.String, StrVal: "0%"},
			MaxSurge:       &intstr.IntOrString{Type: intstr.String, StrVal: "100%"},
		}
	}

	deployment.Spec.Replicas = &replicas
	return deployment
}

>>>>>>> a6052cf8
func GetKServeContainerPort(podSpec *corev1.PodSpec) string {
	var kserveContainerPort string

	for _, container := range podSpec.Containers {
		if container.Name == "transformer-container" {
			if len(container.Ports) > 0 {
				return strconv.Itoa(int(container.Ports[0].ContainerPort))
			}
		}
		if container.Name == "kserve-container" {
			if len(container.Ports) > 0 {
				kserveContainerPort = strconv.Itoa(int(container.Ports[0].ContainerPort))
			}
		}
	}

	return kserveContainerPort
}

<<<<<<< HEAD
func generateOauthProxyContainer(clientset kubernetes.Interface, isvc string, namespace string, upstreamPort string, sa string) (*corev1.Container, error) {
	isvcConfigMap, err := clientset.CoreV1().ConfigMaps(constants.KServeNamespace).Get(context.TODO(), constants.InferenceServiceConfigMapName, metav1.GetOptions{})
=======
func generateOauthProxyContainer(ctx context.Context, clientset kubernetes.Interface, isvc string, namespace string, upstreamPort string, sa string) (*corev1.Container, error) {
	isvcConfigMap, err := clientset.CoreV1().ConfigMaps(constants.KServeNamespace).Get(ctx, constants.InferenceServiceConfigMapName, metav1.GetOptions{})
>>>>>>> a6052cf8
	if err != nil {
		return nil, err
	}
	oauthProxyJSON := strings.TrimSpace(isvcConfigMap.Data["oauthProxy"])
	oauthProxyConfig := v1beta1.OauthConfig{}
	if err := json.Unmarshal([]byte(oauthProxyJSON), &oauthProxyConfig); err != nil {
		return nil, err
	}
	if oauthProxyConfig.Image == "" || oauthProxyConfig.MemoryRequest == "" || oauthProxyConfig.MemoryLimit == "" ||
		oauthProxyConfig.CpuRequest == "" || oauthProxyConfig.CpuLimit == "" {
<<<<<<< HEAD
		return nil, fmt.Errorf("one or more oauthProxyConfig fields are empty")
=======
		return nil, errors.New("one or more oauthProxyConfig fields are empty")
>>>>>>> a6052cf8
	}
	oauthImage := oauthProxyConfig.Image
	oauthMemoryRequest := oauthProxyConfig.MemoryRequest
	oauthMemoryLimit := oauthProxyConfig.MemoryLimit
	oauthCpuRequest := oauthProxyConfig.CpuRequest
	oauthCpuLimit := oauthProxyConfig.CpuLimit

	cookieSecret, err := generateCookieSecret()
	if err != nil {
		return nil, err
	}

	return &corev1.Container{
		Name: "oauth-proxy",
		Args: []string{
			`--https-address=:` + strconv.Itoa(constants.OauthProxyPort),
			`--provider=openshift`,
			`--skip-provider-button`,
			`--openshift-service-account=` + sa,
			`--upstream=http://localhost:` + upstreamPort,
			`--tls-cert=/etc/tls/private/tls.crt`,
			`--tls-key=/etc/tls/private/tls.key`,
			`--cookie-secret=` + cookieSecret,
			`--openshift-delegate-urls={"/": {"namespace": "` + namespace + `", "resource": "inferenceservices", "group": "serving.kserve.io", "name": "` + isvc + `", "verb": "get"}}`,
			`--openshift-sar={"namespace": "` + namespace + `", "resource": "inferenceservices", "group": "serving.kserve.io", "name": "` + isvc + `", "verb": "get"}`,
		},
		Image: oauthImage,
		Ports: []corev1.ContainerPort{
			{
				ContainerPort: constants.OauthProxyPort,
				Name:          "https",
			},
		},
		LivenessProbe: &corev1.Probe{
			ProbeHandler: corev1.ProbeHandler{
				HTTPGet: &corev1.HTTPGetAction{
					Path:   "/oauth/healthz",
					Port:   intstr.FromInt(constants.OauthProxyPort),
					Scheme: corev1.URISchemeHTTPS,
				},
			},
			InitialDelaySeconds: 30,
			TimeoutSeconds:      1,
			PeriodSeconds:       5,
			SuccessThreshold:    1,
			FailureThreshold:    3,
		},
		ReadinessProbe: &corev1.Probe{
			ProbeHandler: corev1.ProbeHandler{
				HTTPGet: &corev1.HTTPGetAction{
					Path:   "/oauth/healthz",
					Port:   intstr.FromInt(constants.OauthProxyPort),
					Scheme: corev1.URISchemeHTTPS,
				},
			},
			InitialDelaySeconds: 5,
			TimeoutSeconds:      1,
			PeriodSeconds:       5,
			SuccessThreshold:    1,
			FailureThreshold:    3,
		},
		Resources: corev1.ResourceRequirements{
			Limits: corev1.ResourceList{
				corev1.ResourceCPU:    resource.MustParse(oauthCpuLimit),
				corev1.ResourceMemory: resource.MustParse(oauthMemoryLimit),
			},
			Requests: corev1.ResourceList{
				corev1.ResourceCPU:    resource.MustParse(oauthCpuRequest),
				corev1.ResourceMemory: resource.MustParse(oauthMemoryRequest),
			},
		},
		VolumeMounts: []corev1.VolumeMount{
			{
				Name:      tlsVolumeName,
				MountPath: "/etc/tls/private",
			},
		},
	}, nil
}

func generateCookieSecret() (string, error) {
	secret := make([]byte, 32)
	_, err := rand.Read(secret)
	if err != nil {
		return "", err
	}
	return base64.StdEncoding.EncodeToString(secret), nil
}

// checkDeploymentExist checks if the deployment exists?
<<<<<<< HEAD
func (r *DeploymentReconciler) checkDeploymentExist(client kclient.Client, deployment *appsv1.Deployment) (constants.CheckResultType, *appsv1.Deployment, error) {
=======
func (r *DeploymentReconciler) checkDeploymentExist(ctx context.Context, client kclient.Client, deployment *appsv1.Deployment) (constants.CheckResultType, *appsv1.Deployment, error) {
>>>>>>> a6052cf8
	forceStopRuntime := utils.GetForceStopRuntime(deployment)

	// get deployment
	existingDeployment := &appsv1.Deployment{}
<<<<<<< HEAD
	err := client.Get(context.TODO(), types.NamespacedName{
=======
	err := client.Get(ctx, types.NamespacedName{
>>>>>>> a6052cf8
		Namespace: deployment.ObjectMeta.Namespace,
		Name:      deployment.ObjectMeta.Name,
	}, existingDeployment)
	if err != nil {
		if apierr.IsNotFound(err) {
			if !forceStopRuntime {
				return constants.CheckResultCreate, nil, nil
			}
			return constants.CheckResultSkipped, nil, nil
		}
		return constants.CheckResultUnknown, nil, err
	}

	// existed, but marked for deletion
	if forceStopRuntime {
		ctrl := metav1.GetControllerOf(deployment)
		existingCtrl := metav1.GetControllerOf(existingDeployment)
		if ctrl != nil && existingCtrl != nil && ctrl.UID == existingCtrl.UID {
			return constants.CheckResultDelete, existingDeployment, nil
		}
	}

	// existed, check equivalence
	// for HPA scaling, we should ignore Replicas of Deployment
	// for none scaler, we should not ignore Replicas.
	var ignoreFields cmp.Option = nil // Initialize to nil by default

	// Set ignoreFields if the condition is met
	if existingDeployment.Annotations[constants.AutoscalerClass] != string(constants.AutoscalerClassNone) {
		ignoreFields = cmpopts.IgnoreFields(appsv1.DeploymentSpec{}, "Replicas")
	}

	// Do a dry-run update. This will populate our local deployment object with any default values
	// that are present on the remote version.
<<<<<<< HEAD
	if err := client.Update(context.TODO(), deployment, kclient.DryRunAll); err != nil {
=======
	if err := client.Update(ctx, deployment, kclient.DryRunAll); err != nil {
>>>>>>> a6052cf8
		log.Error(err, "Failed to perform dry-run update of deployment", "Deployment", deployment.Name)
		return constants.CheckResultUnknown, nil, err
	}

	processedExistingDep := v1beta1utils.RemoveCookieSecretArg(*existingDeployment)
	processedNewDep := v1beta1utils.RemoveCookieSecretArg(*deployment)
	if diff, err := kmp.SafeDiff(processedExistingDep.Spec, processedNewDep.Spec, ignoreFields); err != nil {
		log.Error(err, "Failed to diff deployments", "Deployment", deployment.Name)
		return constants.CheckResultUnknown, nil, err
	} else if len(diff) > 0 {
		log.Info("Deployment Updated", "Diff", diff)
		return constants.CheckResultUpdate, processedNewDep, nil
	}
	return constants.CheckResultExisted, existingDeployment, nil
}

func setDefaultPodSpec(podSpec *corev1.PodSpec) {
	if podSpec.DNSPolicy == "" {
		podSpec.DNSPolicy = corev1.DNSClusterFirst
	}
	if podSpec.RestartPolicy == "" {
		podSpec.RestartPolicy = corev1.RestartPolicyAlways
	}
	if podSpec.TerminationGracePeriodSeconds == nil {
		TerminationGracePeriodSeconds := int64(corev1.DefaultTerminationGracePeriodSeconds)
		podSpec.TerminationGracePeriodSeconds = &TerminationGracePeriodSeconds
	}
	if podSpec.SecurityContext == nil {
		podSpec.SecurityContext = &corev1.PodSecurityContext{}
	}
	if podSpec.SchedulerName == "" {
		podSpec.SchedulerName = corev1.DefaultSchedulerName
	}
	for i := range podSpec.Containers {
		container := &podSpec.Containers[i]
		if container.TerminationMessagePath == "" {
			container.TerminationMessagePath = "/dev/termination-log"
		}
		if container.TerminationMessagePolicy == "" {
			container.TerminationMessagePolicy = corev1.TerminationMessageReadFile
		}
		if container.ImagePullPolicy == "" {
			container.ImagePullPolicy = corev1.PullIfNotPresent
		}
		// generate default readiness probe for model server container and for transformer container in case of collocation
		if container.Name == constants.InferenceServiceContainerName || container.Name == constants.TransformerContainerName {
			if container.ReadinessProbe == nil {
				if len(container.Ports) == 0 {
					container.ReadinessProbe = &corev1.Probe{
						ProbeHandler: corev1.ProbeHandler{
							TCPSocket: &corev1.TCPSocketAction{
								Port: intstr.IntOrString{
									IntVal: 8080,
								},
							},
						},
						TimeoutSeconds:   1,
						PeriodSeconds:    10,
						SuccessThreshold: 1,
						FailureThreshold: 3,
					}
				} else {
					container.ReadinessProbe = &corev1.Probe{
						ProbeHandler: corev1.ProbeHandler{
							TCPSocket: &corev1.TCPSocketAction{
								Port: intstr.IntOrString{
									IntVal: container.Ports[0].ContainerPort,
								},
							},
						},
						TimeoutSeconds:   1,
						PeriodSeconds:    10,
						SuccessThreshold: 1,
						FailureThreshold: 3,
					}
				}
			}
		}
	}
}

func setDefaultDeploymentSpec(spec *appsv1.DeploymentSpec) {
	if spec.Strategy.Type == "" {
		spec.Strategy.Type = appsv1.RollingUpdateDeploymentStrategyType
	}
	if spec.Strategy.Type == appsv1.RollingUpdateDeploymentStrategyType && spec.Strategy.RollingUpdate == nil {
		spec.Strategy.RollingUpdate = &appsv1.RollingUpdateDeployment{
			MaxUnavailable: &intstr.IntOrString{Type: intstr.String, StrVal: "25%"},
			MaxSurge:       &intstr.IntOrString{Type: intstr.String, StrVal: "25%"},
		}
	}
	if spec.RevisionHistoryLimit == nil {
		revisionHistoryLimit := int32(10)
		spec.RevisionHistoryLimit = &revisionHistoryLimit
	}
	if spec.ProgressDeadlineSeconds == nil {
		progressDeadlineSeconds := int32(600)
		spec.ProgressDeadlineSeconds = &progressDeadlineSeconds
	}
}

<<<<<<< HEAD
func addGPUResourceToDeployment(deployment *appsv1.Deployment, targetContainerName string, tensorParallelSize string) {
	// Default GPU type is "nvidia.com/gpu"
	gpuResourceType := corev1.ResourceName(constants.NvidiaGPUResourceType)
	// If CustomGPUResourceTypeAnnotationKey is set, the specified custom GPU resource will be added to the available GPUResourceTypeList.
	customGPUResourceTypes := deployment.GetAnnotations()[constants.CustomGPUResourceTypesAnnotationKey]
	if customGPUResourceTypes != "" {
		constants.GPUResourceTypeList = append(constants.GPUResourceTypeList, strings.Split(customGPUResourceTypes, ",")...)
	}
	for i, container := range deployment.Spec.Template.Spec.Containers {
		if container.Name == targetContainerName {
			for _, gpuType := range constants.GPUResourceTypeList {
				resourceName := corev1.ResourceName(gpuType)
				if qty, exists := deployment.Spec.Template.Spec.Containers[i].Resources.Limits[resourceName]; exists && !qty.IsZero() {
					gpuResourceType = resourceName
					break
				}
				if qty, exists := deployment.Spec.Template.Spec.Containers[i].Resources.Requests[resourceName]; exists && !qty.IsZero() {
					gpuResourceType = resourceName
					break
				}
			}

			// Initialize Limits map if it's nil
			if container.Resources.Limits == nil {
				deployment.Spec.Template.Spec.Containers[i].Resources.Limits = make(map[corev1.ResourceName]resource.Quantity)
			}

			// Assign the tensorParallelSize value to the GPU resource limits
			deployment.Spec.Template.Spec.Containers[i].Resources.Limits[gpuResourceType] = resource.MustParse(tensorParallelSize)

=======
// addGPUResourceToDeployment assigns GPU resources to a specific container in a Deployment.
//
// Parameters:
// - deployment: Pointer to the Deployment where GPU resources should be added.
// - targetContainerName: Name of the container within the Deployment to which the GPU resources should be assigned.
// - gpuCount: String representation of the number of GPUs to allocate.
//
// Functionality:
// - Retrieves the list of GPU resource types, updating it based on annotations if available.
// - Identifies the correct GPU resource type by checking existing Limits and Requests values in the container.
// - If no GPU resource is explicitly set, it defaults to "nvidia.com/gpu".
// - Ensures that the container's Limits and Requests maps are initialized before assigning values.
// - Sets both the Limits and Requests for the selected GPU resource type using the provided gpuCount.
func addGPUResourceToDeployment(deployment *appsv1.Deployment, targetContainerName string, gpuCount string) error {
	// Default GPU type is "nvidia.com/gpu"
	gpuResourceType := corev1.ResourceName(constants.NvidiaGPUResourceType)
	updatedGPUResourceTypeList, err := utils.UpdateGPUResourceTypeListByAnnotation(deployment.Spec.Template.Annotations)
	if err != nil {
		return err
	}

	for i, container := range deployment.Spec.Template.Spec.Containers {
		if container.Name == targetContainerName {
			for _, gpuType := range updatedGPUResourceTypeList {
				resourceName := corev1.ResourceName(gpuType)
				if qty, exists := deployment.Spec.Template.Spec.Containers[i].Resources.Limits[resourceName]; exists && !qty.IsZero() {
					gpuResourceType = resourceName
					break
				}
				if qty, exists := deployment.Spec.Template.Spec.Containers[i].Resources.Requests[resourceName]; exists && !qty.IsZero() {
					gpuResourceType = resourceName
					break
				}
			}

			// Initialize Limits map if it's nil
			if container.Resources.Limits == nil {
				deployment.Spec.Template.Spec.Containers[i].Resources.Limits = make(map[corev1.ResourceName]resource.Quantity)
			}

			// Assign the gpuCount value to the GPU resource limits
			deployment.Spec.Template.Spec.Containers[i].Resources.Limits[gpuResourceType] = resource.MustParse(gpuCount)

>>>>>>> a6052cf8
			// Initialize Requests map if it's nil
			if container.Resources.Requests == nil {
				deployment.Spec.Template.Spec.Containers[i].Resources.Requests = make(map[corev1.ResourceName]resource.Quantity)
			}

<<<<<<< HEAD
			// Assign the tensorParallelSize value to the GPU resource requests
			deployment.Spec.Template.Spec.Containers[i].Resources.Requests[gpuResourceType] = resource.MustParse(tensorParallelSize)
			break
		}
	}
}

// Reconcile ...
func (r *DeploymentReconciler) Reconcile() ([]*appsv1.Deployment, error) {
	for _, deployment := range r.DeploymentList {
		// Reconcile Deployment
		originalDeployment := &appsv1.Deployment{}
		checkResult, _, err := r.checkDeploymentExist(r.client, deployment)
=======
			// Assign the gpuCount value to the GPU resource requests
			deployment.Spec.Template.Spec.Containers[i].Resources.Requests[gpuResourceType] = resource.MustParse(gpuCount)
			break
		}
	}
	return nil
}

// Reconcile ...
func (r *DeploymentReconciler) Reconcile(ctx context.Context) ([]*appsv1.Deployment, error) {
	for _, desiredDep := range r.DeploymentList {
		// Reconcile Deployment
		checkResult, existingDep, err := r.checkDeploymentExist(ctx, r.client, desiredDep)
>>>>>>> a6052cf8
		if err != nil {
			return nil, err
		}
		log.Info("deployment reconcile", "checkResult", checkResult, "err", err)

		var opErr error
		switch checkResult {
		case constants.CheckResultCreate:
<<<<<<< HEAD
			opErr = r.client.Create(context.TODO(), deployment)
		case constants.CheckResultUpdate:
			// get the current deployment
			_ = r.client.Get(context.TODO(), types.NamespacedName{Name: deployment.Name, Namespace: deployment.Namespace}, originalDeployment)
			// we need to remove the Replicas field from the deployment spec

			// Check if there are any envs to remove
			// If there, its value will be set to "delete" so we can update the patchBytes with
			// "patch": "delete"
			// The strategic merge patch does not remove items from list just by removing it from the patch,
			// to delete lists items using strategic merge patch, the $patch delete pattern is used.
			// Example:
			// - env:
			//   - "name": "ENV1",
			//     "$patch": "delete"
			for i, deploymentC := range deployment.Spec.Template.Spec.Containers {
				envs := []corev1.EnvVar{}
				for _, OriginalC := range originalDeployment.Spec.Template.Spec.Containers {
					if deploymentC.Name == OriginalC.Name {
						envsToRemove, envsToKeep := utils.CheckEnvsToRemove(deploymentC.Env, OriginalC.Env)
						if len(envsToRemove) > 0 {
							envs = append(envs, envsToKeep...)
							envs = append(envs, envsToRemove...)
						} else {
							envs = deploymentC.Env
						}
					}
				}
				deployment.Spec.Template.Spec.Containers[i].Env = envs
			}

			originalDeployment.Spec.Replicas = nil
			curJson, err := json.Marshal(originalDeployment)
			if err != nil {
				return nil, err
			}
			// To avoid the conflict between HPA and Deployment,
			// we need to remove the Replicas field from the deployment spec
			deployment.Spec.Replicas = nil

			imagePullSecretsDesired := deployment.Spec.Template.Spec.ImagePullSecrets
			originalDeploymentPullSecrets := originalDeployment.Spec.Template.Spec.ImagePullSecrets
			imagePullSecretsToRemove := []string{}
			for _, secret := range originalDeploymentPullSecrets {
				found := false
				for _, desiredSecret := range imagePullSecretsDesired {
					if secret.Name == desiredSecret.Name {
						found = true
						break
					}
				}
				if !found {
					imagePullSecretsToRemove = append(imagePullSecretsToRemove, secret.Name)
				}
			}

			modJson, err := json.Marshal(deployment)
			if err != nil {
				return nil, err
			}

			// Generate the strategic merge patch between the current and modified JSON
			patchByte, err := strategicpatch.StrategicMergePatch(curJson, modJson, appsv1.Deployment{})
			if err != nil {
				return nil, err
			}

			// Patch the deployment object with the strategic merge patch
			patchByte = []byte(strings.ReplaceAll(string(patchByte), "\"value\":\""+utils.PLACEHOLDER_FOR_DELETION+"\"", "\"$patch\":\"delete\""))

			// The strategic merge patch does not remove items from list just by removing it from the patch,
			// to delete lists items using strategic merge patch, the $patch delete pattern is used.
			// Example:
			// imagePullSecrets:
			//   - "name": "pull-secret-1",
			//     "$patch": "delete"
			if len(imagePullSecretsToRemove) > 0 {
				patchJson := map[string]interface{}{}
				err = json.Unmarshal(patchByte, &patchJson)
				if err != nil {
					return nil, err
				}
				spec, ok := patchJson["spec"].(map[string]interface{})
				if !ok {
					return nil, errors.New("spec not found")
				}
				template, ok := spec["template"].(map[string]interface{})
				if !ok {
					return nil, errors.New("template not found")
				}
				specTemplate, ok := template["spec"].(map[string]interface{})
				if !ok {
					return nil, errors.New("template.spec not found")
				}

				// Ensure imagePullSecrets is a slice, defaulting to an empty slice if nil.
				ipsField, exists := specTemplate["imagePullSecrets"]
				var imagePullSecrets []interface{}
				if exists && ipsField != nil {
					var ok bool
					imagePullSecrets, ok = ipsField.([]interface{})
					if !ok {
						return nil, errors.New("imagePullSecrets is not the expected type")
					}
				} else {
					imagePullSecrets = []interface{}{}
				}

				for _, secret := range imagePullSecretsToRemove {
					for _, secretMap := range imagePullSecrets {
						if secretMap.(map[string]interface{})["name"] == secret {
							secretMap.(map[string]interface{})["$patch"] = "delete"
						}
					}
				}
				patchJson["spec"].(map[string]interface{})["template"].(map[string]interface{})["spec"].(map[string]interface{})["imagePullSecrets"] = imagePullSecrets
				patchByte, err = json.Marshal(patchJson)
				if err != nil {
					return nil, err
				}
			}
			opErr = r.client.Patch(context.TODO(), deployment, kclient.RawPatch(types.StrategicMergePatchType, patchByte))

		case constants.CheckResultDelete:
			log.Info("Deleting deployment", "namespace", deployment.Namespace, "name", deployment.Name)
			if deployment.GetDeletionTimestamp() == nil { // check if the deployment was already deleted
				opErr = r.client.Delete(context.TODO(), deployment)
=======
			opErr = r.client.Create(ctx, desiredDep)
		case constants.CheckResultUpdate:
			curDeployment := existingDep.DeepCopy()
			modDeployment := desiredDep.DeepCopy()

			// To avoid the conflict between HPA and Deployment,
			// we need to remove the Replicas field from the deployment spec
			// For none autoscaler, it should not remove replicas
			if modDeployment.Annotations[constants.AutoscalerClass] != string(constants.AutoscalerClassNone) {
				modDeployment.Spec.Replicas = nil
				curDeployment.Spec.Replicas = nil
			}

			curJson, err := json.Marshal(curDeployment)
			if err != nil {
				return nil, err
			}

			modJson, err := json.Marshal(modDeployment)
			if err != nil {
				return nil, err
			}

			// Generate the strategic merge patch between the current and modified JSON
			patchByte, err := strategicpatch.CreateTwoWayMergePatch(curJson, modJson, appsv1.Deployment{})
			if err != nil {
				return nil, err
			}

			// Patch the deployment object with the strategic merge patch
			opErr = r.client.Patch(ctx, existingDep, kclient.RawPatch(types.StrategicMergePatchType, patchByte))

		case constants.CheckResultDelete:
			log.Info("Deleting deployment", "namespace", existingDep.Namespace, "name", existingDep.Name)
			if existingDep.GetDeletionTimestamp() == nil { // check if the deployment was already deleted
				opErr = r.client.Delete(ctx, existingDep)
>>>>>>> a6052cf8
			}
		}

		if opErr != nil {
			return nil, opErr
		}
	}
	return r.DeploymentList, nil
}<|MERGE_RESOLUTION|>--- conflicted
+++ resolved
@@ -25,14 +25,6 @@
 	"fmt"
 	"strconv"
 	"strings"
-<<<<<<< HEAD
-
-	"google.golang.org/protobuf/proto"
-	"k8s.io/apimachinery/pkg/api/resource"
-	"k8s.io/apimachinery/pkg/util/strategicpatch"
-	"k8s.io/client-go/kubernetes"
-=======
->>>>>>> a6052cf8
 
 	"google.golang.org/protobuf/proto"
 	"k8s.io/apimachinery/pkg/api/resource"
@@ -47,24 +39,17 @@
 	"k8s.io/apimachinery/pkg/runtime"
 	"k8s.io/apimachinery/pkg/types"
 	"k8s.io/apimachinery/pkg/util/intstr"
-<<<<<<< HEAD
-=======
 	"k8s.io/apimachinery/pkg/util/strategicpatch"
 	"k8s.io/utils/ptr"
->>>>>>> a6052cf8
 	"knative.dev/pkg/kmp"
 	kclient "sigs.k8s.io/controller-runtime/pkg/client"
 	logf "sigs.k8s.io/controller-runtime/pkg/log"
 
 	"github.com/kserve/kserve/pkg/apis/serving/v1beta1"
 	"github.com/kserve/kserve/pkg/constants"
-<<<<<<< HEAD
+
 	v1beta1utils "github.com/kserve/kserve/pkg/controller/v1beta1/inferenceservice/utils"
-=======
-
-	v1beta1utils "github.com/kserve/kserve/pkg/controller/v1beta1/inferenceservice/utils"
-
->>>>>>> a6052cf8
+
 	"github.com/kserve/kserve/pkg/utils"
 )
 
@@ -83,25 +68,14 @@
 	oauthProxy    = "oauthProxy"
 )
 
-<<<<<<< HEAD
-func NewDeploymentReconciler(client kclient.Client,
-=======
 func NewDeploymentReconciler(ctx context.Context,
 	client kclient.Client,
->>>>>>> a6052cf8
 	clientset kubernetes.Interface,
 	scheme *runtime.Scheme,
 	resourceType constants.ResourceType,
 	componentMeta metav1.ObjectMeta,
 	workerComponentMeta metav1.ObjectMeta,
 	componentExt *v1beta1.ComponentExtensionSpec,
-<<<<<<< HEAD
-	podSpec *corev1.PodSpec, workerPodSpec *corev1.PodSpec) (*DeploymentReconciler, error) {
-	deploymentList, err := createRawDeploymentODH(clientset, resourceType, componentMeta, workerComponentMeta, componentExt, podSpec, workerPodSpec)
-	if err != nil {
-		return nil, err
-	}
-=======
 	podSpec *corev1.PodSpec, workerPodSpec *corev1.PodSpec,
 ) (*DeploymentReconciler, error) {
 	deploymentList, err := createRawDeploymentODH(ctx, clientset, resourceType, componentMeta, workerComponentMeta, componentExt, podSpec, workerPodSpec)
@@ -109,7 +83,6 @@
 		return nil, fmt.Errorf("failed to create raw deployment: %w", err)
 	}
 
->>>>>>> a6052cf8
 	return &DeploymentReconciler{
 		client:         client,
 		scheme:         scheme,
@@ -118,11 +91,6 @@
 	}, nil
 }
 
-<<<<<<< HEAD
-func createRawDeploymentODH(clientset kubernetes.Interface, resourceType constants.ResourceType, componentMeta metav1.ObjectMeta, workerComponentMeta metav1.ObjectMeta,
-	componentExt *v1beta1.ComponentExtensionSpec,
-	podSpec *corev1.PodSpec, workerPodSpec *corev1.PodSpec) ([]*appsv1.Deployment, error) {
-=======
 func createRawDeploymentODH(ctx context.Context,
 	clientset kubernetes.Interface,
 	resourceType constants.ResourceType,
@@ -131,15 +99,11 @@
 	componentExt *v1beta1.ComponentExtensionSpec,
 	podSpec *corev1.PodSpec, workerPodSpec *corev1.PodSpec,
 ) ([]*appsv1.Deployment, error) {
->>>>>>> a6052cf8
 	deploymentList, err := createRawDeployment(componentMeta, workerComponentMeta, componentExt, podSpec, workerPodSpec)
 	if err != nil {
 		return nil, err
 	}
-<<<<<<< HEAD
-=======
-
->>>>>>> a6052cf8
+
 	enableAuth := false
 	// Deployment list is for multi-node, we only need to add oauth proxy and serving sercret certs to the head deployment
 	headDeployment := deploymentList[0]
@@ -147,11 +111,7 @@
 		enableAuth = true
 
 		if resourceType != constants.InferenceGraphResource { // InferenceGraphs don't use oauth-proxy
-<<<<<<< HEAD
-			err := addOauthContainerToDeployment(clientset, headDeployment, componentMeta, componentExt, podSpec)
-=======
 			err = addOauthContainerToDeployment(ctx, clientset, headDeployment, componentMeta, componentExt, podSpec)
->>>>>>> a6052cf8
 			if err != nil {
 				return nil, err
 			}
@@ -165,28 +125,6 @@
 
 func createRawDeployment(componentMeta metav1.ObjectMeta, workerComponentMeta metav1.ObjectMeta,
 	componentExt *v1beta1.ComponentExtensionSpec,
-<<<<<<< HEAD
-	podSpec *corev1.PodSpec, workerPodSpec *corev1.PodSpec) ([]*appsv1.Deployment, error) {
-	var deploymentList []*appsv1.Deployment
-	var workerNodeReplicas int32
-	var tensorParallelSize string
-	multiNodeEnabled := false
-
-	if workerPodSpec != nil {
-		multiNodeEnabled = true
-
-		for _, container := range podSpec.Containers {
-			if container.Name == constants.InferenceServiceContainerName {
-				if value, exists := utils.GetEnvVarValue(container.Env, constants.PipelineParallelSizeEnvName); exists {
-					if parsedValue, err := strconv.Atoi(value); err == nil {
-						// Set pipelineParallelSize to workerNodeSize + 1 (head)
-						workerNodeReplicas = int32(parsedValue - 1) // nolint  #nosec G109
-					} else {
-						log.Error(err, "Failed to convert pipelineParallelSize to int")
-					}
-				} else {
-					log.Info(fmt.Sprintf("PIPELINE_PARALLEL_SIZE is not set in the container's environment(%s)", constants.InferenceServiceContainerName))
-=======
 	podSpec *corev1.PodSpec, workerPodSpec *corev1.PodSpec,
 ) ([]*appsv1.Deployment, error) {
 	var deploymentList []*appsv1.Deployment
@@ -212,46 +150,19 @@
 				}
 				if value, exists := utils.GetEnvVarValue(container.Env, constants.RequestGPUCountEnvName); exists {
 					headNodeGpuCount = value
->>>>>>> a6052cf8
 				}
 				break
 			}
 		}
-<<<<<<< HEAD
-	}
-
-	defaultDeployment, err := createRawDefaultDeployment(componentMeta, componentExt, podSpec)
-	if err != nil {
-		return nil, err
-	}
-	if multiNodeEnabled {
-		// Use defaut value(1) if tensor-parallel-size is not set (gpu count)
-		tensorParallelSize = constants.DefaultTensorParallelSize
-
-		for _, container := range podSpec.Containers {
-			if container.Name == constants.InferenceServiceContainerName {
-				if value, exists := utils.GetEnvVarValue(container.Env, constants.TensorParallelSizeEnvName); exists {
-					// Use the environment variable value
-					tensorParallelSize = value
-=======
 		// Set the worker node GPU count using the requestGPUCount environment variable in the worker container
 		for _, container := range workerPodSpec.Containers {
 			if container.Name == constants.WorkerContainerName {
 				if value, exists := utils.GetEnvVarValue(container.Env, constants.RequestGPUCountEnvName); exists {
 					workerNodeGpuCount = value
->>>>>>> a6052cf8
 				}
 				break
 			}
 		}
-<<<<<<< HEAD
-		// Update GPU resource of default podSpec
-		addGPUResourceToDeployment(defaultDeployment, constants.InferenceServiceContainerName, tensorParallelSize)
-	}
-	deploymentList = append(deploymentList, defaultDeployment)
-
-	// Adds workerNode deployment
-=======
 
 		// Update GPU resource of default podSpec
 		if err := addGPUResourceToDeployment(defaultDeployment, constants.InferenceServiceContainerName, headNodeGpuCount); err != nil {
@@ -261,34 +172,23 @@
 	deploymentList = append(deploymentList, defaultDeployment)
 
 	// workerNode deployment
->>>>>>> a6052cf8
 	if multiNodeEnabled {
 		workerDeployment := createRawWorkerDeployment(workerComponentMeta, componentExt, workerPodSpec, componentMeta.Name, workerNodeReplicas)
 
 		// Update GPU resource of workerPodSpec
-<<<<<<< HEAD
-		addGPUResourceToDeployment(workerDeployment, constants.WorkerContainerName, tensorParallelSize)
-		deploymentList = append(deploymentList, workerDeployment)
-	}
-=======
 		if err := addGPUResourceToDeployment(workerDeployment, constants.WorkerContainerName, workerNodeGpuCount); err != nil {
 			return nil, err
 		}
 		deploymentList = append(deploymentList, workerDeployment)
 	}
 
->>>>>>> a6052cf8
 	return deploymentList, nil
 }
 
 func createRawDefaultDeployment(componentMeta metav1.ObjectMeta,
 	componentExt *v1beta1.ComponentExtensionSpec,
-<<<<<<< HEAD
-	podSpec *corev1.PodSpec) (*appsv1.Deployment, error) {
-=======
 	podSpec *corev1.PodSpec,
 ) *appsv1.Deployment {
->>>>>>> a6052cf8
 	podMetadata := componentMeta
 	podMetadata.Labels["app"] = constants.GetRawServiceLabel(componentMeta.Name)
 	setDefaultPodSpec(podSpec)
@@ -311,114 +211,6 @@
 		deployment.Spec.Strategy = *componentExt.DeploymentStrategy
 	}
 	setDefaultDeploymentSpec(&deployment.Spec)
-<<<<<<< HEAD
-	return deployment, nil
-}
-
-func mountServingSecretVolumeToDeployment(deployment *appsv1.Deployment, componentMeta metav1.ObjectMeta, resourceType constants.ResourceType) {
-	updatedPodSpec := deployment.Spec.Template.Spec.DeepCopy()
-	tlsSecretVolume := corev1.Volume{
-		Name: tlsVolumeName,
-		VolumeSource: corev1.VolumeSource{
-			Secret: &corev1.SecretVolumeSource{
-				SecretName:  componentMeta.Name + constants.ServingCertSecretSuffix,
-				DefaultMode: func(i int32) *int32 { return &i }(420),
-			},
-		},
-	}
-
-	updatedPodSpec.Volumes = append(updatedPodSpec.Volumes, tlsSecretVolume)
-
-	containerName := "kserve-container"
-	if resourceType == constants.InferenceGraphResource {
-		containerName = componentMeta.Name
-	}
-	for i, container := range updatedPodSpec.Containers {
-		if container.Name == containerName {
-			updatedPodSpec.Containers[i].VolumeMounts = append(updatedPodSpec.Containers[i].VolumeMounts, corev1.VolumeMount{
-				Name:      tlsVolumeName,
-				MountPath: "/etc/tls/private",
-			})
-		}
-	}
-
-	deployment.Spec.Template.Spec = *updatedPodSpec
-}
-
-func addOauthContainerToDeployment(clientset kubernetes.Interface, deployment *appsv1.Deployment, componentMeta metav1.ObjectMeta, componentExt *v1beta1.ComponentExtensionSpec,
-	podSpec *corev1.PodSpec) error {
-	var isvcname string
-	var upstreamPort string
-	var sa string
-	if val, ok := componentMeta.Labels[constants.InferenceServicePodLabelKey]; ok {
-		isvcname = val
-	} else {
-		isvcname = componentMeta.Name
-	}
-	if val, ok := componentMeta.Annotations[constants.ODHKserveRawAuth]; ok && strings.EqualFold(val, "true") {
-		switch {
-		case componentExt != nil && componentExt.Batcher != nil:
-			upstreamPort = constants.InferenceServiceDefaultAgentPortStr
-		case componentExt != nil && componentExt.Logger != nil:
-			upstreamPort = constants.InferenceServiceDefaultAgentPortStr
-		default:
-			upstreamPort = GetKServeContainerPort(podSpec)
-			if upstreamPort == "" {
-				upstreamPort = constants.InferenceServiceDefaultHttpPort
-			}
-		}
-		if podSpec.ServiceAccountName == "" {
-			sa = constants.DefaultServiceAccount
-		} else {
-			sa = podSpec.ServiceAccountName
-		}
-		oauthProxyContainer, err := generateOauthProxyContainer(clientset, isvcname, componentMeta.Namespace, upstreamPort, sa)
-		if err != nil {
-			// return the deployment without the oauth proxy container if there was an error
-			// This is required for the deployment_reconciler_tests
-			return err
-		}
-		updatedPodSpec := deployment.Spec.Template.Spec.DeepCopy()
-		//	updatedPodSpec := podSpec.DeepCopy()
-		// ODH override. See : https://issues.redhat.com/browse/RHOAIENG-19904
-		updatedPodSpec.AutomountServiceAccountToken = proto.Bool(true)
-		updatedPodSpec.Containers = append(updatedPodSpec.Containers, *oauthProxyContainer)
-		deployment.Spec.Template.Spec = *updatedPodSpec
-	}
-	return nil
-}
-
-func createRawWorkerDeployment(componentMeta metav1.ObjectMeta,
-	componentExt *v1beta1.ComponentExtensionSpec,
-	podSpec *corev1.PodSpec, predictorName string, replicas int32) *appsv1.Deployment {
-	podMetadata := componentMeta
-	workerPredictorName := constants.GetRawWorkerServiceLabel(predictorName)
-	podMetadata.Labels["app"] = workerPredictorName
-	setDefaultPodSpec(podSpec)
-	deployment := &appsv1.Deployment{
-		ObjectMeta: componentMeta,
-		Spec: appsv1.DeploymentSpec{
-			Selector: &metav1.LabelSelector{
-				MatchLabels: map[string]string{
-					"app": workerPredictorName,
-				},
-			},
-			Template: corev1.PodTemplateSpec{
-				ObjectMeta: podMetadata,
-				Spec:       *podSpec,
-			},
-		},
-	}
-	if componentExt.DeploymentStrategy != nil {
-		deployment.Spec.Strategy = *componentExt.DeploymentStrategy
-	}
-	setDefaultDeploymentSpec(&deployment.Spec)
-
-	deployment.Spec.Replicas = &replicas
-	return deployment
-}
-
-=======
 	if componentExt.MinReplicas != nil && deployment.Annotations[constants.AutoscalerClass] == string(constants.AutoscalerClassNone) {
 		deployment.Spec.Replicas = ptr.To(*componentExt.MinReplicas)
 	}
@@ -543,7 +335,6 @@
 	return deployment
 }
 
->>>>>>> a6052cf8
 func GetKServeContainerPort(podSpec *corev1.PodSpec) string {
 	var kserveContainerPort string
 
@@ -563,13 +354,8 @@
 	return kserveContainerPort
 }
 
-<<<<<<< HEAD
-func generateOauthProxyContainer(clientset kubernetes.Interface, isvc string, namespace string, upstreamPort string, sa string) (*corev1.Container, error) {
-	isvcConfigMap, err := clientset.CoreV1().ConfigMaps(constants.KServeNamespace).Get(context.TODO(), constants.InferenceServiceConfigMapName, metav1.GetOptions{})
-=======
 func generateOauthProxyContainer(ctx context.Context, clientset kubernetes.Interface, isvc string, namespace string, upstreamPort string, sa string) (*corev1.Container, error) {
 	isvcConfigMap, err := clientset.CoreV1().ConfigMaps(constants.KServeNamespace).Get(ctx, constants.InferenceServiceConfigMapName, metav1.GetOptions{})
->>>>>>> a6052cf8
 	if err != nil {
 		return nil, err
 	}
@@ -580,11 +366,7 @@
 	}
 	if oauthProxyConfig.Image == "" || oauthProxyConfig.MemoryRequest == "" || oauthProxyConfig.MemoryLimit == "" ||
 		oauthProxyConfig.CpuRequest == "" || oauthProxyConfig.CpuLimit == "" {
-<<<<<<< HEAD
-		return nil, fmt.Errorf("one or more oauthProxyConfig fields are empty")
-=======
 		return nil, errors.New("one or more oauthProxyConfig fields are empty")
->>>>>>> a6052cf8
 	}
 	oauthImage := oauthProxyConfig.Image
 	oauthMemoryRequest := oauthProxyConfig.MemoryRequest
@@ -675,20 +457,12 @@
 }
 
 // checkDeploymentExist checks if the deployment exists?
-<<<<<<< HEAD
-func (r *DeploymentReconciler) checkDeploymentExist(client kclient.Client, deployment *appsv1.Deployment) (constants.CheckResultType, *appsv1.Deployment, error) {
-=======
 func (r *DeploymentReconciler) checkDeploymentExist(ctx context.Context, client kclient.Client, deployment *appsv1.Deployment) (constants.CheckResultType, *appsv1.Deployment, error) {
->>>>>>> a6052cf8
 	forceStopRuntime := utils.GetForceStopRuntime(deployment)
 
 	// get deployment
 	existingDeployment := &appsv1.Deployment{}
-<<<<<<< HEAD
-	err := client.Get(context.TODO(), types.NamespacedName{
-=======
 	err := client.Get(ctx, types.NamespacedName{
->>>>>>> a6052cf8
 		Namespace: deployment.ObjectMeta.Namespace,
 		Name:      deployment.ObjectMeta.Name,
 	}, existingDeployment)
@@ -723,11 +497,7 @@
 
 	// Do a dry-run update. This will populate our local deployment object with any default values
 	// that are present on the remote version.
-<<<<<<< HEAD
-	if err := client.Update(context.TODO(), deployment, kclient.DryRunAll); err != nil {
-=======
 	if err := client.Update(ctx, deployment, kclient.DryRunAll); err != nil {
->>>>>>> a6052cf8
 		log.Error(err, "Failed to perform dry-run update of deployment", "Deployment", deployment.Name)
 		return constants.CheckResultUnknown, nil, err
 	}
@@ -829,38 +599,6 @@
 	}
 }
 
-<<<<<<< HEAD
-func addGPUResourceToDeployment(deployment *appsv1.Deployment, targetContainerName string, tensorParallelSize string) {
-	// Default GPU type is "nvidia.com/gpu"
-	gpuResourceType := corev1.ResourceName(constants.NvidiaGPUResourceType)
-	// If CustomGPUResourceTypeAnnotationKey is set, the specified custom GPU resource will be added to the available GPUResourceTypeList.
-	customGPUResourceTypes := deployment.GetAnnotations()[constants.CustomGPUResourceTypesAnnotationKey]
-	if customGPUResourceTypes != "" {
-		constants.GPUResourceTypeList = append(constants.GPUResourceTypeList, strings.Split(customGPUResourceTypes, ",")...)
-	}
-	for i, container := range deployment.Spec.Template.Spec.Containers {
-		if container.Name == targetContainerName {
-			for _, gpuType := range constants.GPUResourceTypeList {
-				resourceName := corev1.ResourceName(gpuType)
-				if qty, exists := deployment.Spec.Template.Spec.Containers[i].Resources.Limits[resourceName]; exists && !qty.IsZero() {
-					gpuResourceType = resourceName
-					break
-				}
-				if qty, exists := deployment.Spec.Template.Spec.Containers[i].Resources.Requests[resourceName]; exists && !qty.IsZero() {
-					gpuResourceType = resourceName
-					break
-				}
-			}
-
-			// Initialize Limits map if it's nil
-			if container.Resources.Limits == nil {
-				deployment.Spec.Template.Spec.Containers[i].Resources.Limits = make(map[corev1.ResourceName]resource.Quantity)
-			}
-
-			// Assign the tensorParallelSize value to the GPU resource limits
-			deployment.Spec.Template.Spec.Containers[i].Resources.Limits[gpuResourceType] = resource.MustParse(tensorParallelSize)
-
-=======
 // addGPUResourceToDeployment assigns GPU resources to a specific container in a Deployment.
 //
 // Parameters:
@@ -904,27 +642,11 @@
 			// Assign the gpuCount value to the GPU resource limits
 			deployment.Spec.Template.Spec.Containers[i].Resources.Limits[gpuResourceType] = resource.MustParse(gpuCount)
 
->>>>>>> a6052cf8
 			// Initialize Requests map if it's nil
 			if container.Resources.Requests == nil {
 				deployment.Spec.Template.Spec.Containers[i].Resources.Requests = make(map[corev1.ResourceName]resource.Quantity)
 			}
 
-<<<<<<< HEAD
-			// Assign the tensorParallelSize value to the GPU resource requests
-			deployment.Spec.Template.Spec.Containers[i].Resources.Requests[gpuResourceType] = resource.MustParse(tensorParallelSize)
-			break
-		}
-	}
-}
-
-// Reconcile ...
-func (r *DeploymentReconciler) Reconcile() ([]*appsv1.Deployment, error) {
-	for _, deployment := range r.DeploymentList {
-		// Reconcile Deployment
-		originalDeployment := &appsv1.Deployment{}
-		checkResult, _, err := r.checkDeploymentExist(r.client, deployment)
-=======
 			// Assign the gpuCount value to the GPU resource requests
 			deployment.Spec.Template.Spec.Containers[i].Resources.Requests[gpuResourceType] = resource.MustParse(gpuCount)
 			break
@@ -938,7 +660,6 @@
 	for _, desiredDep := range r.DeploymentList {
 		// Reconcile Deployment
 		checkResult, existingDep, err := r.checkDeploymentExist(ctx, r.client, desiredDep)
->>>>>>> a6052cf8
 		if err != nil {
 			return nil, err
 		}
@@ -947,135 +668,6 @@
 		var opErr error
 		switch checkResult {
 		case constants.CheckResultCreate:
-<<<<<<< HEAD
-			opErr = r.client.Create(context.TODO(), deployment)
-		case constants.CheckResultUpdate:
-			// get the current deployment
-			_ = r.client.Get(context.TODO(), types.NamespacedName{Name: deployment.Name, Namespace: deployment.Namespace}, originalDeployment)
-			// we need to remove the Replicas field from the deployment spec
-
-			// Check if there are any envs to remove
-			// If there, its value will be set to "delete" so we can update the patchBytes with
-			// "patch": "delete"
-			// The strategic merge patch does not remove items from list just by removing it from the patch,
-			// to delete lists items using strategic merge patch, the $patch delete pattern is used.
-			// Example:
-			// - env:
-			//   - "name": "ENV1",
-			//     "$patch": "delete"
-			for i, deploymentC := range deployment.Spec.Template.Spec.Containers {
-				envs := []corev1.EnvVar{}
-				for _, OriginalC := range originalDeployment.Spec.Template.Spec.Containers {
-					if deploymentC.Name == OriginalC.Name {
-						envsToRemove, envsToKeep := utils.CheckEnvsToRemove(deploymentC.Env, OriginalC.Env)
-						if len(envsToRemove) > 0 {
-							envs = append(envs, envsToKeep...)
-							envs = append(envs, envsToRemove...)
-						} else {
-							envs = deploymentC.Env
-						}
-					}
-				}
-				deployment.Spec.Template.Spec.Containers[i].Env = envs
-			}
-
-			originalDeployment.Spec.Replicas = nil
-			curJson, err := json.Marshal(originalDeployment)
-			if err != nil {
-				return nil, err
-			}
-			// To avoid the conflict between HPA and Deployment,
-			// we need to remove the Replicas field from the deployment spec
-			deployment.Spec.Replicas = nil
-
-			imagePullSecretsDesired := deployment.Spec.Template.Spec.ImagePullSecrets
-			originalDeploymentPullSecrets := originalDeployment.Spec.Template.Spec.ImagePullSecrets
-			imagePullSecretsToRemove := []string{}
-			for _, secret := range originalDeploymentPullSecrets {
-				found := false
-				for _, desiredSecret := range imagePullSecretsDesired {
-					if secret.Name == desiredSecret.Name {
-						found = true
-						break
-					}
-				}
-				if !found {
-					imagePullSecretsToRemove = append(imagePullSecretsToRemove, secret.Name)
-				}
-			}
-
-			modJson, err := json.Marshal(deployment)
-			if err != nil {
-				return nil, err
-			}
-
-			// Generate the strategic merge patch between the current and modified JSON
-			patchByte, err := strategicpatch.StrategicMergePatch(curJson, modJson, appsv1.Deployment{})
-			if err != nil {
-				return nil, err
-			}
-
-			// Patch the deployment object with the strategic merge patch
-			patchByte = []byte(strings.ReplaceAll(string(patchByte), "\"value\":\""+utils.PLACEHOLDER_FOR_DELETION+"\"", "\"$patch\":\"delete\""))
-
-			// The strategic merge patch does not remove items from list just by removing it from the patch,
-			// to delete lists items using strategic merge patch, the $patch delete pattern is used.
-			// Example:
-			// imagePullSecrets:
-			//   - "name": "pull-secret-1",
-			//     "$patch": "delete"
-			if len(imagePullSecretsToRemove) > 0 {
-				patchJson := map[string]interface{}{}
-				err = json.Unmarshal(patchByte, &patchJson)
-				if err != nil {
-					return nil, err
-				}
-				spec, ok := patchJson["spec"].(map[string]interface{})
-				if !ok {
-					return nil, errors.New("spec not found")
-				}
-				template, ok := spec["template"].(map[string]interface{})
-				if !ok {
-					return nil, errors.New("template not found")
-				}
-				specTemplate, ok := template["spec"].(map[string]interface{})
-				if !ok {
-					return nil, errors.New("template.spec not found")
-				}
-
-				// Ensure imagePullSecrets is a slice, defaulting to an empty slice if nil.
-				ipsField, exists := specTemplate["imagePullSecrets"]
-				var imagePullSecrets []interface{}
-				if exists && ipsField != nil {
-					var ok bool
-					imagePullSecrets, ok = ipsField.([]interface{})
-					if !ok {
-						return nil, errors.New("imagePullSecrets is not the expected type")
-					}
-				} else {
-					imagePullSecrets = []interface{}{}
-				}
-
-				for _, secret := range imagePullSecretsToRemove {
-					for _, secretMap := range imagePullSecrets {
-						if secretMap.(map[string]interface{})["name"] == secret {
-							secretMap.(map[string]interface{})["$patch"] = "delete"
-						}
-					}
-				}
-				patchJson["spec"].(map[string]interface{})["template"].(map[string]interface{})["spec"].(map[string]interface{})["imagePullSecrets"] = imagePullSecrets
-				patchByte, err = json.Marshal(patchJson)
-				if err != nil {
-					return nil, err
-				}
-			}
-			opErr = r.client.Patch(context.TODO(), deployment, kclient.RawPatch(types.StrategicMergePatchType, patchByte))
-
-		case constants.CheckResultDelete:
-			log.Info("Deleting deployment", "namespace", deployment.Namespace, "name", deployment.Name)
-			if deployment.GetDeletionTimestamp() == nil { // check if the deployment was already deleted
-				opErr = r.client.Delete(context.TODO(), deployment)
-=======
 			opErr = r.client.Create(ctx, desiredDep)
 		case constants.CheckResultUpdate:
 			curDeployment := existingDep.DeepCopy()
@@ -1112,7 +704,6 @@
 			log.Info("Deleting deployment", "namespace", existingDep.Namespace, "name", existingDep.Name)
 			if existingDep.GetDeletionTimestamp() == nil { // check if the deployment was already deleted
 				opErr = r.client.Delete(ctx, existingDep)
->>>>>>> a6052cf8
 			}
 		}
 
