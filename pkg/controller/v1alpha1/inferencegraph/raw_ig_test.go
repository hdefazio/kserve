--- conflicted
+++ resolved
@@ -273,10 +273,7 @@
 			},
 			AutomountServiceAccountToken: proto.Bool(false),
 			ServiceAccountName:           "default",
-<<<<<<< HEAD
-=======
 			ImagePullSecrets:             []corev1.LocalObjectReference{},
->>>>>>> a6052cf8
 		},
 		"basicgraphwithheaders": {
 			Containers: []corev1.Container{
@@ -362,10 +359,7 @@
 			},
 			AutomountServiceAccountToken: proto.Bool(false),
 			ServiceAccountName:           "default",
-<<<<<<< HEAD
-=======
 			ImagePullSecrets:             []corev1.LocalObjectReference{},
->>>>>>> a6052cf8
 		},
 		"withresource": {
 			Containers: []corev1.Container{
@@ -421,6 +415,30 @@
 							},
 						},
 					},
+					VolumeMounts: []v1.VolumeMount{
+						{
+							Name:      "openshift-service-ca-bundle",
+							MountPath: "/etc/odh/openshift-service-ca-bundle",
+						},
+					},
+					Env: []v1.EnvVar{
+						{
+							Name:  "SSL_CERT_FILE",
+							Value: "/etc/odh/openshift-service-ca-bundle/service-ca.crt",
+						},
+					},
+				},
+			},
+			Volumes: []v1.Volume{
+				{
+					Name: "openshift-service-ca-bundle",
+					VolumeSource: v1.VolumeSource{
+						ConfigMap: &v1.ConfigMapVolumeSource{
+							LocalObjectReference: v1.LocalObjectReference{
+								Name: constants.OpenShiftServiceCaConfigMapName,
+							},
+						},
+					},
 				},
 			},
 			AutomountServiceAccountToken: proto.Bool(false),
@@ -481,36 +499,10 @@
 							},
 						},
 					},
-					VolumeMounts: []v1.VolumeMount{
-						{
-							Name:      "openshift-service-ca-bundle",
-							MountPath: "/etc/odh/openshift-service-ca-bundle",
-						},
-					},
-					Env: []v1.EnvVar{
-						{
-							Name:  "SSL_CERT_FILE",
-							Value: "/etc/odh/openshift-service-ca-bundle/service-ca.crt",
-						},
-					},
-				},
-			},
-			Volumes: []v1.Volume{
-				{
-					Name: "openshift-service-ca-bundle",
-					VolumeSource: v1.VolumeSource{
-						ConfigMap: &v1.ConfigMapVolumeSource{
-							LocalObjectReference: v1.LocalObjectReference{
-								Name: constants.OpenShiftServiceCaConfigMapName,
-							},
-						},
-					},
 				},
 			},
 			AutomountServiceAccountToken: proto.Bool(false),
 			ServiceAccountName:           "default",
-<<<<<<< HEAD
-=======
 			ImagePullSecrets:             []corev1.LocalObjectReference{},
 			Tolerations: []corev1.Toleration{
 				{
@@ -520,7 +512,6 @@
 					Effect:   corev1.TaintEffectNoSchedule,
 				},
 			},
->>>>>>> a6052cf8
 		},
 	}
 
