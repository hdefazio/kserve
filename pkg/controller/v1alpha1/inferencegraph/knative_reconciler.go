--- conflicted
+++ resolved
@@ -19,17 +19,15 @@
 import (
 	"context"
 	"encoding/json"
+	"fmt"
 	"reflect"
 	"strconv"
 	"strings"
 
-<<<<<<< HEAD
 	v1alpha1api "github.com/kserve/kserve/pkg/apis/serving/v1alpha1"
 	"github.com/kserve/kserve/pkg/constants"
 	knutils "github.com/kserve/kserve/pkg/controller/v1alpha1/utils"
 	"github.com/kserve/kserve/pkg/utils"
-=======
->>>>>>> 41f771d0
 	"github.com/pkg/errors"
 	"google.golang.org/protobuf/proto"
 	corev1 "k8s.io/api/core/v1"
@@ -48,8 +46,6 @@
 	logf "sigs.k8s.io/controller-runtime/pkg/log"
 
 	"github.com/kserve/kserve/pkg/apis/serving/v1alpha1"
-	"github.com/kserve/kserve/pkg/constants"
-	"github.com/kserve/kserve/pkg/utils"
 )
 
 var log = logf.Log.WithName("GraphKsvcReconciler")
@@ -144,11 +140,7 @@
 		equality.Semantic.DeepEqual(desiredService.Spec.RouteSpec, service.Spec.RouteSpec)
 }
 
-<<<<<<< HEAD
 func createKnativeService(client client.Client, componentMeta metav1.ObjectMeta, graph *v1alpha1api.InferenceGraph, config *RouterConfig) (*knservingv1.Service, error) {
-=======
-func createKnativeService(componentMeta metav1.ObjectMeta, graph *v1alpha1.InferenceGraph, config *RouterConfig) *knservingv1.Service {
->>>>>>> 41f771d0
 	bytes, err := json.Marshal(graph.Spec)
 	if err != nil {
 		return nil, errors.Wrapf(err, "fails to marshal inference graph spec to json")
@@ -157,16 +149,11 @@
 	if annotations == nil {
 		annotations = make(map[string]string)
 	}
-<<<<<<< HEAD
-	labels := componentMeta.GetLabels()
-	if labels == nil {
-		labels = make(map[string]string) //nolint:ineffassign, staticcheck
-	}
 
 	err = setAutoScalingAnnotations(client, annotations)
 	if err != nil {
 		return nil, errors.Wrapf(err, "fails to set autoscaling annotations for knative service")
-=======
+	}
 	// User can pass down scaling class annotation to overwrite the default scaling KPA
 	if _, ok := annotations[autoscaling.ClassAnnotationKey]; !ok {
 		annotations[autoscaling.ClassAnnotationKey] = autoscaling.KPA
@@ -174,7 +161,6 @@
 
 	if _, ok := annotations[autoscaling.MinScaleAnnotationKey]; !ok {
 		annotations[autoscaling.MinScaleAnnotationKey] = strconv.Itoa(int(constants.DefaultMinReplicas))
->>>>>>> 41f771d0
 	}
 
 	// ksvc metadata.annotations
@@ -224,13 +210,13 @@
 											Drop: []corev1.Capability{corev1.Capability("ALL")},
 										},
 									},
-									VolumeMounts: []v1.VolumeMount{
+									VolumeMounts: []corev1.VolumeMount{
 										{
 											Name:      "openshift-service-ca-bundle",
 											MountPath: "/etc/odh/openshift-service-ca-bundle",
 										},
 									},
-									Env: []v1.EnvVar{
+									Env: []corev1.EnvVar{
 										{
 											Name:  "SSL_CERT_FILE",
 											Value: "/etc/odh/openshift-service-ca-bundle/service-ca.crt",
@@ -239,12 +225,12 @@
 									ReadinessProbe: constants.GetRouterReadinessProbe(),
 								},
 							},
-							Volumes: []v1.Volume{
+							Volumes: []corev1.Volume{
 								{
 									Name: "openshift-service-ca-bundle",
-									VolumeSource: v1.VolumeSource{
-										ConfigMap: &v1.ConfigMapVolumeSource{
-											LocalObjectReference: v1.LocalObjectReference{
+									VolumeSource: corev1.VolumeSource{
+										ConfigMap: &corev1.ConfigMapVolumeSource{
+											LocalObjectReference: corev1.LocalObjectReference{
 												Name: constants.OpenShiftServiceCaConfigMapName,
 											},
 										},
@@ -268,20 +254,12 @@
 	// Only adding this env variable "PROPAGATE_HEADERS" if router's headers config has the key "propagate"
 	value, exists := config.Headers["propagate"]
 	if exists {
-<<<<<<< HEAD
-		propagateEnv := v1.EnvVar{
-			Name:  constants.RouterHeadersPropagateEnvVar,
-			Value: strings.Join(value, ","),
-=======
 		service.Spec.ConfigurationSpec.Template.Spec.PodSpec.Containers[0].Env = []corev1.EnvVar{
 			{
 				Name:  constants.RouterHeadersPropagateEnvVar,
 				Value: strings.Join(value, ","),
 			},
->>>>>>> 41f771d0
-		}
-
-		service.Spec.ConfigurationSpec.Template.Spec.PodSpec.Containers[0].Env = append(service.Spec.ConfigurationSpec.Template.Spec.PodSpec.Containers[0].Env, propagateEnv)
+		}
 	}
 	return service, nil
 }
@@ -323,7 +301,7 @@
 	var revisionMinScale int
 	if _, ok := annotations[autoscaling.MinScaleAnnotationKey]; !ok {
 		annotations[autoscaling.MinScaleAnnotationKey] = fmt.Sprint(constants.DefaultMinReplicas)
-		revisionMinScale = constants.DefaultMinReplicas
+		revisionMinScale = int(constants.DefaultMinReplicas)
 	} else {
 		minScaleInt, err := strconv.Atoi(annotations[autoscaling.MinScaleAnnotationKey])
 		if err != nil {
