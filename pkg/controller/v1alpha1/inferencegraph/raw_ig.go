--- conflicted
+++ resolved
@@ -25,13 +25,9 @@
 	"github.com/pkg/errors"
 	"google.golang.org/protobuf/proto"
 	appsv1 "k8s.io/api/apps/v1"
-<<<<<<< HEAD
-	v1 "k8s.io/api/core/v1"
+	corev1 "k8s.io/api/core/v1"
 	rbacv1 "k8s.io/api/rbac/v1"
 	apierrors "k8s.io/apimachinery/pkg/api/errors"
-=======
-	corev1 "k8s.io/api/core/v1"
->>>>>>> 41f771d0
 	metav1 "k8s.io/apimachinery/pkg/apis/meta/v1"
 	"k8s.io/apimachinery/pkg/runtime"
 	corev1cfg "k8s.io/client-go/applyconfigurations/core/v1"
@@ -97,7 +93,7 @@
 		ImagePullSecrets:             config.GetImagePullSecrets(),
 		NodeSelector:                 graph.Spec.NodeSelector,
 		NodeName:                     graph.Spec.NodeName,
-		ServiceAccountName:           graph.Spec.ServiceAccountName,
+		// ServiceAccountName:           graph.Spec.ServiceAccountName,
 	}
 
 	// Only adding this env variable "PROPAGATE_HEADERS" if router's headers config has the key "propagate"
@@ -189,12 +185,8 @@
 	objectMeta, componentExtSpec := constructForRawDeployment(graph)
 
 	// create the reconciler
-<<<<<<< HEAD
-	reconciler, err := raw.NewRawKubeReconciler(cl, clientset, scheme, constants.InferenceGraphResource, objectMeta, metav1.ObjectMeta{}, &componentExtSpec, desiredSvc, nil)
-
-=======
-	reconciler, err := raw.NewRawKubeReconciler(ctx, cl, clientset, scheme, objectMeta, metav1.ObjectMeta{}, &componentExtSpec, desiredSvc, nil)
->>>>>>> 41f771d0
+	reconciler, err := raw.NewRawKubeReconciler(ctx, cl, clientset, scheme, constants.InferenceGraphResource, objectMeta, metav1.ObjectMeta{}, &componentExtSpec, desiredSvc, nil)
+
 	if err != nil {
 		return nil, nil, errors.Wrapf(err, "fails to create NewRawKubeReconciler for inference graph")
 	}
@@ -229,7 +221,7 @@
 	return deployment[0], reconciler.URL, nil
 }
 
-func handleInferenceGraphRawAuthResources(ctx context.Context, clientset kubernetes.Interface, scheme *runtime.Scheme, graph *v1alpha1api.InferenceGraph) error {
+func handleInferenceGraphRawAuthResources(ctx context.Context, clientset kubernetes.Interface, scheme *runtime.Scheme, graph *v1alpha1.InferenceGraph) error {
 	saName := getServiceAccountNameForGraph(graph)
 
 	if graph.GetAnnotations()[constants.ODHKserveRawAuth] == "true" {
@@ -273,7 +265,7 @@
 	return nil
 }
 
-func addAuthPrivilegesToGraphServiceAccount(ctx context.Context, clientset kubernetes.Interface, graph *v1alpha1api.InferenceGraph) error {
+func addAuthPrivilegesToGraphServiceAccount(ctx context.Context, clientset kubernetes.Interface, graph *v1alpha1.InferenceGraph) error {
 	clusterRoleBinding, err := clientset.RbacV1().ClusterRoleBindings().Get(ctx, constants.InferenceGraphAuthCRBName, metav1.GetOptions{})
 	if client.IgnoreNotFound(err) != nil {
 		return errors.Wrapf(err, "fails to get cluster role binding kserve-inferencegraph-auth-verifiers while configuring inference graph auth")
@@ -322,7 +314,7 @@
 	return nil
 }
 
-func removeAuthPrivilegesFromGraphServiceAccount(ctx context.Context, clientset kubernetes.Interface, graph *v1alpha1api.InferenceGraph) error {
+func removeAuthPrivilegesFromGraphServiceAccount(ctx context.Context, clientset kubernetes.Interface, graph *v1alpha1.InferenceGraph) error {
 	clusterRole, err := clientset.RbacV1().ClusterRoleBindings().Get(ctx, constants.InferenceGraphAuthCRBName, metav1.GetOptions{})
 	if err != nil {
 		if apierrors.IsNotFound(err) {
@@ -354,7 +346,7 @@
 	return nil
 }
 
-func deleteGraphServiceAccount(ctx context.Context, clientset kubernetes.Interface, graph *v1alpha1api.InferenceGraph) error {
+func deleteGraphServiceAccount(ctx context.Context, clientset kubernetes.Interface, graph *v1alpha1.InferenceGraph) error {
 	saName := getServiceAccountNameForGraph(graph)
 	err := clientset.CoreV1().ServiceAccounts(graph.GetNamespace()).Delete(ctx, saName, metav1.DeleteOptions{})
 	if client.IgnoreNotFound(err) != nil {
@@ -363,7 +355,7 @@
 	return nil
 }
 
-func getServiceAccountNameForGraph(graph *v1alpha1api.InferenceGraph) string {
+func getServiceAccountNameForGraph(graph *v1alpha1.InferenceGraph) string {
 	return fmt.Sprintf("%s-auth-verifier", graph.GetName())
 }
 
