--- conflicted
+++ resolved
@@ -17,13 +17,7 @@
 package v1beta1
 
 import (
-<<<<<<< HEAD
-	ctx "context"
 	"fmt"
-	logger "log"
-=======
-	"fmt"
->>>>>>> 213b89fe
 	"testing"
 
 	"github.com/kserve/kserve/pkg/constants"
@@ -31,11 +25,6 @@
 	v1 "k8s.io/api/core/v1"
 	metav1 "k8s.io/apimachinery/pkg/apis/meta/v1"
 	fakeclientset "k8s.io/client-go/kubernetes/fake"
-<<<<<<< HEAD
-	"sigs.k8s.io/controller-runtime/pkg/client"
-	fakeclient "sigs.k8s.io/controller-runtime/pkg/client/fake"
-=======
->>>>>>> 213b89fe
 )
 
 var (
@@ -58,56 +47,6 @@
 	}`, KnativeIngressGateway, KnativeLocalGatewayService, KnativeLocalGateway, LocalGatewayService, IngressDomain,
 		AdditionalDomain, AdditionalDomainExtra)
 )
-<<<<<<< HEAD
-
-func createFakeClient() client.WithWatch {
-	clientBuilder := fakeclient.NewClientBuilder()
-	fakeClient := clientBuilder.Build()
-	configMap := &v1.ConfigMap{
-		TypeMeta: metav1.TypeMeta{
-			Kind:       "ConfigMap",
-			APIVersion: "",
-		},
-		ObjectMeta: metav1.ObjectMeta{
-			Name:      constants.InferenceServiceConfigMapName,
-			Namespace: constants.KServeNamespace,
-		},
-		Immutable: nil,
-		Data:      map[string]string{},
-		BinaryData: map[string][]byte{
-			ExplainerConfigKeyName: []byte(`{                                                                                                                                                                                                               │
-				     "alibi": {                                                                                                                                                                                                  │
-				        "image" : "kserve/alibi-explainer",                                                                                                                                                                     │
-				         "defaultImageVersion": "latest"                                                                                                                                                                         │
-				     },                                                                                                                                                                                                          │
-				     "art": {                                                                                                                                                                                                    │
-				         "image" : "kserve/art-explainer",                                                                                                                                                                       │
-				         "defaultImageVersion": "latest"                                                                                                                                                                         │
-				     }                                                                                                                                                                                                           │
-			}`),
-			IngressConfigKeyName: []byte(`{                                                                                                                                                                                                               │
-     				"ingressGateway" : "knative-serving/knative-ingress-gateway",                                                                                                                                               │
-     				"ingressService" : "istio-ingressgateway.istio-system.svc.cluster.local",                                                                                                                                   │
-     				"localGateway" : "knative-serving/knative-local-gateway",                                                                                                                                                   │
-     				"localGatewayService" : "knative-local-gateway.istio-system.svc.cluster.local",                                                                                                                             │
-     				"ingressDomain"  : "example.com",                                                                                                                                                                           │
-     				"ingressClassName" : "istio",                                                                                                                                                                               │
-     				"domainTemplate": "{{ .Name }}-{{ .Namespace }}.{{ .IngressDomain }}",                                                                                                                                      │
-     				"urlScheme": "http"                                                                                                                                                                                         │
- 			}`),
-			DeployConfigName: []byte(`{                                                                                                                                                                                                               │
-   				"defaultDeploymentMode": "Serverless"                                                                                                                                                                         │
- 			}`),
-		},
-	}
-	err := fakeClient.Create(ctx.TODO(), configMap)
-	if err != nil {
-		logger.Fatalf("Unable to create configmap: %v", err)
-	}
-	return fakeClient
-}
-=======
->>>>>>> 213b89fe
 
 func TestNewInferenceServiceConfig(t *testing.T) {
 	g := gomega.NewGomegaWithT(t)
@@ -130,17 +69,6 @@
 	ingressCfg, err := NewIngressConfig(clientset)
 	g.Expect(err).Should(gomega.BeNil())
 	g.Expect(ingressCfg).ShouldNot(gomega.BeNil())
-<<<<<<< HEAD
-
-	g.Expect(ingressCfg.IngressGateway).To(gomega.Equal(KnativeIngressGateway))
-	g.Expect(ingressCfg.KnativeLocalGatewayService).To(gomega.Equal(KnativeLocalGatewayService))
-	g.Expect(ingressCfg.LocalGateway).To(gomega.Equal(KnativeLocalGateway))
-	g.Expect(ingressCfg.LocalGatewayServiceName).To(gomega.Equal(LocalGatewayService))
-	g.Expect(ingressCfg.UrlScheme).To(gomega.Equal(UrlScheme))
-	g.Expect(ingressCfg.IngressDomain).To(gomega.Equal(IngressDomain))
-}
-
-=======
 
 	g.Expect(ingressCfg.IngressGateway).To(gomega.Equal(KnativeIngressGateway))
 	g.Expect(ingressCfg.KnativeLocalGatewayService).To(gomega.Equal(KnativeLocalGatewayService))
@@ -151,7 +79,6 @@
 	g.Expect(*ingressCfg.AdditionalIngressDomains).To(gomega.Equal([]string{AdditionalDomain, AdditionalDomainExtra}))
 }
 
->>>>>>> 213b89fe
 func TestNewIngressConfigDefaultKnativeService(t *testing.T) {
 	g := gomega.NewGomegaWithT(t)
 	clientset := fakeclientset.NewSimpleClientset(&v1.ConfigMap{
