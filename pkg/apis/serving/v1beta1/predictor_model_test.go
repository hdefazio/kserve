--- conflicted
+++ resolved
@@ -40,13 +40,9 @@
 	mlserverRuntimeMMS := "mlserver-runtime-mms"
 	mlserverRuntime := "mlserver-runtime"
 	xgboostRuntime := "xgboost-runtime"
-<<<<<<< HEAD
 	//clusterServingRuntimePrefix := "cluster-"
-=======
-	clusterServingRuntimePrefix := "cluster-"
 	tritonRuntime := "triton-runtime"
 	testRuntime := "test-runtime"
->>>>>>> a73c949f
 
 	protocolV2 := constants.ProtocolV2
 	protocolV1 := constants.ProtocolV1
@@ -292,15 +288,14 @@
 		},
 	}
 
-<<<<<<< HEAD
 	// ODH does not support ClusterServingRuntimeList
 	//clusterRuntimes := &v1alpha1.ClusterServingRuntimeList{
 	//	Items: []v1alpha1.ClusterServingRuntime{
 	//		{
 	//			ObjectMeta: metav1.ObjectMeta{
-	//				Name: clusterServingRuntimePrefix + mlserverRuntime,
+	//				Name: clusterServingRuntimePrefix + mlserverRuntimeMMS,
 	//			},
-	//			Spec: servingRuntimeSpecs[mlserverRuntime],
+	//			Spec: servingRuntimeSpecs[mlserverRuntimeMMS],
 	//		},
 	//		{
 	//			ObjectMeta: metav1.ObjectMeta{
@@ -316,30 +311,6 @@
 	//		},
 	//	},
 	//}
-=======
-	clusterRuntimes := &v1alpha1.ClusterServingRuntimeList{
-		Items: []v1alpha1.ClusterServingRuntime{
-			{
-				ObjectMeta: metav1.ObjectMeta{
-					Name: clusterServingRuntimePrefix + mlserverRuntimeMMS,
-				},
-				Spec: servingRuntimeSpecs[mlserverRuntimeMMS],
-			},
-			{
-				ObjectMeta: metav1.ObjectMeta{
-					Name: clusterServingRuntimePrefix + tfRuntime,
-				},
-				Spec: servingRuntimeSpecs[tfRuntime],
-			},
-			{
-				ObjectMeta: metav1.ObjectMeta{
-					Name: clusterServingRuntimePrefix + xgboostRuntime,
-				},
-				Spec: servingRuntimeSpecs[xgboostRuntime],
-			},
-		},
-	}
->>>>>>> a73c949f
 
 	var storageUri = "s3://test/model"
 	scenarios := map[string]struct {
@@ -394,11 +365,7 @@
 				},
 			},
 			isMMS:    true,
-<<<<<<< HEAD
-			expected: []v1alpha1.SupportedRuntime{ /*{Name: clusterServingRuntimePrefix + mlserverRuntime, Spec: servingRuntimeSpecs[mlserverRuntime]}*/ },
-=======
-			expected: []v1alpha1.SupportedRuntime{{Name: clusterServingRuntimePrefix + mlserverRuntimeMMS, Spec: servingRuntimeSpecs[mlserverRuntimeMMS]}},
->>>>>>> a73c949f
+			expected: []v1alpha1.SupportedRuntime{ /*{Name: clusterServingRuntimePrefix + mlserverRuntimeMMS, Spec: servingRuntimeSpecs[mlserverRuntimeMMS]}*/ },
 		},
 		"SMSRuntimeModelFormatSpecified": {
 			spec: &ModelSpec{
