/*
Copyright 2023 The KServe Authors.

Licensed under the Apache License, Version 2.0 (the "License");
you may not use this file except in compliance with the License.
You may obtain a copy of the License at

    http://www.apache.org/licenses/LICENSE-2.0

Unless required by applicable law or agreed to in writing, software
distributed under the License is distributed on an "AS IS" BASIS,
WITHOUT WARRANTIES OR CONDITIONS OF ANY KIND, either express or implied.
See the License for the specific language governing permissions and
limitations under the License.
*/

package servingruntime

import (
<<<<<<< HEAD
	"errors"
	"fmt"

	"github.com/kserve/kserve/pkg/apis/serving/v1alpha1"
	"github.com/kserve/kserve/pkg/constants"
=======
	"context"
	"errors"
	"fmt"
	"net/http"
	"testing"

>>>>>>> a6052cf8
	"github.com/onsi/gomega"

	"testing"

	"google.golang.org/protobuf/proto"

	corev1 "k8s.io/api/core/v1"
	metav1 "k8s.io/apimachinery/pkg/apis/meta/v1"
<<<<<<< HEAD
=======
	"sigs.k8s.io/controller-runtime/pkg/client"
	"sigs.k8s.io/controller-runtime/pkg/webhook/admission"

	runtime "k8s.io/apimachinery/pkg/runtime"

	"github.com/kserve/kserve/pkg/apis/serving/v1alpha1"
	"github.com/kserve/kserve/pkg/constants"
>>>>>>> a6052cf8
)

func TestValidateServingRuntimePriority(t *testing.T) {
	scenarios := map[string]struct {
		name                   string
		newServingRuntime      *v1alpha1.ServingRuntime
		existingServingRuntime *v1alpha1.ServingRuntime
		expected               gomega.OmegaMatcher
	}{
		"When both serving runtimes are not MMS it should return nil": {
			newServingRuntime: &v1alpha1.ServingRuntime{
				ObjectMeta: metav1.ObjectMeta{
					Name:      "new-runtime",
					Namespace: "test",
				},
				Spec: v1alpha1.ServingRuntimeSpec{
					SupportedModelFormats: []v1alpha1.SupportedModelFormat{
						{
							Name:       "sklearn",
							Version:    proto.String("1"),
							AutoSelect: proto.Bool(true),
							Priority:   proto.Int32(1),
						},
					},
					MultiModel: proto.Bool(false),
					Disabled:   proto.Bool(false),
					ProtocolVersions: []constants.InferenceServiceProtocol{
						constants.ProtocolV1,
						constants.ProtocolV2,
					},
					ServingRuntimePodSpec: v1alpha1.ServingRuntimePodSpec{
						Containers: []corev1.Container{
							{
								Name:  constants.InferenceServiceContainerName,
								Image: "kserve/sklearnserver:latest",
								Args: []string{
									"--model_name={{.Name}}",
									"--model_dir=/mnt/models",
									"--http_port=8080",
								},
							},
						},
					},
				},
			},
			existingServingRuntime: &v1alpha1.ServingRuntime{
				ObjectMeta: metav1.ObjectMeta{
					Name:      "existing-runtime",
					Namespace: "test",
				},
				Spec: v1alpha1.ServingRuntimeSpec{
					SupportedModelFormats: []v1alpha1.SupportedModelFormat{
						{
							Name:       "sklearn",
							Version:    proto.String("1"),
							AutoSelect: proto.Bool(true),
							Priority:   proto.Int32(1),
						},
					},
					MultiModel: proto.Bool(true),
					Disabled:   proto.Bool(false),
					ProtocolVersions: []constants.InferenceServiceProtocol{
						constants.ProtocolV1,
						constants.ProtocolV2,
					},
					ServingRuntimePodSpec: v1alpha1.ServingRuntimePodSpec{
						Containers: []corev1.Container{
							{
								Name:  constants.InferenceServiceContainerName,
								Image: "kserve/sklearnserver:latest",
								Args: []string{
									"--model_name={{.Name}}",
									"--model_dir=/mnt/models",
									"--http_port=8080",
								},
							},
						},
					},
				},
			},
			expected: gomega.BeNil(),
		},
		"When priority is same for model format in multi model serving runtime it should return error": {
			newServingRuntime: &v1alpha1.ServingRuntime{
				ObjectMeta: metav1.ObjectMeta{
					Name:      "new-runtime",
					Namespace: "test",
				},
				Spec: v1alpha1.ServingRuntimeSpec{
					SupportedModelFormats: []v1alpha1.SupportedModelFormat{
						{
							Name:       "sklearn",
							Version:    proto.String("1"),
							AutoSelect: proto.Bool(true),
							Priority:   proto.Int32(1),
						},
					},
					MultiModel: proto.Bool(true),
					Disabled:   proto.Bool(false),
					ProtocolVersions: []constants.InferenceServiceProtocol{
						constants.ProtocolV1,
						constants.ProtocolV2,
					},
					ServingRuntimePodSpec: v1alpha1.ServingRuntimePodSpec{
						Containers: []corev1.Container{
							{
								Name:  constants.InferenceServiceContainerName,
								Image: "kserve/sklearnserver:latest",
								Args: []string{
									"--model_name={{.Name}}",
									"--model_dir=/mnt/models",
									"--http_port=8080",
								},
							},
						},
					},
				},
			},
			existingServingRuntime: &v1alpha1.ServingRuntime{
				ObjectMeta: metav1.ObjectMeta{
					Name:      "existing-runtime",
					Namespace: "test",
				},
				Spec: v1alpha1.ServingRuntimeSpec{
					SupportedModelFormats: []v1alpha1.SupportedModelFormat{
						{
							Name:       "sklearn",
							Version:    proto.String("1"),
							AutoSelect: proto.Bool(true),
							Priority:   proto.Int32(1),
						},
					},
					MultiModel: proto.Bool(true),
					Disabled:   proto.Bool(false),
					ProtocolVersions: []constants.InferenceServiceProtocol{
						constants.ProtocolV1,
						constants.ProtocolV2,
					},
					ServingRuntimePodSpec: v1alpha1.ServingRuntimePodSpec{
						Containers: []corev1.Container{
							{
								Name:  constants.InferenceServiceContainerName,
								Image: "seldonio/mlserver:1.3.0",
								Args: []string{
									"--model_name={{.Name}}",
									"--model_dir=/mnt/models",
									"--http_port=8080",
								},
							},
						},
					},
				},
			},
			expected: gomega.Equal(fmt.Errorf(InvalidPriorityError, "sklearn")),
		},
		"When existing serving runtime is disabled it should return nil": {
			newServingRuntime: &v1alpha1.ServingRuntime{
				ObjectMeta: metav1.ObjectMeta{
					Name:      "new-runtime",
					Namespace: "test",
				},
				Spec: v1alpha1.ServingRuntimeSpec{
					SupportedModelFormats: []v1alpha1.SupportedModelFormat{
						{
							Name:       "sklearn",
							Version:    proto.String("1"),
							AutoSelect: proto.Bool(true),
							Priority:   proto.Int32(1),
						},
					},
					MultiModel: proto.Bool(false),
					Disabled:   proto.Bool(false),
					ProtocolVersions: []constants.InferenceServiceProtocol{
						constants.ProtocolV1,
						constants.ProtocolV2,
					},
					ServingRuntimePodSpec: v1alpha1.ServingRuntimePodSpec{
						Containers: []corev1.Container{
							{
								Name:  constants.InferenceServiceContainerName,
								Image: "kserve/sklearnserver:latest",
								Args: []string{
									"--model_name={{.Name}}",
									"--model_dir=/mnt/models",
									"--http_port=8080",
								},
							},
						},
					},
				},
			},
			existingServingRuntime: &v1alpha1.ServingRuntime{
				ObjectMeta: metav1.ObjectMeta{
					Name:      "existing-runtime",
					Namespace: "test",
				},
				Spec: v1alpha1.ServingRuntimeSpec{
					SupportedModelFormats: []v1alpha1.SupportedModelFormat{
						{
							Name:       "sklearn",
							Version:    proto.String("1"),
							AutoSelect: proto.Bool(true),
							Priority:   proto.Int32(1),
						},
					},
					MultiModel: proto.Bool(false),
					Disabled:   proto.Bool(true),
					ProtocolVersions: []constants.InferenceServiceProtocol{
						constants.ProtocolV1,
						constants.ProtocolV2,
					},
					ServingRuntimePodSpec: v1alpha1.ServingRuntimePodSpec{
						Containers: []corev1.Container{
							{
								Name:  constants.InferenceServiceContainerName,
								Image: "kserve/sklearnserver:latest",
								Args: []string{
									"--model_name={{.Name}}",
									"--model_dir=/mnt/models",
									"--http_port=8080",
								},
							},
						},
					},
				},
			},
			expected: gomega.BeNil(),
		},
		"When new serving runtime and existing runtime are same it should return nil": {
			newServingRuntime: &v1alpha1.ServingRuntime{
				ObjectMeta: metav1.ObjectMeta{
					Name:      "example-runtime",
					Namespace: "test",
				},
				Spec: v1alpha1.ServingRuntimeSpec{
					SupportedModelFormats: []v1alpha1.SupportedModelFormat{
						{
							Name:       "sklearn",
							Version:    proto.String("1"),
							AutoSelect: proto.Bool(true),
							Priority:   proto.Int32(1),
						},
					},
					MultiModel: proto.Bool(false),
					Disabled:   proto.Bool(false),
					ProtocolVersions: []constants.InferenceServiceProtocol{
						constants.ProtocolV1,
						constants.ProtocolV2,
					},
					ServingRuntimePodSpec: v1alpha1.ServingRuntimePodSpec{
						Containers: []corev1.Container{
							{
								Name:  constants.InferenceServiceContainerName,
								Image: "kserve/sklearnserver:latest",
								Args: []string{
									"--model_name={{.Name}}",
									"--model_dir=/mnt/models",
									"--http_port=8080",
								},
							},
						},
					},
				},
			},
			existingServingRuntime: &v1alpha1.ServingRuntime{
				ObjectMeta: metav1.ObjectMeta{
					Name:      "example-runtime",
					Namespace: "test",
				},
				Spec: v1alpha1.ServingRuntimeSpec{
					SupportedModelFormats: []v1alpha1.SupportedModelFormat{
						{
							Name:       "sklearn",
							Version:    proto.String("1"),
							AutoSelect: proto.Bool(true),
							Priority:   proto.Int32(1),
						},
					},
					MultiModel: proto.Bool(false),
					Disabled:   proto.Bool(false),
					ProtocolVersions: []constants.InferenceServiceProtocol{
						constants.ProtocolV1,
						constants.ProtocolV2,
					},
					ServingRuntimePodSpec: v1alpha1.ServingRuntimePodSpec{
						Containers: []corev1.Container{
							{
								Name:  constants.InferenceServiceContainerName,
								Image: "kserve/sklearnserver:latest",
								Args: []string{
									"--model_name={{.Name}}",
									"--model_dir=/mnt/models",
									"--http_port=8080",
								},
							},
						},
					},
				},
			},
			expected: gomega.BeNil(),
		},
		"When model format is same and supported protocol version is different it should return nil": {
			newServingRuntime: &v1alpha1.ServingRuntime{
				ObjectMeta: metav1.ObjectMeta{
					Name:      "example-runtime-1",
					Namespace: "test",
				},
				Spec: v1alpha1.ServingRuntimeSpec{
					SupportedModelFormats: []v1alpha1.SupportedModelFormat{
						{
							Name:       "sklearn",
							Version:    proto.String("1"),
							AutoSelect: proto.Bool(true),
							Priority:   proto.Int32(1),
						},
					},
					MultiModel: proto.Bool(false),
					Disabled:   proto.Bool(false),
					ProtocolVersions: []constants.InferenceServiceProtocol{
						constants.ProtocolV1,
					},
					ServingRuntimePodSpec: v1alpha1.ServingRuntimePodSpec{
						Containers: []corev1.Container{
							{
								Name:  constants.InferenceServiceContainerName,
								Image: "kserve/sklearnserver:latest",
								Args: []string{
									"--model_name={{.Name}}",
									"--model_dir=/mnt/models",
									"--http_port=8080",
								},
							},
						},
					},
				},
			},
			existingServingRuntime: &v1alpha1.ServingRuntime{
				ObjectMeta: metav1.ObjectMeta{
					Name:      "example-runtime-2",
					Namespace: "test",
				},
				Spec: v1alpha1.ServingRuntimeSpec{
					SupportedModelFormats: []v1alpha1.SupportedModelFormat{
						{
							Name:       "sklearn",
							Version:    proto.String("1"),
							AutoSelect: proto.Bool(true),
							Priority:   proto.Int32(1),
						},
					},
					MultiModel: proto.Bool(false),
					Disabled:   proto.Bool(false),
					ProtocolVersions: []constants.InferenceServiceProtocol{
						constants.ProtocolV2,
					},
					ServingRuntimePodSpec: v1alpha1.ServingRuntimePodSpec{
						Containers: []corev1.Container{
							{
								Name:  constants.InferenceServiceContainerName,
								Image: "seldonio/mlserver:1.2.0",
								Args: []string{
									"--model_name={{.Name}}",
									"--model_dir=/mnt/models",
									"--http_port=8080",
								},
							},
						},
					},
				},
			},
			expected: gomega.BeNil(),
		},
		"When model format is different it should return nil": {
			newServingRuntime: &v1alpha1.ServingRuntime{
				ObjectMeta: metav1.ObjectMeta{
					Name:      "example-runtime-1",
					Namespace: "test",
				},
				Spec: v1alpha1.ServingRuntimeSpec{
					SupportedModelFormats: []v1alpha1.SupportedModelFormat{
						{
							Name:       "sklearn",
							Version:    proto.String("1"),
							AutoSelect: proto.Bool(true),
							Priority:   proto.Int32(1),
						},
					},
					MultiModel: proto.Bool(false),
					Disabled:   proto.Bool(false),
					ProtocolVersions: []constants.InferenceServiceProtocol{
						constants.ProtocolV1,
						constants.ProtocolV2,
					},
					ServingRuntimePodSpec: v1alpha1.ServingRuntimePodSpec{
						Containers: []corev1.Container{
							{
								Name:  constants.InferenceServiceContainerName,
								Image: "kserve/sklearnserver:latest",
								Args: []string{
									"--model_name={{.Name}}",
									"--model_dir=/mnt/models",
									"--http_port=8080",
								},
							},
						},
					},
				},
			},
			existingServingRuntime: &v1alpha1.ServingRuntime{
				ObjectMeta: metav1.ObjectMeta{
					Name:      "example-runtime-2",
					Namespace: "test",
				},
				Spec: v1alpha1.ServingRuntimeSpec{
					SupportedModelFormats: []v1alpha1.SupportedModelFormat{
						{
							Name:       "lightgbm",
							Version:    proto.String("1"),
							AutoSelect: proto.Bool(true),
							Priority:   proto.Int32(1),
						},
					},
					MultiModel: proto.Bool(false),
					Disabled:   proto.Bool(false),
					ProtocolVersions: []constants.InferenceServiceProtocol{
						constants.ProtocolV1,
						constants.ProtocolV2,
					},
					ServingRuntimePodSpec: v1alpha1.ServingRuntimePodSpec{
						Containers: []corev1.Container{
							{
								Name:  constants.InferenceServiceContainerName,
								Image: "seldonio/mlserver:1.2.0",
								Args: []string{
									"--model_name={{.Name}}",
									"--model_dir=/mnt/models",
									"--http_port=8080",
								},
							},
						},
					},
				},
			},
			expected: gomega.BeNil(),
		},
		"When autoselect is false in the new serving runtime it should return nil": {
			newServingRuntime: &v1alpha1.ServingRuntime{
				ObjectMeta: metav1.ObjectMeta{
					Name:      "example-runtime-1",
					Namespace: "test",
				},
				Spec: v1alpha1.ServingRuntimeSpec{
					SupportedModelFormats: []v1alpha1.SupportedModelFormat{
						{
							Name:       "sklearn",
							Version:    proto.String("1"),
							AutoSelect: proto.Bool(false),
							Priority:   proto.Int32(1),
						},
					},
					MultiModel: proto.Bool(false),
					Disabled:   proto.Bool(false),
					ProtocolVersions: []constants.InferenceServiceProtocol{
						constants.ProtocolV1,
						constants.ProtocolV2,
					},
					ServingRuntimePodSpec: v1alpha1.ServingRuntimePodSpec{
						Containers: []corev1.Container{
							{
								Name:  constants.InferenceServiceContainerName,
								Image: "kserve/sklearnserver:latest",
								Args: []string{
									"--model_name={{.Name}}",
									"--model_dir=/mnt/models",
									"--http_port=8080",
								},
							},
						},
					},
				},
			},
			existingServingRuntime: &v1alpha1.ServingRuntime{
				ObjectMeta: metav1.ObjectMeta{
					Name:      "example-runtime-2",
					Namespace: "test",
				},
				Spec: v1alpha1.ServingRuntimeSpec{
					SupportedModelFormats: []v1alpha1.SupportedModelFormat{
						{
							Name:       "sklearn",
							Version:    proto.String("1"),
							AutoSelect: proto.Bool(true),
							Priority:   proto.Int32(1),
						},
					},
					MultiModel: proto.Bool(false),
					Disabled:   proto.Bool(false),
					ProtocolVersions: []constants.InferenceServiceProtocol{
						constants.ProtocolV1,
						constants.ProtocolV2,
					},
					ServingRuntimePodSpec: v1alpha1.ServingRuntimePodSpec{
						Containers: []corev1.Container{
							{
								Name:  constants.InferenceServiceContainerName,
								Image: "seldonio/mlserver:1.2.0",
								Args: []string{
									"--model_name={{.Name}}",
									"--model_dir=/mnt/models",
									"--http_port=8080",
								},
							},
						},
					},
				},
			},
			expected: gomega.BeNil(),
		},
		"When autoselect is not specified in the new serving runtime it should return nil": {
			newServingRuntime: &v1alpha1.ServingRuntime{
				ObjectMeta: metav1.ObjectMeta{
					Name:      "example-runtime-1",
					Namespace: "test",
				},
				Spec: v1alpha1.ServingRuntimeSpec{
					SupportedModelFormats: []v1alpha1.SupportedModelFormat{
						{
							Name:     "sklearn",
							Version:  proto.String("1"),
							Priority: proto.Int32(1),
						},
					},
					MultiModel: proto.Bool(false),
					Disabled:   proto.Bool(false),
					ProtocolVersions: []constants.InferenceServiceProtocol{
						constants.ProtocolV1,
						constants.ProtocolV2,
					},
					ServingRuntimePodSpec: v1alpha1.ServingRuntimePodSpec{
						Containers: []corev1.Container{
							{
								Name:  constants.InferenceServiceContainerName,
								Image: "kserve/sklearnserver:latest",
								Args: []string{
									"--model_name={{.Name}}",
									"--model_dir=/mnt/models",
									"--http_port=8080",
								},
							},
						},
					},
				},
			},
			existingServingRuntime: &v1alpha1.ServingRuntime{
				ObjectMeta: metav1.ObjectMeta{
					Name:      "example-runtime-2",
					Namespace: "test",
				},
				Spec: v1alpha1.ServingRuntimeSpec{
					SupportedModelFormats: []v1alpha1.SupportedModelFormat{
						{
							Name:       "sklearn",
							Version:    proto.String("1"),
							AutoSelect: proto.Bool(true),
							Priority:   proto.Int32(1),
						},
					},
					MultiModel: proto.Bool(false),
					Disabled:   proto.Bool(false),
					ProtocolVersions: []constants.InferenceServiceProtocol{
						constants.ProtocolV1,
						constants.ProtocolV2,
					},
					ServingRuntimePodSpec: v1alpha1.ServingRuntimePodSpec{
						Containers: []corev1.Container{
							{
								Name:  constants.InferenceServiceContainerName,
								Image: "seldonio/mlserver:1.2.0",
								Args: []string{
									"--model_name={{.Name}}",
									"--model_dir=/mnt/models",
									"--http_port=8080",
								},
							},
						},
					},
				},
			},
			expected: gomega.BeNil(),
		},
		"When autoselect is false in the existing serving runtime it should return nil": {
			newServingRuntime: &v1alpha1.ServingRuntime{
				ObjectMeta: metav1.ObjectMeta{
					Name:      "example-runtime-1",
					Namespace: "test",
				},
				Spec: v1alpha1.ServingRuntimeSpec{
					SupportedModelFormats: []v1alpha1.SupportedModelFormat{
						{
							Name:       "sklearn",
							Version:    proto.String("1"),
							AutoSelect: proto.Bool(true),
							Priority:   proto.Int32(1),
						},
					},
					MultiModel: proto.Bool(false),
					Disabled:   proto.Bool(false),
					ProtocolVersions: []constants.InferenceServiceProtocol{
						constants.ProtocolV1,
						constants.ProtocolV2,
					},
					ServingRuntimePodSpec: v1alpha1.ServingRuntimePodSpec{
						Containers: []corev1.Container{
							{
								Name:  constants.InferenceServiceContainerName,
								Image: "kserve/sklearnserver:latest",
								Args: []string{
									"--model_name={{.Name}}",
									"--model_dir=/mnt/models",
									"--http_port=8080",
								},
							},
						},
					},
				},
			},
			existingServingRuntime: &v1alpha1.ServingRuntime{
				ObjectMeta: metav1.ObjectMeta{
					Name:      "example-runtime-2",
					Namespace: "test",
				},
				Spec: v1alpha1.ServingRuntimeSpec{
					SupportedModelFormats: []v1alpha1.SupportedModelFormat{
						{
							Name:       "sklearn",
							Version:    proto.String("1"),
							AutoSelect: proto.Bool(false),
							Priority:   proto.Int32(1),
						},
					},
					MultiModel: proto.Bool(false),
					Disabled:   proto.Bool(false),
					ProtocolVersions: []constants.InferenceServiceProtocol{
						constants.ProtocolV1,
						constants.ProtocolV2,
					},
					ServingRuntimePodSpec: v1alpha1.ServingRuntimePodSpec{
						Containers: []corev1.Container{
							{
								Name:  constants.InferenceServiceContainerName,
								Image: "seldonio/mlserver:1.2.0",
								Args: []string{
									"--model_name={{.Name}}",
									"--model_dir=/mnt/models",
									"--http_port=8080",
								},
							},
						},
					},
				},
			},
			expected: gomega.BeNil(),
		},
		"When model version is nil in both serving runtime and priority is same it should return error": {
			newServingRuntime: &v1alpha1.ServingRuntime{
				ObjectMeta: metav1.ObjectMeta{
					Name:      "example-runtime-1",
					Namespace: "test",
				},
				Spec: v1alpha1.ServingRuntimeSpec{
					SupportedModelFormats: []v1alpha1.SupportedModelFormat{
						{
							Name:       "sklearn",
							AutoSelect: proto.Bool(true),
							Priority:   proto.Int32(1),
						},
					},
					MultiModel: proto.Bool(false),
					Disabled:   proto.Bool(false),
					ProtocolVersions: []constants.InferenceServiceProtocol{
						constants.ProtocolV1,
						constants.ProtocolV2,
					},
					ServingRuntimePodSpec: v1alpha1.ServingRuntimePodSpec{
						Containers: []corev1.Container{
							{
								Name:  constants.InferenceServiceContainerName,
								Image: "kserve/sklearnserver:latest",
								Args: []string{
									"--model_name={{.Name}}",
									"--model_dir=/mnt/models",
									"--http_port=8080",
								},
							},
						},
					},
				},
			},
			existingServingRuntime: &v1alpha1.ServingRuntime{
				ObjectMeta: metav1.ObjectMeta{
					Name:      "example-runtime-2",
					Namespace: "test",
				},
				Spec: v1alpha1.ServingRuntimeSpec{
					SupportedModelFormats: []v1alpha1.SupportedModelFormat{
						{
							Name:       "sklearn",
							AutoSelect: proto.Bool(true),
							Priority:   proto.Int32(1),
						},
					},
					MultiModel: proto.Bool(false),
					Disabled:   proto.Bool(false),
					ProtocolVersions: []constants.InferenceServiceProtocol{
						constants.ProtocolV1,
						constants.ProtocolV2,
					},
					ServingRuntimePodSpec: v1alpha1.ServingRuntimePodSpec{
						Containers: []corev1.Container{
							{
								Name:  constants.InferenceServiceContainerName,
								Image: "seldonio/mlserver:1.2.0",
								Args: []string{
									"--model_name={{.Name}}",
									"--model_dir=/mnt/models",
									"--http_port=8080",
								},
							},
						},
					},
				},
			},
			expected: gomega.Equal(fmt.Errorf(InvalidPriorityError, "sklearn")),
		},
		"When model version is nil in both serving runtime and priority is not same then it should return nil": {
			newServingRuntime: &v1alpha1.ServingRuntime{
				ObjectMeta: metav1.ObjectMeta{
					Name:      "example-runtime-1",
					Namespace: "test",
				},
				Spec: v1alpha1.ServingRuntimeSpec{
					SupportedModelFormats: []v1alpha1.SupportedModelFormat{
						{
							Name:       "sklearn",
							AutoSelect: proto.Bool(true),
							Priority:   proto.Int32(2),
						},
					},
					MultiModel: proto.Bool(false),
					Disabled:   proto.Bool(false),
					ProtocolVersions: []constants.InferenceServiceProtocol{
						constants.ProtocolV1,
						constants.ProtocolV2,
					},
					ServingRuntimePodSpec: v1alpha1.ServingRuntimePodSpec{
						Containers: []corev1.Container{
							{
								Name:  constants.InferenceServiceContainerName,
								Image: "kserve/sklearnserver:latest",
								Args: []string{
									"--model_name={{.Name}}",
									"--model_dir=/mnt/models",
									"--http_port=8080",
								},
							},
						},
					},
				},
			},
			existingServingRuntime: &v1alpha1.ServingRuntime{
				ObjectMeta: metav1.ObjectMeta{
					Name:      "example-runtime-2",
					Namespace: "test",
				},
				Spec: v1alpha1.ServingRuntimeSpec{
					SupportedModelFormats: []v1alpha1.SupportedModelFormat{
						{
							Name:       "sklearn",
							AutoSelect: proto.Bool(true),
							Priority:   proto.Int32(1),
						},
					},
					MultiModel: proto.Bool(false),
					Disabled:   proto.Bool(false),
					ProtocolVersions: []constants.InferenceServiceProtocol{
						constants.ProtocolV1,
						constants.ProtocolV2,
					},
					ServingRuntimePodSpec: v1alpha1.ServingRuntimePodSpec{
						Containers: []corev1.Container{
							{
								Name:  constants.InferenceServiceContainerName,
								Image: "seldonio/mlserver:1.2.0",
								Args: []string{
									"--model_name={{.Name}}",
									"--model_dir=/mnt/models",
									"--http_port=8080",
								},
							},
						},
					},
				},
			},
			expected: gomega.BeNil(),
		},
		"When model version is nil in new serving runtime and priority is same then it should return nil": {
			newServingRuntime: &v1alpha1.ServingRuntime{
				ObjectMeta: metav1.ObjectMeta{
					Name:      "example-runtime-1",
					Namespace: "test",
				},
				Spec: v1alpha1.ServingRuntimeSpec{
					SupportedModelFormats: []v1alpha1.SupportedModelFormat{
						{
							Name:       "sklearn",
							AutoSelect: proto.Bool(true),
							Priority:   proto.Int32(1),
						},
					},
					MultiModel: proto.Bool(false),
					Disabled:   proto.Bool(false),
					ProtocolVersions: []constants.InferenceServiceProtocol{
						constants.ProtocolV1,
						constants.ProtocolV2,
					},
					ServingRuntimePodSpec: v1alpha1.ServingRuntimePodSpec{
						Containers: []corev1.Container{
							{
								Name:  constants.InferenceServiceContainerName,
								Image: "kserve/sklearnserver:latest",
								Args: []string{
									"--model_name={{.Name}}",
									"--model_dir=/mnt/models",
									"--http_port=8080",
								},
							},
						},
					},
				},
			},
			existingServingRuntime: &v1alpha1.ServingRuntime{
				ObjectMeta: metav1.ObjectMeta{
					Name:      "example-runtime-2",
					Namespace: "test",
				},
				Spec: v1alpha1.ServingRuntimeSpec{
					SupportedModelFormats: []v1alpha1.SupportedModelFormat{
						{
							Name:       "sklearn",
							Version:    proto.String("1"),
							AutoSelect: proto.Bool(true),
							Priority:   proto.Int32(1),
						},
					},
					MultiModel: proto.Bool(false),
					Disabled:   proto.Bool(false),
					ProtocolVersions: []constants.InferenceServiceProtocol{
						constants.ProtocolV1,
						constants.ProtocolV2,
					},
					ServingRuntimePodSpec: v1alpha1.ServingRuntimePodSpec{
						Containers: []corev1.Container{
							{
								Name:  constants.InferenceServiceContainerName,
								Image: "seldonio/mlserver:1.2.0",
								Args: []string{
									"--model_name={{.Name}}",
									"--model_dir=/mnt/models",
									"--http_port=8080",
								},
							},
						},
					},
				},
			},
			expected: gomega.BeNil(),
		},
		"When model version is nil in existing serving runtime and priority is same then it should return nil": {
			newServingRuntime: &v1alpha1.ServingRuntime{
				ObjectMeta: metav1.ObjectMeta{
					Name:      "example-runtime-1",
					Namespace: "test",
				},
				Spec: v1alpha1.ServingRuntimeSpec{
					SupportedModelFormats: []v1alpha1.SupportedModelFormat{
						{
							Name:       "sklearn",
							Version:    proto.String("1"),
							AutoSelect: proto.Bool(true),
							Priority:   proto.Int32(1),
						},
					},
					MultiModel: proto.Bool(false),
					Disabled:   proto.Bool(false),
					ProtocolVersions: []constants.InferenceServiceProtocol{
						constants.ProtocolV1,
						constants.ProtocolV2,
					},
					ServingRuntimePodSpec: v1alpha1.ServingRuntimePodSpec{
						Containers: []corev1.Container{
							{
								Name:  constants.InferenceServiceContainerName,
								Image: "kserve/sklearnserver:latest",
								Args: []string{
									"--model_name={{.Name}}",
									"--model_dir=/mnt/models",
									"--http_port=8080",
								},
							},
						},
					},
				},
			},
			existingServingRuntime: &v1alpha1.ServingRuntime{
				ObjectMeta: metav1.ObjectMeta{
					Name:      "example-runtime-2",
					Namespace: "test",
				},
				Spec: v1alpha1.ServingRuntimeSpec{
					SupportedModelFormats: []v1alpha1.SupportedModelFormat{
						{
							Name:       "sklearn",
							AutoSelect: proto.Bool(true),
							Priority:   proto.Int32(1),
						},
					},
					MultiModel: proto.Bool(false),
					Disabled:   proto.Bool(false),
					ProtocolVersions: []constants.InferenceServiceProtocol{
						constants.ProtocolV1,
						constants.ProtocolV2,
					},
					ServingRuntimePodSpec: v1alpha1.ServingRuntimePodSpec{
						Containers: []corev1.Container{
							{
								Name:  constants.InferenceServiceContainerName,
								Image: "seldonio/mlserver:1.2.0",
								Args: []string{
									"--model_name={{.Name}}",
									"--model_dir=/mnt/models",
									"--http_port=8080",
								},
							},
						},
					},
				},
			},
			expected: gomega.BeNil(),
		},
		"When model version is same in both serving runtime and priority is same it should return error": {
			newServingRuntime: &v1alpha1.ServingRuntime{
				ObjectMeta: metav1.ObjectMeta{
					Name:      "example-runtime-1",
					Namespace: "test",
				},
				Spec: v1alpha1.ServingRuntimeSpec{
					SupportedModelFormats: []v1alpha1.SupportedModelFormat{
						{
							Name:       "sklearn",
							Version:    proto.String("1"),
							AutoSelect: proto.Bool(true),
							Priority:   proto.Int32(1),
						},
					},
					MultiModel: proto.Bool(false),
					Disabled:   proto.Bool(false),
					ProtocolVersions: []constants.InferenceServiceProtocol{
						constants.ProtocolV1,
						constants.ProtocolV2,
					},
					ServingRuntimePodSpec: v1alpha1.ServingRuntimePodSpec{
						Containers: []corev1.Container{
							{
								Name:  constants.InferenceServiceContainerName,
								Image: "kserve/sklearnserver:latest",
								Args: []string{
									"--model_name={{.Name}}",
									"--model_dir=/mnt/models",
									"--http_port=8080",
								},
							},
						},
					},
				},
			},
			existingServingRuntime: &v1alpha1.ServingRuntime{
				ObjectMeta: metav1.ObjectMeta{
					Name:      "example-runtime-2",
					Namespace: "test",
				},
				Spec: v1alpha1.ServingRuntimeSpec{
					SupportedModelFormats: []v1alpha1.SupportedModelFormat{
						{
							Name:       "sklearn",
							Version:    proto.String("1"),
							AutoSelect: proto.Bool(true),
							Priority:   proto.Int32(1),
						},
					},
					MultiModel: proto.Bool(false),
					Disabled:   proto.Bool(false),
					ProtocolVersions: []constants.InferenceServiceProtocol{
						constants.ProtocolV1,
						constants.ProtocolV2,
					},
					ServingRuntimePodSpec: v1alpha1.ServingRuntimePodSpec{
						Containers: []corev1.Container{
							{
								Name:  constants.InferenceServiceContainerName,
								Image: "seldonio/mlserver:1.2.0",
								Args: []string{
									"--model_name={{.Name}}",
									"--model_dir=/mnt/models",
									"--http_port=8080",
								},
							},
						},
					},
				},
			},
			expected: gomega.Equal(fmt.Errorf(InvalidPriorityError, "sklearn")),
		},
		"When model version is different but priority is same then it should return nil": {
			newServingRuntime: &v1alpha1.ServingRuntime{
				ObjectMeta: metav1.ObjectMeta{
					Name:      "example-runtime-1",
					Namespace: "test",
				},
				Spec: v1alpha1.ServingRuntimeSpec{
					SupportedModelFormats: []v1alpha1.SupportedModelFormat{
						{
							Name:       "sklearn",
							Version:    proto.String("1.3"),
							AutoSelect: proto.Bool(true),
							Priority:   proto.Int32(1),
						},
					},
					MultiModel: proto.Bool(false),
					Disabled:   proto.Bool(false),
					ProtocolVersions: []constants.InferenceServiceProtocol{
						constants.ProtocolV1,
						constants.ProtocolV2,
					},
					ServingRuntimePodSpec: v1alpha1.ServingRuntimePodSpec{
						Containers: []corev1.Container{
							{
								Name:  constants.InferenceServiceContainerName,
								Image: "kserve/sklearnserver:latest",
								Args: []string{
									"--model_name={{.Name}}",
									"--model_dir=/mnt/models",
									"--http_port=8080",
								},
							},
						},
					},
				},
			},
			existingServingRuntime: &v1alpha1.ServingRuntime{
				ObjectMeta: metav1.ObjectMeta{
					Name:      "example-runtime-2",
					Namespace: "test",
				},
				Spec: v1alpha1.ServingRuntimeSpec{
					SupportedModelFormats: []v1alpha1.SupportedModelFormat{
						{
							Name:       "sklearn",
							Version:    proto.String("1.0"),
							AutoSelect: proto.Bool(true),
							Priority:   proto.Int32(1),
						},
					},
					MultiModel: proto.Bool(false),
					Disabled:   proto.Bool(false),
					ProtocolVersions: []constants.InferenceServiceProtocol{
						constants.ProtocolV1,
						constants.ProtocolV2,
					},
					ServingRuntimePodSpec: v1alpha1.ServingRuntimePodSpec{
						Containers: []corev1.Container{
							{
								Name:  constants.InferenceServiceContainerName,
								Image: "seldonio/mlserver:1.2.0",
								Args: []string{
									"--model_name={{.Name}}",
									"--model_dir=/mnt/models",
									"--http_port=8080",
								},
							},
						},
					},
				},
			},
			expected: gomega.BeNil(),
		},
		"When priority is nil in both serving runtime then it should return nil": {
			newServingRuntime: &v1alpha1.ServingRuntime{
				ObjectMeta: metav1.ObjectMeta{
					Name:      "example-runtime-1",
					Namespace: "test",
				},
				Spec: v1alpha1.ServingRuntimeSpec{
					SupportedModelFormats: []v1alpha1.SupportedModelFormat{
						{
							Name:       "sklearn",
							Version:    proto.String("1"),
							AutoSelect: proto.Bool(true),
						},
					},
					MultiModel: proto.Bool(false),
					Disabled:   proto.Bool(false),
					ProtocolVersions: []constants.InferenceServiceProtocol{
						constants.ProtocolV1,
						constants.ProtocolV2,
					},
					ServingRuntimePodSpec: v1alpha1.ServingRuntimePodSpec{
						Containers: []corev1.Container{
							{
								Name:  constants.InferenceServiceContainerName,
								Image: "kserve/sklearnserver:latest",
								Args: []string{
									"--model_name={{.Name}}",
									"--model_dir=/mnt/models",
									"--http_port=8080",
								},
							},
						},
					},
				},
			},
			existingServingRuntime: &v1alpha1.ServingRuntime{
				ObjectMeta: metav1.ObjectMeta{
					Name:      "example-runtime-2",
					Namespace: "test",
				},
				Spec: v1alpha1.ServingRuntimeSpec{
					SupportedModelFormats: []v1alpha1.SupportedModelFormat{
						{
							Name:       "sklearn",
							Version:    proto.String("1"),
							AutoSelect: proto.Bool(true),
						},
					},
					MultiModel: proto.Bool(false),
					Disabled:   proto.Bool(false),
					ProtocolVersions: []constants.InferenceServiceProtocol{
						constants.ProtocolV1,
						constants.ProtocolV2,
					},
					ServingRuntimePodSpec: v1alpha1.ServingRuntimePodSpec{
						Containers: []corev1.Container{
							{
								Name:  constants.InferenceServiceContainerName,
								Image: "seldonio/mlserver:1.2.0",
								Args: []string{
									"--model_name={{.Name}}",
									"--model_dir=/mnt/models",
									"--http_port=8080",
								},
							},
						},
					},
				},
			},
			expected: gomega.BeNil(),
		},
		"When priority is nil in new serving runtime and priority is specified in existing serving runtime then it should return nil": {
			newServingRuntime: &v1alpha1.ServingRuntime{
				ObjectMeta: metav1.ObjectMeta{
					Name:      "example-runtime-1",
					Namespace: "test",
				},
				Spec: v1alpha1.ServingRuntimeSpec{
					SupportedModelFormats: []v1alpha1.SupportedModelFormat{
						{
							Name:       "sklearn",
							Version:    proto.String("1"),
							AutoSelect: proto.Bool(true),
						},
					},
					MultiModel: proto.Bool(false),
					Disabled:   proto.Bool(false),
					ProtocolVersions: []constants.InferenceServiceProtocol{
						constants.ProtocolV1,
						constants.ProtocolV2,
					},
					ServingRuntimePodSpec: v1alpha1.ServingRuntimePodSpec{
						Containers: []corev1.Container{
							{
								Name:  constants.InferenceServiceContainerName,
								Image: "kserve/sklearnserver:latest",
								Args: []string{
									"--model_name={{.Name}}",
									"--model_dir=/mnt/models",
									"--http_port=8080",
								},
							},
						},
					},
				},
			},
			existingServingRuntime: &v1alpha1.ServingRuntime{
				ObjectMeta: metav1.ObjectMeta{
					Name:      "example-runtime-2",
					Namespace: "test",
				},
				Spec: v1alpha1.ServingRuntimeSpec{
					SupportedModelFormats: []v1alpha1.SupportedModelFormat{
						{
							Name:       "sklearn",
							Version:    proto.String("1"),
							AutoSelect: proto.Bool(true),
							Priority:   proto.Int32(1),
						},
					},
					MultiModel: proto.Bool(false),
					Disabled:   proto.Bool(false),
					ProtocolVersions: []constants.InferenceServiceProtocol{
						constants.ProtocolV1,
						constants.ProtocolV2,
					},
					ServingRuntimePodSpec: v1alpha1.ServingRuntimePodSpec{
						Containers: []corev1.Container{
							{
								Name:  constants.InferenceServiceContainerName,
								Image: "seldonio/mlserver:1.2.0",
								Args: []string{
									"--model_name={{.Name}}",
									"--model_dir=/mnt/models",
									"--http_port=8080",
								},
							},
						},
					},
				},
			},
			expected: gomega.BeNil(),
		},
		"When priority is nil in existing serving runtime and priority is specified in new serving runtime then it should return nil": {
			newServingRuntime: &v1alpha1.ServingRuntime{
				ObjectMeta: metav1.ObjectMeta{
					Name:      "example-runtime-1",
					Namespace: "test",
				},
				Spec: v1alpha1.ServingRuntimeSpec{
					SupportedModelFormats: []v1alpha1.SupportedModelFormat{
						{
							Name:       "sklearn",
							Version:    proto.String("1"),
							AutoSelect: proto.Bool(true),
							Priority:   proto.Int32(1),
						},
					},
					MultiModel: proto.Bool(false),
					Disabled:   proto.Bool(false),
					ProtocolVersions: []constants.InferenceServiceProtocol{
						constants.ProtocolV1,
						constants.ProtocolV2,
					},
					ServingRuntimePodSpec: v1alpha1.ServingRuntimePodSpec{
						Containers: []corev1.Container{
							{
								Name:  constants.InferenceServiceContainerName,
								Image: "kserve/sklearnserver:latest",
								Args: []string{
									"--model_name={{.Name}}",
									"--model_dir=/mnt/models",
									"--http_port=8080",
								},
							},
						},
					},
				},
			},
			existingServingRuntime: &v1alpha1.ServingRuntime{
				ObjectMeta: metav1.ObjectMeta{
					Name:      "example-runtime-2",
					Namespace: "test",
				},
				Spec: v1alpha1.ServingRuntimeSpec{
					SupportedModelFormats: []v1alpha1.SupportedModelFormat{
						{
							Name:       "sklearn",
							Version:    proto.String("1"),
							AutoSelect: proto.Bool(true),
						},
					},
					MultiModel: proto.Bool(false),
					Disabled:   proto.Bool(false),
					ProtocolVersions: []constants.InferenceServiceProtocol{
						constants.ProtocolV1,
						constants.ProtocolV2,
					},
					ServingRuntimePodSpec: v1alpha1.ServingRuntimePodSpec{
						Containers: []corev1.Container{
							{
								Name:  constants.InferenceServiceContainerName,
								Image: "seldonio/mlserver:1.2.0",
								Args: []string{
									"--model_name={{.Name}}",
									"--model_dir=/mnt/models",
									"--http_port=8080",
								},
							},
						},
					},
				},
			},
			expected: gomega.BeNil(),
		},
	}

	for name, scenario := range scenarios {
		t.Run(name, func(t *testing.T) {
			g := gomega.NewGomegaWithT(t)
			err := validateServingRuntimePriority(&scenario.newServingRuntime.Spec, &scenario.existingServingRuntime.Spec,
				scenario.newServingRuntime.Name, scenario.existingServingRuntime.Name)
			g.Expect(err).To(scenario.expected)
		})
	}
}

func TestValidateModelFormatPrioritySame(t *testing.T) {
	scenarios := map[string]struct {
		name              string
		newServingRuntime *v1alpha1.ServingRuntime
		expected          gomega.OmegaMatcher
	}{
		"When different priority assigned for the same model format in the runtime it should return error": {
			newServingRuntime: &v1alpha1.ServingRuntime{
				ObjectMeta: metav1.ObjectMeta{
					Name:      "example-runtime-1",
					Namespace: "test",
				},
				Spec: v1alpha1.ServingRuntimeSpec{
					SupportedModelFormats: []v1alpha1.SupportedModelFormat{
						{
							Name:       "sklearn",
							AutoSelect: proto.Bool(true),
							Priority:   proto.Int32(1),
						},
						{
							Name:       "sklearn",
							AutoSelect: proto.Bool(true),
							Priority:   proto.Int32(2),
						},
					},
					MultiModel: proto.Bool(false),
					Disabled:   proto.Bool(false),
					ProtocolVersions: []constants.InferenceServiceProtocol{
						constants.ProtocolV1,
						constants.ProtocolV2,
					},
					ServingRuntimePodSpec: v1alpha1.ServingRuntimePodSpec{
						Containers: []corev1.Container{
							{
								Name:  constants.InferenceServiceContainerName,
								Image: "kserve/sklearnserver:latest",
								Args: []string{
									"--model_name={{.Name}}",
									"--model_dir=/mnt/models",
									"--http_port=8080",
								},
							},
						},
					},
				},
			},
			expected: gomega.Equal(fmt.Errorf(ProrityIsNotSameError, "sklearn")),
		},
		"When same priority assigned for the same model format in the runtime then it should return nil": {
			newServingRuntime: &v1alpha1.ServingRuntime{
				ObjectMeta: metav1.ObjectMeta{
					Name:      "example-runtime-1",
					Namespace: "test",
				},
				Spec: v1alpha1.ServingRuntimeSpec{
					SupportedModelFormats: []v1alpha1.SupportedModelFormat{
						{
							Name:       "sklearn",
							AutoSelect: proto.Bool(true),
							Priority:   proto.Int32(2),
						},
						{
							Name:       "sklearn",
							AutoSelect: proto.Bool(true),
							Priority:   proto.Int32(2),
						},
					},
					MultiModel: proto.Bool(false),
					Disabled:   proto.Bool(false),
					ProtocolVersions: []constants.InferenceServiceProtocol{
						constants.ProtocolV1,
						constants.ProtocolV2,
					},
					ServingRuntimePodSpec: v1alpha1.ServingRuntimePodSpec{
						Containers: []corev1.Container{
							{
								Name:  constants.InferenceServiceContainerName,
								Image: "kserve/sklearnserver:latest",
								Args: []string{
									"--model_name={{.Name}}",
									"--model_dir=/mnt/models",
									"--http_port=8080",
								},
							},
						},
					},
				},
			},
			expected: gomega.BeNil(),
		},
	}

	for name, scenario := range scenarios {
		t.Run(name, func(t *testing.T) {
			g := gomega.NewGomegaWithT(t)
			err := validateModelFormatPrioritySame(&scenario.newServingRuntime.Spec)
			g.Expect(err).To(scenario.expected)
		})
	}
}

func TestValidateMultiNodeVariables(t *testing.T) {
	scenarios := map[string]struct {
		name                   string
		newServingRuntime      *v1alpha1.ServingRuntime
		existingServingRuntime *v1alpha1.ServingRuntime
		expected               gomega.OmegaMatcher
	}{
<<<<<<< HEAD
		"When pipelineParallelSize is not set, then it should return error": {
=======
		"When pipeline-parallel-size set less than 1, it should return error": {
>>>>>>> a6052cf8
			existingServingRuntime: &v1alpha1.ServingRuntime{},
			newServingRuntime: &v1alpha1.ServingRuntime{
				ObjectMeta: metav1.ObjectMeta{
					Name:      "example-runtime-1",
					Namespace: "test",
				},
				Spec: v1alpha1.ServingRuntimeSpec{
					ServingRuntimePodSpec: v1alpha1.ServingRuntimePodSpec{
						Containers: []corev1.Container{
							{
								Name:  constants.InferenceServiceContainerName,
								Image: "kserve/sklearnserver:latest",
								Args: []string{
									"--model_name={{.Name}}",
									"--model_dir=/mnt/models",
									"--http_port=8080",
								},
							},
						},
					},
					WorkerSpec: &v1alpha1.WorkerSpec{
<<<<<<< HEAD
						TensorParallelSize: intPtr(1),
						ServingRuntimePodSpec: v1alpha1.ServingRuntimePodSpec{
							Containers: []corev1.Container{
								{
									Name:    "worker-container",
									Image:   "kserve/huggingfaceserver:latest",
									Command: []string{"bash", "-c"},
									Args: []string{
										"ray start --address=$RAY_HEAD_ADDRESS --block",
									},
								},
							},
						},
					},
				},
			},
			expected: gomega.Equal(errors.New(MissingPipelineParallelSizeValueError)),
		},
		"When tensorParallelSize is not set, then it should return error": {
			existingServingRuntime: &v1alpha1.ServingRuntime{},
			newServingRuntime: &v1alpha1.ServingRuntime{
				ObjectMeta: metav1.ObjectMeta{
					Name:      "example-runtime-2",
					Namespace: "test",
				},
				Spec: v1alpha1.ServingRuntimeSpec{
					ServingRuntimePodSpec: v1alpha1.ServingRuntimePodSpec{
						Containers: []corev1.Container{
							{
								Name:  constants.InferenceServiceContainerName,
								Image: "kserve/sklearnserver:latest",
								Args: []string{
									"--model_name={{.Name}}",
									"--model_dir=/mnt/models",
									"--http_port=8080",
								},
							},
						},
					},
					WorkerSpec: &v1alpha1.WorkerSpec{
						PipelineParallelSize: intPtr(2),
						ServingRuntimePodSpec: v1alpha1.ServingRuntimePodSpec{
							Containers: []corev1.Container{
								{
									Name:    "worker-container",
									Image:   "kserve/huggingfaceserver:latest",
									Command: []string{"bash", "-c"},
									Args: []string{
										"ray start --address=$RAY_HEAD_ADDRESS --block",
									},
								},
							},
						},
					},
				},
			},
			expected: gomega.Equal(errors.New(MissingTensorParallelSizeValueError)),
		},
		"When pipeline-parallel-size set less than 2, then it should return error": {
			existingServingRuntime: &v1alpha1.ServingRuntime{},
			newServingRuntime: &v1alpha1.ServingRuntime{
				ObjectMeta: metav1.ObjectMeta{
					Name:      "example-runtime-3",
					Namespace: "test",
				},
				Spec: v1alpha1.ServingRuntimeSpec{
					ServingRuntimePodSpec: v1alpha1.ServingRuntimePodSpec{
						Containers: []corev1.Container{
							{
								Name:  constants.InferenceServiceContainerName,
								Image: "kserve/sklearnserver:latest",
								Args: []string{
									"--model_name={{.Name}}",
									"--model_dir=/mnt/models",
									"--http_port=8080",
								},
							},
						},
					},
					WorkerSpec: &v1alpha1.WorkerSpec{
						PipelineParallelSize: intPtr(1),
=======
						PipelineParallelSize: intPtr(0),
>>>>>>> a6052cf8
						TensorParallelSize:   intPtr(1),
						ServingRuntimePodSpec: v1alpha1.ServingRuntimePodSpec{
							Containers: []corev1.Container{
								{
									Name:    "worker-container",
									Image:   "kserve/huggingfaceserver:latest",
									Command: []string{"bash", "-c"},
									Args: []string{
										"ray start --address=$RAY_HEAD_ADDRESS --block",
									},
								},
							},
						},
					},
				},
			},
<<<<<<< HEAD
			expected: gomega.Equal(fmt.Errorf(InvalidWorkerSpecPipelineParallelSizeValueError, "1")),
		},
		"When tensor-parallel-size set less than 1, then it should return error": {
			existingServingRuntime: &v1alpha1.ServingRuntime{},
			newServingRuntime: &v1alpha1.ServingRuntime{
				ObjectMeta: metav1.ObjectMeta{
					Name:      "example-runtime-4",
=======
			expected: gomega.Equal(fmt.Errorf(InvalidWorkerSpecPipelineParallelSizeValueError, "0")),
		},
		"When tensor-parallel-size set less than 1, it should return error": {
			existingServingRuntime: &v1alpha1.ServingRuntime{},
			newServingRuntime: &v1alpha1.ServingRuntime{
				ObjectMeta: metav1.ObjectMeta{
					Name:      "example-runtime-2",
>>>>>>> a6052cf8
					Namespace: "test",
				},
				Spec: v1alpha1.ServingRuntimeSpec{
					ServingRuntimePodSpec: v1alpha1.ServingRuntimePodSpec{
						Containers: []corev1.Container{
							{
								Name:  constants.InferenceServiceContainerName,
								Image: "kserve/sklearnserver:latest",
								Args: []string{
									"--model_name={{.Name}}",
									"--model_dir=/mnt/models",
									"--http_port=8080",
								},
							},
						},
					},
					WorkerSpec: &v1alpha1.WorkerSpec{
						PipelineParallelSize: intPtr(2),
						TensorParallelSize:   intPtr(0),
						ServingRuntimePodSpec: v1alpha1.ServingRuntimePodSpec{
							Containers: []corev1.Container{
								{
									Name:    "worker-container",
									Image:   "kserve/huggingfaceserver:latest",
									Command: []string{"bash", "-c"},
									Args: []string{
										"ray start --address=$RAY_HEAD_ADDRESS --block",
									},
								},
							},
						},
					},
				},
			},
			expected: gomega.Equal(fmt.Errorf(InvalidWorkerSpecTensorParallelSizeValueError, "0")),
		},
<<<<<<< HEAD
		"When pipeline-parallel-size set in the environment, then it should return error": {
			existingServingRuntime: &v1alpha1.ServingRuntime{},
			newServingRuntime: &v1alpha1.ServingRuntime{
				ObjectMeta: metav1.ObjectMeta{
					Name:      "example-runtime-5",
=======
		"When pipeline-parallel-size set in the environment, it should return error": {
			existingServingRuntime: &v1alpha1.ServingRuntime{},
			newServingRuntime: &v1alpha1.ServingRuntime{
				ObjectMeta: metav1.ObjectMeta{
					Name:      "example-runtime-3",
>>>>>>> a6052cf8
					Namespace: "test",
				},
				Spec: v1alpha1.ServingRuntimeSpec{
					ServingRuntimePodSpec: v1alpha1.ServingRuntimePodSpec{
						Containers: []corev1.Container{
							{
								Name:  constants.InferenceServiceContainerName,
								Image: "kserve/sklearnserver:latest",
								Args: []string{
									"--model_name={{.Name}}",
									"--model_dir=/mnt/models",
									"--http_port=8080",
								},
								Env: []corev1.EnvVar{
									{Name: constants.PipelineParallelSizeEnvName, Value: "test"},
								},
							},
						},
					},
					WorkerSpec: &v1alpha1.WorkerSpec{
						ServingRuntimePodSpec: v1alpha1.ServingRuntimePodSpec{
							Containers: []corev1.Container{
								{
									Name:    "worker-container",
									Image:   "kserve/huggingfaceserver:latest",
									Command: []string{"bash", "-c"},
									Args: []string{
										"ray start --address=$RAY_HEAD_ADDRESS --block",
									},
								},
							},
						},
					},
				},
			},
			expected: gomega.Equal(errors.New(DisallowedWorkerSpecPipelineParallelSizeEnvError)),
		},
<<<<<<< HEAD
		"When tensor-parallel-size set in the environment, then it should return error": {
			existingServingRuntime: &v1alpha1.ServingRuntime{},
			newServingRuntime: &v1alpha1.ServingRuntime{
				ObjectMeta: metav1.ObjectMeta{
					Name:      "example-runtime-6",
=======
		"When tensor-parallel-size set in the environment, it should return error": {
			existingServingRuntime: &v1alpha1.ServingRuntime{},
			newServingRuntime: &v1alpha1.ServingRuntime{
				ObjectMeta: metav1.ObjectMeta{
					Name:      "example-runtime-4",
>>>>>>> a6052cf8
					Namespace: "test",
				},
				Spec: v1alpha1.ServingRuntimeSpec{
					ServingRuntimePodSpec: v1alpha1.ServingRuntimePodSpec{
						Containers: []corev1.Container{
							{
								Name:  constants.InferenceServiceContainerName,
								Image: "kserve/sklearnserver:latest",
								Args: []string{
									"--model_name={{.Name}}",
									"--model_dir=/mnt/models",
									"--http_port=8080",
								},
								Env: []corev1.EnvVar{
									{Name: constants.TensorParallelSizeEnvName, Value: "test"},
								},
							},
						},
					},
					WorkerSpec: &v1alpha1.WorkerSpec{
						ServingRuntimePodSpec: v1alpha1.ServingRuntimePodSpec{
							Containers: []corev1.Container{
								{
									Name:    "worker-container",
									Image:   "kserve/huggingfaceserver:latest",
									Command: []string{"bash", "-c"},
									Args: []string{
										"ray start --address=$RAY_HEAD_ADDRESS --block",
									},
								},
							},
						},
					},
				},
			},
			expected: gomega.Equal(errors.New(DisallowedWorkerSpecTensorParallelSizeEnvError)),
		},
<<<<<<< HEAD
		"when the existing workerSpec is removed from the servingRuntime, then it should return error": {
			existingServingRuntime: &v1alpha1.ServingRuntime{
				ObjectMeta: metav1.ObjectMeta{
					Name:      "example-runtime-7",
=======
		"when the existing workerSpec is removed from the servingRuntime, it should return error": {
			existingServingRuntime: &v1alpha1.ServingRuntime{
				ObjectMeta: metav1.ObjectMeta{
					Name:      "example-runtime-5",
>>>>>>> a6052cf8
					Namespace: "test",
				},
				Spec: v1alpha1.ServingRuntimeSpec{
					ServingRuntimePodSpec: v1alpha1.ServingRuntimePodSpec{
						Containers: []corev1.Container{
							{
								Name:  constants.InferenceServiceContainerName,
								Image: "kserve/sklearnserver:latest",
								Args: []string{
									"--model_name={{.Name}}",
									"--model_dir=/mnt/models",
									"--http_port=8080",
								},
							},
						},
					},
					WorkerSpec: &v1alpha1.WorkerSpec{
						ServingRuntimePodSpec: v1alpha1.ServingRuntimePodSpec{
							Containers: []corev1.Container{
								{
									Name:    "worker-container",
									Image:   "kserve/huggingfaceserver:latest",
									Command: []string{"bash", "-c"},
									Args: []string{
										"ray start --address=$RAY_HEAD_ADDRESS --block",
									},
								},
							},
						},
					},
				},
			},
			newServingRuntime: &v1alpha1.ServingRuntime{
				ObjectMeta: metav1.ObjectMeta{
					Name:      "example-runtime-1",
					Namespace: "test",
				},
				Spec: v1alpha1.ServingRuntimeSpec{
					ServingRuntimePodSpec: v1alpha1.ServingRuntimePodSpec{
						Containers: []corev1.Container{
							{
								Name:  constants.InferenceServiceContainerName,
								Image: "kserve/sklearnserver:latest",
								Args: []string{
									"--model_name={{.Name}}",
									"--model_dir=/mnt/models",
									"--http_port=8080",
								},
							},
						},
					},
				},
			},
			expected: gomega.Equal(errors.New(DisallowedRemovingWorkerSpecFromServingRuntimeError)),
		},
<<<<<<< HEAD
		"When multiple containers set in WorkerSpec, then it should return error": {
			existingServingRuntime: &v1alpha1.ServingRuntime{},
			newServingRuntime: &v1alpha1.ServingRuntime{
				ObjectMeta: metav1.ObjectMeta{
					Name:      "example-runtime-8",
=======
		"When multiple containers set in WorkerSpec, it should return error": {
			existingServingRuntime: &v1alpha1.ServingRuntime{},
			newServingRuntime: &v1alpha1.ServingRuntime{
				ObjectMeta: metav1.ObjectMeta{
					Name:      "example-runtime-6",
>>>>>>> a6052cf8
					Namespace: "test",
				},
				Spec: v1alpha1.ServingRuntimeSpec{
					ServingRuntimePodSpec: v1alpha1.ServingRuntimePodSpec{
						Containers: []corev1.Container{
							{
								Name:  constants.InferenceServiceContainerName,
								Image: "kserve/sklearnserver:latest",
								Args: []string{
									"--model_name={{.Name}}",
									"--model_dir=/mnt/models",
									"--http_port=8080",
								},
								Env: []corev1.EnvVar{
									{Name: constants.TensorParallelSizeEnvName, Value: "test"},
								},
							},
						},
					},
					WorkerSpec: &v1alpha1.WorkerSpec{
						ServingRuntimePodSpec: v1alpha1.ServingRuntimePodSpec{
							Containers: []corev1.Container{
								{},
								{},
							},
						},
					},
				},
			},
			expected: gomega.Equal(errors.New(DisallowedMultipleContainersInWorkerSpecError)),
		},
	}
	for name, scenario := range scenarios {
		t.Run(name, func(t *testing.T) {
			g := gomega.NewGomegaWithT(t)
			err := validateMultiNodeSpec(&scenario.newServingRuntime.Spec, &scenario.existingServingRuntime.Spec)
			g.Expect(err).To(scenario.expected)
		})
	}
}
<<<<<<< HEAD
=======

func TestServingRuntimeValidator_Handle(t *testing.T) {
	g := gomega.NewGomegaWithT(t)

	type fields struct {
		Client  client.Client
		Decoder admission.Decoder
	}
	type args struct {
		req admission.Request
	}
	tests := []struct {
		name           string
		setupObjs      []client.Object
		runtime        *v1alpha1.ServingRuntime
		decoderErr     error
		listErr        error
		wantAllowed    bool
		wantDenied     bool
		wantStatusCode int
	}{
		{
			name: "allow when runtime is disabled",
			runtime: &v1alpha1.ServingRuntime{
				ObjectMeta: metav1.ObjectMeta{Name: "sr1", Namespace: "ns1"},
				Spec: v1alpha1.ServingRuntimeSpec{
					Disabled: proto.Bool(true),
				},
			},
			wantAllowed: true,
		},
		{
			name: "deny when model format priorities are not the same",
			runtime: &v1alpha1.ServingRuntime{
				ObjectMeta: metav1.ObjectMeta{Name: "sr2", Namespace: "ns2"},
				Spec: v1alpha1.ServingRuntimeSpec{
					SupportedModelFormats: []v1alpha1.SupportedModelFormat{
						{Name: "onnx", AutoSelect: proto.Bool(true), Priority: proto.Int32(1)},
						{Name: "onnx", AutoSelect: proto.Bool(true), Priority: proto.Int32(2)},
					},
				},
			},
			wantDenied: true,
		},
		{
			name: "deny when runtime priorities conflict with existing",
			setupObjs: []client.Object{
				&v1alpha1.ServingRuntime{
					ObjectMeta: metav1.ObjectMeta{Name: "sr3", Namespace: "ns3"},
					Spec: v1alpha1.ServingRuntimeSpec{
						MultiModel:       proto.Bool(true),
						ProtocolVersions: []constants.InferenceServiceProtocol{constants.ProtocolV1},
						SupportedModelFormats: []v1alpha1.SupportedModelFormat{
							{Name: "onnx", AutoSelect: proto.Bool(true), Priority: proto.Int32(1)},
						},
					},
				},
			},
			runtime: &v1alpha1.ServingRuntime{
				ObjectMeta: metav1.ObjectMeta{Name: "sr4", Namespace: "ns3"},
				Spec: v1alpha1.ServingRuntimeSpec{
					MultiModel:       proto.Bool(true),
					ProtocolVersions: []constants.InferenceServiceProtocol{constants.ProtocolV1},
					SupportedModelFormats: []v1alpha1.SupportedModelFormat{
						{Name: "onnx", AutoSelect: proto.Bool(true), Priority: proto.Int32(1)},
					},
				},
			},
			wantDenied: true,
		},
		{
			name: "deny when multinode spec is invalid (removing workerSpec)",
			setupObjs: []client.Object{
				&v1alpha1.ServingRuntime{
					ObjectMeta: metav1.ObjectMeta{Name: "sr5", Namespace: "ns4"},
					Spec: v1alpha1.ServingRuntimeSpec{
						WorkerSpec: &v1alpha1.WorkerSpec{
							ServingRuntimePodSpec: v1alpha1.ServingRuntimePodSpec{
								Containers: []corev1.Container{{Name: "worker"}},
							},
						},
					},
				},
			},
			runtime: &v1alpha1.ServingRuntime{
				ObjectMeta: metav1.ObjectMeta{Name: "sr5", Namespace: "ns4"},
				Spec:       v1alpha1.ServingRuntimeSpec{},
			},
			wantDenied: true,
		},
		{
			name: "allow valid runtime",
			setupObjs: []client.Object{
				&v1alpha1.ServingRuntime{
					ObjectMeta: metav1.ObjectMeta{Name: "sr6", Namespace: "ns5"},
					Spec: v1alpha1.ServingRuntimeSpec{
						MultiModel:       proto.Bool(true),
						ProtocolVersions: []constants.InferenceServiceProtocol{constants.ProtocolV1},
						SupportedModelFormats: []v1alpha1.SupportedModelFormat{
							{Name: "onnx", AutoSelect: proto.Bool(true), Priority: proto.Int32(1)},
						},
					},
				},
			},
			runtime: &v1alpha1.ServingRuntime{
				ObjectMeta: metav1.ObjectMeta{Name: "sr7", Namespace: "ns5"},
				Spec: v1alpha1.ServingRuntimeSpec{
					MultiModel:       proto.Bool(true),
					ProtocolVersions: []constants.InferenceServiceProtocol{constants.ProtocolV1},
					SupportedModelFormats: []v1alpha1.SupportedModelFormat{
						{Name: "onnx", AutoSelect: proto.Bool(true), Priority: proto.Int32(2)},
					},
				},
			},
			wantAllowed: true,
		},
		{
			name:           "error decoding request",
			runtime:        &v1alpha1.ServingRuntime{},
			decoderErr:     errors.New("decode error"),
			wantStatusCode: http.StatusBadRequest,
		},
		{
			name: "error listing runtimes",
			runtime: &v1alpha1.ServingRuntime{
				ObjectMeta: metav1.ObjectMeta{Name: "sr8", Namespace: "ns6"},
			},
			listErr:        errors.New("list error"),
			wantStatusCode: http.StatusInternalServerError,
		},
	}

	for _, tt := range tests {
		t.Run(tt.name, func(t *testing.T) {
			// Fake client and decoder
			fakeClient := &fakeClient{
				objs:    tt.setupObjs,
				listErr: tt.listErr,
			}
			fakeDecoder := &fakeDecoder{
				obj: tt.runtime,
				err: tt.decoderErr,
			}
			validator := &ServingRuntimeValidator{
				Client:  fakeClient,
				Decoder: fakeDecoder,
			}
			req := admission.Request{}
			resp := validator.Handle(context.TODO(), req)
			if tt.wantAllowed {
				g.Expect(resp.Allowed).To(gomega.BeTrue())
			}
			if tt.wantStatusCode != 0 {
				g.Expect(int(resp.Result.Code)).To(gomega.Equal(tt.wantStatusCode))
			}
		})
	}
}

type fakeClient struct {
	client.Client
	objs    []client.Object
	listErr error
}

func (f *fakeClient) List(ctx context.Context, list client.ObjectList, opts ...client.ListOption) error {
	if f.listErr != nil {
		return f.listErr
	}
	if l, ok := list.(*v1alpha1.ServingRuntimeList); ok {
		for _, obj := range f.objs {
			if sr, ok := obj.(*v1alpha1.ServingRuntime); ok {
				l.Items = append(l.Items, *sr)
			}
		}
	}
	return nil
}

// ...

type fakeDecoder struct {
	admission.Decoder
	obj interface{}
	err error
}

func (f *fakeDecoder) Decode(_ admission.Request, into runtime.Object) error {
	if f.err != nil {
		return f.err
	}
	if v, ok := into.(*v1alpha1.ServingRuntime); ok {
		*v = *(f.obj.(*v1alpha1.ServingRuntime))
	}
	return nil
}

>>>>>>> a6052cf8
func intPtr(i int) *int {
	return &i
}<|MERGE_RESOLUTION|>--- conflicted
+++ resolved
@@ -17,20 +17,12 @@
 package servingruntime
 
 import (
-<<<<<<< HEAD
-	"errors"
-	"fmt"
-
-	"github.com/kserve/kserve/pkg/apis/serving/v1alpha1"
-	"github.com/kserve/kserve/pkg/constants"
-=======
 	"context"
 	"errors"
 	"fmt"
 	"net/http"
 	"testing"
 
->>>>>>> a6052cf8
 	"github.com/onsi/gomega"
 
 	"testing"
@@ -39,8 +31,6 @@
 
 	corev1 "k8s.io/api/core/v1"
 	metav1 "k8s.io/apimachinery/pkg/apis/meta/v1"
-<<<<<<< HEAD
-=======
 	"sigs.k8s.io/controller-runtime/pkg/client"
 	"sigs.k8s.io/controller-runtime/pkg/webhook/admission"
 
@@ -48,7 +38,6 @@
 
 	"github.com/kserve/kserve/pkg/apis/serving/v1alpha1"
 	"github.com/kserve/kserve/pkg/constants"
->>>>>>> a6052cf8
 )
 
 func TestValidateServingRuntimePriority(t *testing.T) {
@@ -1479,11 +1468,7 @@
 		existingServingRuntime *v1alpha1.ServingRuntime
 		expected               gomega.OmegaMatcher
 	}{
-<<<<<<< HEAD
-		"When pipelineParallelSize is not set, then it should return error": {
-=======
 		"When pipeline-parallel-size set less than 1, it should return error": {
->>>>>>> a6052cf8
 			existingServingRuntime: &v1alpha1.ServingRuntime{},
 			newServingRuntime: &v1alpha1.ServingRuntime{
 				ObjectMeta: metav1.ObjectMeta{
@@ -1505,91 +1490,7 @@
 						},
 					},
 					WorkerSpec: &v1alpha1.WorkerSpec{
-<<<<<<< HEAD
-						TensorParallelSize: intPtr(1),
-						ServingRuntimePodSpec: v1alpha1.ServingRuntimePodSpec{
-							Containers: []corev1.Container{
-								{
-									Name:    "worker-container",
-									Image:   "kserve/huggingfaceserver:latest",
-									Command: []string{"bash", "-c"},
-									Args: []string{
-										"ray start --address=$RAY_HEAD_ADDRESS --block",
-									},
-								},
-							},
-						},
-					},
-				},
-			},
-			expected: gomega.Equal(errors.New(MissingPipelineParallelSizeValueError)),
-		},
-		"When tensorParallelSize is not set, then it should return error": {
-			existingServingRuntime: &v1alpha1.ServingRuntime{},
-			newServingRuntime: &v1alpha1.ServingRuntime{
-				ObjectMeta: metav1.ObjectMeta{
-					Name:      "example-runtime-2",
-					Namespace: "test",
-				},
-				Spec: v1alpha1.ServingRuntimeSpec{
-					ServingRuntimePodSpec: v1alpha1.ServingRuntimePodSpec{
-						Containers: []corev1.Container{
-							{
-								Name:  constants.InferenceServiceContainerName,
-								Image: "kserve/sklearnserver:latest",
-								Args: []string{
-									"--model_name={{.Name}}",
-									"--model_dir=/mnt/models",
-									"--http_port=8080",
-								},
-							},
-						},
-					},
-					WorkerSpec: &v1alpha1.WorkerSpec{
-						PipelineParallelSize: intPtr(2),
-						ServingRuntimePodSpec: v1alpha1.ServingRuntimePodSpec{
-							Containers: []corev1.Container{
-								{
-									Name:    "worker-container",
-									Image:   "kserve/huggingfaceserver:latest",
-									Command: []string{"bash", "-c"},
-									Args: []string{
-										"ray start --address=$RAY_HEAD_ADDRESS --block",
-									},
-								},
-							},
-						},
-					},
-				},
-			},
-			expected: gomega.Equal(errors.New(MissingTensorParallelSizeValueError)),
-		},
-		"When pipeline-parallel-size set less than 2, then it should return error": {
-			existingServingRuntime: &v1alpha1.ServingRuntime{},
-			newServingRuntime: &v1alpha1.ServingRuntime{
-				ObjectMeta: metav1.ObjectMeta{
-					Name:      "example-runtime-3",
-					Namespace: "test",
-				},
-				Spec: v1alpha1.ServingRuntimeSpec{
-					ServingRuntimePodSpec: v1alpha1.ServingRuntimePodSpec{
-						Containers: []corev1.Container{
-							{
-								Name:  constants.InferenceServiceContainerName,
-								Image: "kserve/sklearnserver:latest",
-								Args: []string{
-									"--model_name={{.Name}}",
-									"--model_dir=/mnt/models",
-									"--http_port=8080",
-								},
-							},
-						},
-					},
-					WorkerSpec: &v1alpha1.WorkerSpec{
-						PipelineParallelSize: intPtr(1),
-=======
 						PipelineParallelSize: intPtr(0),
->>>>>>> a6052cf8
 						TensorParallelSize:   intPtr(1),
 						ServingRuntimePodSpec: v1alpha1.ServingRuntimePodSpec{
 							Containers: []corev1.Container{
@@ -1606,15 +1507,6 @@
 					},
 				},
 			},
-<<<<<<< HEAD
-			expected: gomega.Equal(fmt.Errorf(InvalidWorkerSpecPipelineParallelSizeValueError, "1")),
-		},
-		"When tensor-parallel-size set less than 1, then it should return error": {
-			existingServingRuntime: &v1alpha1.ServingRuntime{},
-			newServingRuntime: &v1alpha1.ServingRuntime{
-				ObjectMeta: metav1.ObjectMeta{
-					Name:      "example-runtime-4",
-=======
 			expected: gomega.Equal(fmt.Errorf(InvalidWorkerSpecPipelineParallelSizeValueError, "0")),
 		},
 		"When tensor-parallel-size set less than 1, it should return error": {
@@ -1622,7 +1514,6 @@
 			newServingRuntime: &v1alpha1.ServingRuntime{
 				ObjectMeta: metav1.ObjectMeta{
 					Name:      "example-runtime-2",
->>>>>>> a6052cf8
 					Namespace: "test",
 				},
 				Spec: v1alpha1.ServingRuntimeSpec{
@@ -1659,19 +1550,11 @@
 			},
 			expected: gomega.Equal(fmt.Errorf(InvalidWorkerSpecTensorParallelSizeValueError, "0")),
 		},
-<<<<<<< HEAD
-		"When pipeline-parallel-size set in the environment, then it should return error": {
-			existingServingRuntime: &v1alpha1.ServingRuntime{},
-			newServingRuntime: &v1alpha1.ServingRuntime{
-				ObjectMeta: metav1.ObjectMeta{
-					Name:      "example-runtime-5",
-=======
 		"When pipeline-parallel-size set in the environment, it should return error": {
 			existingServingRuntime: &v1alpha1.ServingRuntime{},
 			newServingRuntime: &v1alpha1.ServingRuntime{
 				ObjectMeta: metav1.ObjectMeta{
 					Name:      "example-runtime-3",
->>>>>>> a6052cf8
 					Namespace: "test",
 				},
 				Spec: v1alpha1.ServingRuntimeSpec{
@@ -1709,19 +1592,11 @@
 			},
 			expected: gomega.Equal(errors.New(DisallowedWorkerSpecPipelineParallelSizeEnvError)),
 		},
-<<<<<<< HEAD
-		"When tensor-parallel-size set in the environment, then it should return error": {
-			existingServingRuntime: &v1alpha1.ServingRuntime{},
-			newServingRuntime: &v1alpha1.ServingRuntime{
-				ObjectMeta: metav1.ObjectMeta{
-					Name:      "example-runtime-6",
-=======
 		"When tensor-parallel-size set in the environment, it should return error": {
 			existingServingRuntime: &v1alpha1.ServingRuntime{},
 			newServingRuntime: &v1alpha1.ServingRuntime{
 				ObjectMeta: metav1.ObjectMeta{
 					Name:      "example-runtime-4",
->>>>>>> a6052cf8
 					Namespace: "test",
 				},
 				Spec: v1alpha1.ServingRuntimeSpec{
@@ -1759,17 +1634,10 @@
 			},
 			expected: gomega.Equal(errors.New(DisallowedWorkerSpecTensorParallelSizeEnvError)),
 		},
-<<<<<<< HEAD
-		"when the existing workerSpec is removed from the servingRuntime, then it should return error": {
-			existingServingRuntime: &v1alpha1.ServingRuntime{
-				ObjectMeta: metav1.ObjectMeta{
-					Name:      "example-runtime-7",
-=======
 		"when the existing workerSpec is removed from the servingRuntime, it should return error": {
 			existingServingRuntime: &v1alpha1.ServingRuntime{
 				ObjectMeta: metav1.ObjectMeta{
 					Name:      "example-runtime-5",
->>>>>>> a6052cf8
 					Namespace: "test",
 				},
 				Spec: v1alpha1.ServingRuntimeSpec{
@@ -1825,19 +1693,11 @@
 			},
 			expected: gomega.Equal(errors.New(DisallowedRemovingWorkerSpecFromServingRuntimeError)),
 		},
-<<<<<<< HEAD
-		"When multiple containers set in WorkerSpec, then it should return error": {
-			existingServingRuntime: &v1alpha1.ServingRuntime{},
-			newServingRuntime: &v1alpha1.ServingRuntime{
-				ObjectMeta: metav1.ObjectMeta{
-					Name:      "example-runtime-8",
-=======
 		"When multiple containers set in WorkerSpec, it should return error": {
 			existingServingRuntime: &v1alpha1.ServingRuntime{},
 			newServingRuntime: &v1alpha1.ServingRuntime{
 				ObjectMeta: metav1.ObjectMeta{
 					Name:      "example-runtime-6",
->>>>>>> a6052cf8
 					Namespace: "test",
 				},
 				Spec: v1alpha1.ServingRuntimeSpec{
@@ -1878,8 +1738,6 @@
 		})
 	}
 }
-<<<<<<< HEAD
-=======
 
 func TestServingRuntimeValidator_Handle(t *testing.T) {
 	g := gomega.NewGomegaWithT(t)
@@ -2077,7 +1935,6 @@
 	return nil
 }
 
->>>>>>> a6052cf8
 func intPtr(i int) *int {
 	return &i
 }