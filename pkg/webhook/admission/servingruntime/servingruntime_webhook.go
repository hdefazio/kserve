--- conflicted
+++ resolved
@@ -25,12 +25,6 @@
 	"strconv"
 	"strings"
 
-<<<<<<< HEAD
-	"github.com/kserve/kserve/pkg/apis/serving/v1alpha1"
-	"github.com/kserve/kserve/pkg/constants"
-	"github.com/kserve/kserve/pkg/utils"
-=======
->>>>>>> a6052cf8
 	"sigs.k8s.io/controller-runtime/pkg/client"
 	logf "sigs.k8s.io/controller-runtime/pkg/log"
 	"sigs.k8s.io/controller-runtime/pkg/webhook/admission"
@@ -50,14 +44,7 @@
 	ProrityIsNotSameServingRuntimeError       = "%s under the servingruntime %s"
 	// ProrityIsNotSameClusterServingRuntimeError          = "%s under the clusterservingruntime %s"
 	InvalidUnknownGPUTypeError                          = "unknown GPU resource type in a container(%s)"
-<<<<<<< HEAD
-	InvalidWorkerSpecSizeValueError                     = "the WorkerSpec.PipelineParallelSize cannot be less than 2(%d)"
-	MissingPipelineParallelSizeValueError               = "pipelineParallelSize must be set when WorkerSpec is set"
-	MissingTensorParallelSizeValueError                 = "tensorParallelSize must be set when WorkerSpec is set"
-	InvalidWorkerSpecPipelineParallelSizeValueError     = "the WorkerSpec.PipelineParallelSize cannot be less than 2 (%s) because WorkerSpec.PipelineParallelSize should include at least 1 head node and 1 worker node"
-=======
 	InvalidWorkerSpecPipelineParallelSizeValueError     = "the WorkerSpec.PipelineParallelSize cannot be less than 1(%s)"
->>>>>>> a6052cf8
 	InvalidWorkerSpecTensorParallelSizeValueError       = "the WorkerSpec.TensorParallelSize cannot be less than 1(%s)"
 	InvalidMultiNodeSpecError                           = "the %s %s is invalid: %s"
 	DisallowedMultipleContainersInWorkerSpecError       = "setting multiple containers in workerSpec is not allowed"
@@ -126,19 +113,11 @@
 // 		return admission.Errored(http.StatusBadRequest, err)
 // 	}
 
-<<<<<<< HEAD
-// 	ExistingRuntimes := &v1alpha1.ClusterServingRuntimeList{}
-// 	if err := csr.Client.List(context.TODO(), ExistingRuntimes); err != nil {
-// 		log.Error(err, "Failed to get cluster serving runtime list")
-// 		return admission.Errored(http.StatusInternalServerError, err)
-// 	}
-=======
 // ExistingRuntimes := &v1alpha1.ClusterServingRuntimeList{}
 // if err := csr.Client.List(ctx, ExistingRuntimes); err != nil {
 //	log.Error(err, "Failed to get cluster serving runtime list")
 //	return admission.Errored(http.StatusInternalServerError, err)
 //}
->>>>>>> a6052cf8
 
 // 	// Only validate for priority if the new cluster serving runtime is not disabled
 // 	if clusterServingRuntime.Spec.IsDisabled() {
@@ -240,50 +219,23 @@
 				if _, exists := utils.GetEnvVarValue(newSpec.Containers[i].Env, constants.TensorParallelSizeEnvName); exists {
 					return errors.New(DisallowedWorkerSpecTensorParallelSizeEnvError)
 				}
-<<<<<<< HEAD
-				if utils.IsUnknownGpuResourceType(container.Resources, "") {
-=======
 
 				if hadUnknownGpuType, err := utils.HasUnknownGpuResourceType(container.Resources, newSpec.Annotations); err != nil {
 					return err
 				} else if hadUnknownGpuType {
->>>>>>> a6052cf8
 					return fmt.Errorf(InvalidUnknownGPUTypeError, constants.InferenceServiceContainerName)
 				}
 			}
 		}
 		workerContainer := newSpec.WorkerSpec.Containers[0]
 		if workerContainer.Name == constants.WorkerContainerName {
-<<<<<<< HEAD
-			if utils.IsUnknownGpuResourceType(workerContainer.Resources, "") {
-=======
 			if hadUnknownGpuType, err := utils.HasUnknownGpuResourceType(workerContainer.Resources, newSpec.Annotations); err != nil {
 				return err
 			} else if hadUnknownGpuType {
->>>>>>> a6052cf8
 				return fmt.Errorf(InvalidUnknownGPUTypeError, constants.WorkerContainerName)
 			}
 		}
 
-<<<<<<< HEAD
-		if newSpec.WorkerSpec.PipelineParallelSize == nil {
-			return errors.New(MissingPipelineParallelSizeValueError)
-		}
-
-		if newSpec.WorkerSpec.TensorParallelSize == nil {
-			return errors.New(MissingTensorParallelSizeValueError)
-		}
-
-		// WorkerSpec.PipelineParallelSize should not be less than 2.
-		pipelineParallelSize := *newSpec.WorkerSpec.PipelineParallelSize
-		if pipelineParallelSize < 2 {
-			return fmt.Errorf(InvalidWorkerSpecPipelineParallelSizeValueError, strconv.Itoa(pipelineParallelSize))
-		}
-
-		// WorkerSpec.TensorParallelSize should not be less than 1
-		tensorParallelSize := *newSpec.WorkerSpec.TensorParallelSize
-		if tensorParallelSize < 1 {
-=======
 		// Check PipelineParallelSize
 		pipelineParallelSize := constants.DefaultPipelineParallelSize
 		if newSpec.WorkerSpec.PipelineParallelSize != nil {
@@ -300,7 +252,6 @@
 			tensorParallelSize = *newSpec.WorkerSpec.TensorParallelSize
 		}
 		if tensorParallelSize < constants.DefaultTensorParallelSize {
->>>>>>> a6052cf8
 			return fmt.Errorf(InvalidWorkerSpecTensorParallelSizeValueError, strconv.Itoa(tensorParallelSize))
 		}
 	}
