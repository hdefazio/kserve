/*
Copyright 2021 The KServe Authors.

Licensed under the Apache License, Version 2.0 (the "License");
you may not use this file except in compliance with the License.
You may obtain a copy of the License at

    http://www.apache.org/licenses/LICENSE-2.0

Unless required by applicable law or agreed to in writing, software
distributed under the License is distributed on an "AS IS" BASIS,
WITHOUT WARRANTIES OR CONDITIONS OF ANY KIND, either express or implied.
See the License for the specific language governing permissions and
limitations under the License.
*/

package pod

import (
	"context"
	"encoding/json"
	"fmt"
	"path/filepath"
	"strconv"
	"strings"

	"k8s.io/apimachinery/pkg/api/resource"
	"k8s.io/apimachinery/pkg/util/strategicpatch"

	"github.com/kserve/kserve/pkg/apis/serving/v1alpha1"
	"github.com/kserve/kserve/pkg/constants"
	"github.com/kserve/kserve/pkg/credentials"
	"github.com/kserve/kserve/pkg/credentials/s3"
	v1 "k8s.io/api/core/v1"
	"knative.dev/pkg/ptr"
	"sigs.k8s.io/controller-runtime/pkg/client"
)

const (
	StorageInitializerContainerName         = "storage-initializer"
	StorageInitializerConfigMapKeyName      = "storageInitializer"
	StorageInitializerVolumeName            = "kserve-provision-location"
	StorageInitializerContainerImage        = "kserve/storage-initializer"
	StorageInitializerContainerImageVersion = "latest"
	PvcURIPrefix                            = "pvc://"
	OciURIPrefix                            = "oci://"
	PvcSourceMountName                      = "kserve-pvc-source"
	PvcSourceMountPath                      = "/mnt/pvc"
<<<<<<< HEAD
	OpenShiftUidRangeAnnotationKey          = "openshift.io/sa.scc.uid-range"
	CaBundleVolumeName                      = "cabundle-cert"
=======
	CaBundleVolumeName                      = "cabundle-cert"
	ModelcarContainerName                   = "modelcar"
	ModelInitModeEnv                        = "MODEL_INIT_MODE"
	CpuModelcarDefault                      = "10m"
	MemoryModelcarDefault                   = "15Mi"
>>>>>>> 7536608c
)

type StorageInitializerConfig struct {
	Image                      string `json:"image"`
	CpuRequest                 string `json:"cpuRequest"`
	CpuLimit                   string `json:"cpuLimit"`
	CpuModelcar                string `json:"cpuModelcar"`
	MemoryRequest              string `json:"memoryRequest"`
	MemoryLimit                string `json:"memoryLimit"`
	CaBundleConfigMapName      string `json:"caBundleConfigMapName"`
	CaBundleVolumeMountPath    string `json:"caBundleVolumeMountPath"`
<<<<<<< HEAD
=======
	MemoryModelcar             string `json:"memoryModelcar"`
>>>>>>> 7536608c
	EnableDirectPvcVolumeMount bool   `json:"enableDirectPvcVolumeMount"`
	EnableOciImageSource       bool   `json:"enableModelcar"`
	UidModelcar                *int64 `json:"uidModelcar"`
}

type StorageInitializerInjector struct {
	credentialBuilder *credentials.CredentialBuilder
	config            *StorageInitializerConfig
	client            client.Client
}

func getStorageInitializerConfigs(configMap *v1.ConfigMap) (*StorageInitializerConfig, error) {
	storageInitializerConfig := &StorageInitializerConfig{}
	if initializerConfig, ok := configMap.Data[StorageInitializerConfigMapKeyName]; ok {
		err := json.Unmarshal([]byte(initializerConfig), &storageInitializerConfig)
		if err != nil {
			panic(fmt.Errorf("Unable to unmarshall %v json string due to %v ", StorageInitializerConfigMapKeyName, err))
		}
	}
	//Ensure that we set proper values for CPU/Memory Limit/Request
	resourceDefaults := []string{storageInitializerConfig.MemoryRequest,
		storageInitializerConfig.MemoryLimit,
		storageInitializerConfig.CpuRequest,
		storageInitializerConfig.CpuLimit}
	for _, key := range resourceDefaults {
		_, err := resource.ParseQuantity(key)
		if err != nil {
			return storageInitializerConfig, fmt.Errorf("Failed to parse resource configuration for %q: %q", StorageInitializerConfigMapKeyName, err.Error())
		}
	}

	return storageInitializerConfig, nil
}

func GetContainerSpecForStorageUri(storageUri string, client client.Client) (*v1.Container, error) {
	storageContainers := &v1alpha1.ClusterStorageContainerList{}
	if err := client.List(context.TODO(), storageContainers); err != nil {
		return nil, err
	}

	for _, sc := range storageContainers.Items {
		if sc.IsDisabled() {
			continue
		}
		supported, err := sc.Spec.IsStorageUriSupported(storageUri)
		if err != nil {
			return nil, fmt.Errorf("error checking storage container %s: %w", sc.Name, err)
		}
		if supported {
			return &sc.Spec.Container, nil
		}
	}

	return nil, nil
}

// InjectModelcar injects a sidecar with the full model included to the Pod.
// This so called "modelcar" is then directly accessed from the user container
// via the proc filesystem (possible when `shareProcessNamespace` is enabled in the Pod spec).
// This method is idempotent so can be called multiple times like it happens when the
// webhook is configured with `reinvocationPolicy: IfNeeded`
func (mi *StorageInitializerInjector) InjectModelcar(pod *v1.Pod) error {
	srcURI, ok := pod.ObjectMeta.Annotations[constants.StorageInitializerSourceUriInternalAnnotationKey]
	if !ok {
		return nil
	}

	// Only inject modelcar if requested
	if !strings.HasPrefix(srcURI, OciURIPrefix) {
		return nil
	}

	// Add an emptyDir Volume to Pod
	addEmptyDirVolumeIfNotPresent(pod, StorageInitializerVolumeName)

	// Extract image reference for modelcar from URI
	image := strings.TrimPrefix(srcURI, OciURIPrefix)

	userContainer := getContainerWithName(pod, constants.InferenceServiceContainerName)
	if userContainer == nil {
		return fmt.Errorf("no container found with name %s", constants.InferenceServiceContainerName)
	}
	transformerContainer := getContainerWithName(pod, constants.TransformerContainerName)
	// Indicate to the runtime that it the model directory could be
	// available a bit later only so that it should wait and retry when
	// starting up
	addOrReplaceEnv(userContainer, ModelInitModeEnv, "async")

	// Mount volume initialized by the modelcar container to the user container and transformer (if exists)
	modelParentDir := getParentDirectory(constants.DefaultModelLocalMountPath)
	addVolumeMountIfNotPresent(userContainer, StorageInitializerVolumeName, modelParentDir)
	if transformerContainer != nil {
		addVolumeMountIfNotPresent(transformerContainer, StorageInitializerVolumeName, modelParentDir)
	}

	// If configured, run as the given user. There might be certain installations
	// of Kubernetes where sharing the filesystem via the process namespace only works
	// when both containers are running as root
	if mi.config.UidModelcar != nil {
		userContainer.SecurityContext = &v1.SecurityContext{
			RunAsUser: mi.config.UidModelcar,
		}
	}

	// Create the modelcar that is used as a sidecar in Pod and add it to the end
	// of the containers (but only if not already have been added)
	if getContainerWithName(pod, ModelcarContainerName) == nil {
		modelContainer := mi.createModelContainer(image, constants.DefaultModelLocalMountPath)
		pod.Spec.Containers = append(pod.Spec.Containers, *modelContainer)
	}

	// Enable process namespace sharing so that the modelcar's root filesystem
	// can be reached by the user container
	shareProcessNamespace := true
	pod.Spec.ShareProcessNamespace = &shareProcessNamespace

	return nil
}

// InjectStorageInitializer injects an init container to provision model data
// for the serving container in a unified way across storage tech by injecting
// a provisioning INIT container. This is a work around because KNative does not
// support INIT containers: https://github.com/knative/serving/issues/4307
func (mi *StorageInitializerInjector) InjectStorageInitializer(pod *v1.Pod) error {
	// Only inject if the required annotations are set
	srcURI, ok := pod.ObjectMeta.Annotations[constants.StorageInitializerSourceUriInternalAnnotationKey]
	if !ok {
		return nil
	}

	// Don't inject if model agent is injected
	if _, ok := pod.ObjectMeta.Annotations[constants.AgentShouldInjectAnnotationKey]; ok {
		return nil
	}

	// Don't inject init-containers if a modelcar is used
	if mi.config.EnableOciImageSource && strings.HasPrefix(srcURI, OciURIPrefix) {
		return nil
	}

	// Don't inject if InitContainer already injected
	for _, container := range pod.Spec.InitContainers {
		if strings.Compare(container.Name, StorageInitializerContainerName) == 0 {
			return nil
		}
	}

	// Find the kserve-container (this is the model inference server) and transformer container
	userContainer := getContainerWithName(pod, constants.InferenceServiceContainerName)
	transformerContainer := getContainerWithName(pod, constants.TransformerContainerName)

	if userContainer == nil {
		return fmt.Errorf("Invalid configuration: cannot find container: %s", constants.InferenceServiceContainerName)
	}

	podVolumes := []v1.Volume{}
	storageInitializerMounts := []v1.VolumeMount{}

	// For PVC source URIs we need to mount the source to be able to access it
	// See design and discussion here: https://github.com/kserve/kserve/issues/148
	if strings.HasPrefix(srcURI, PvcURIPrefix) {
		pvcName, pvcPath, err := parsePvcURI(srcURI)
		if err != nil {
			return err
		}

		// add the PVC volume on the pod
		pvcSourceVolume := v1.Volume{
			Name: PvcSourceMountName,
			VolumeSource: v1.VolumeSource{
				PersistentVolumeClaim: &v1.PersistentVolumeClaimVolumeSource{
					ClaimName: pvcName,
				},
			},
		}
		podVolumes = append(podVolumes, pvcSourceVolume)

		// check if using direct volume mount to mount the pvc
		// if yes, mount the pvc to model local mount path and return
		if mi.config.EnableDirectPvcVolumeMount == true {

			// add a corresponding pvc volume mount to the userContainer
			// pvc will be mount to /mnt/models rather than /mnt/pvc
			// pvcPath will be injected via SubPath, pvcPath must be a root or Dir
			// it is user responsibility to ensure it is a root or Dir
			pvcSourceVolumeMount := v1.VolumeMount{
				Name:      PvcSourceMountName,
				MountPath: constants.DefaultModelLocalMountPath,
				// only path to volume's root ("") or folder is supported
				SubPath:  pvcPath,
				ReadOnly: true,
			}

			// Check if PVC source URIs is already mounted
			// this may occur when mutator is triggered more than once
			if userContainer.VolumeMounts != nil {
				for _, volumeMount := range userContainer.VolumeMounts {
					if strings.Compare(volumeMount.Name, PvcSourceMountName) == 0 {
						return nil
					}
				}
			}

			userContainer.VolumeMounts = append(userContainer.VolumeMounts, pvcSourceVolumeMount)
			if transformerContainer != nil {
				// Check if PVC source URIs is already mounted
				if transformerContainer.VolumeMounts != nil {
					for _, volumeMount := range transformerContainer.VolumeMounts {
						if strings.Compare(volumeMount.Name, PvcSourceMountName) == 0 {
							return nil
						}
					}
				}

				transformerContainer.VolumeMounts = append(transformerContainer.VolumeMounts, pvcSourceVolumeMount)
			}
			// change the CustomSpecStorageUri env variable value
			// to the default model path if present
			for index, envVar := range userContainer.Env {
				if envVar.Name == constants.CustomSpecStorageUriEnvVarKey && envVar.Value != "" {
					userContainer.Env[index].Value = constants.DefaultModelLocalMountPath
				}
			}

			// add volumes to the PodSpec
			pod.Spec.Volumes = append(pod.Spec.Volumes, podVolumes...)

			// not inject the storage initializer
			return nil
		}

		// below use storage initializer to handle the pvc
		// add a corresponding PVC volume mount to the INIT container
		pvcSourceVolumeMount := v1.VolumeMount{
			Name:      PvcSourceMountName,
			MountPath: PvcSourceMountPath,
			ReadOnly:  true,
		}
		storageInitializerMounts = append(storageInitializerMounts, pvcSourceVolumeMount)

		// Since the model path is linked from source pvc, userContainer also need to mount the pvc.
		userContainer.VolumeMounts = append(userContainer.VolumeMounts, pvcSourceVolumeMount)
		if transformerContainer != nil {
			transformerContainer.VolumeMounts = append(transformerContainer.VolumeMounts, pvcSourceVolumeMount)
		}
		// modify the sourceURI to point to the PVC path
		srcURI = PvcSourceMountPath + "/" + pvcPath
	}

	// Create a volume that is shared between the storage-initializer and kserve-container
	sharedVolume := v1.Volume{
		Name: StorageInitializerVolumeName,
		VolumeSource: v1.VolumeSource{
			EmptyDir: &v1.EmptyDirVolumeSource{},
		},
	}
	podVolumes = append(podVolumes, sharedVolume)

	// Create a write mount into the shared volume
	sharedVolumeWriteMount := v1.VolumeMount{
		Name:      StorageInitializerVolumeName,
		MountPath: constants.DefaultModelLocalMountPath,
		ReadOnly:  false,
	}
	storageInitializerMounts = append(storageInitializerMounts, sharedVolumeWriteMount)

	storageInitializerImage := StorageInitializerContainerImage + ":" + StorageInitializerContainerImageVersion
	if mi.config != nil && mi.config.Image != "" {
		storageInitializerImage = mi.config.Image
	}

	securityContext := userContainer.SecurityContext.DeepCopy()
	// Add an init container to run provisioning logic to the PodSpec
	initContainer := &v1.Container{
		Name:  StorageInitializerContainerName,
		Image: storageInitializerImage,
		Args: []string{
			srcURI,
			constants.DefaultModelLocalMountPath,
		},
		TerminationMessagePolicy: v1.TerminationMessageFallbackToLogsOnError,
		VolumeMounts:             storageInitializerMounts,
		Resources: v1.ResourceRequirements{
			Limits: map[v1.ResourceName]resource.Quantity{
				v1.ResourceCPU:    resource.MustParse(mi.config.CpuLimit),
				v1.ResourceMemory: resource.MustParse(mi.config.MemoryLimit),
			},
			Requests: map[v1.ResourceName]resource.Quantity{
				v1.ResourceCPU:    resource.MustParse(mi.config.CpuRequest),
				v1.ResourceMemory: resource.MustParse(mi.config.MemoryRequest),
			},
		},
		SecurityContext: securityContext,
	}

	// Add a mount the shared volume on the kserve-container, update the PodSpec
	sharedVolumeReadMount := v1.VolumeMount{
		Name:      StorageInitializerVolumeName,
		MountPath: constants.DefaultModelLocalMountPath,
		ReadOnly:  true,
	}
	userContainer.VolumeMounts = append(userContainer.VolumeMounts, sharedVolumeReadMount)
	if transformerContainer != nil {
		transformerContainer.VolumeMounts = append(transformerContainer.VolumeMounts, sharedVolumeReadMount)
	}
	// Change the CustomSpecStorageUri env variable value to the default model path if present
	for index, envVar := range userContainer.Env {
		if envVar.Name == constants.CustomSpecStorageUriEnvVarKey && envVar.Value != "" {
			userContainer.Env[index].Value = constants.DefaultModelLocalMountPath
		}
	}

	// Add volumes to the PodSpec
	pod.Spec.Volumes = append(pod.Spec.Volumes, podVolumes...)

	// Inject credentials
	hasStorageSpec := pod.ObjectMeta.Annotations[constants.StorageSpecAnnotationKey]
	storageKey := pod.ObjectMeta.Annotations[constants.StorageSpecKeyAnnotationKey]
	// Inject Storage Spec credentials if exist
	if hasStorageSpec == "true" {
		var overrideParams map[string]string
		if storageSpecParam, ok := pod.ObjectMeta.Annotations[constants.StorageSpecParamAnnotationKey]; ok {
			if err := json.Unmarshal([]byte(storageSpecParam), &overrideParams); err != nil {
				return err
			}
		}
		if err := mi.credentialBuilder.CreateStorageSpecSecretEnvs(
			pod.Namespace,
			pod.Annotations,
			storageKey,
			overrideParams,
			initContainer,
		); err != nil {
			return err
		}
		// initContainer.Args[0] is set up in CreateStorageSpecSecretEnvs
		// srcURI is updated here to match storage container CRs below
		srcURI = initContainer.Args[0]
	} else {
		// Inject service account credentials if storage spec doesn't exist
		if err := mi.credentialBuilder.CreateSecretVolumeAndEnv(
			pod.Namespace,
			pod.Annotations,
			pod.Spec.ServiceAccountName,
			initContainer,
			&pod.Spec.Volumes,
		); err != nil {
			return err
		}
	}

	// Inject CA bundle configMap if caBundleConfigMapName or constants.DefaultGlobalCaBundleConfigMapName annotation is set
	caBundleConfigMapName := mi.config.CaBundleConfigMapName
	if ok := needCaBundleMount(caBundleConfigMapName, initContainer); ok {
		if pod.Namespace != constants.KServeNamespace {
			caBundleConfigMapName = constants.DefaultGlobalCaBundleConfigMapName
		}

		caBundleVolumeMountPath := mi.config.CaBundleVolumeMountPath
		if caBundleVolumeMountPath == "" {
			caBundleVolumeMountPath = constants.DefaultCaBundleVolumeMountPath
		}

		for _, envVar := range initContainer.Env {
			if envVar.Name == s3.AWSCABundleConfigMap {
				caBundleConfigMapName = envVar.Value
			}
			if envVar.Name == s3.AWSCABundle {
				caBundleVolumeMountPath = filepath.Dir(envVar.Value)
			}
		}

		initContainer.Env = append(initContainer.Env, v1.EnvVar{
			Name:  constants.CaBundleConfigMapNameEnvVarKey,
			Value: caBundleConfigMapName,
		})

		initContainer.Env = append(initContainer.Env, v1.EnvVar{
			Name:  constants.CaBundleVolumeMountPathEnvVarKey,
			Value: caBundleVolumeMountPath,
		})

		caBundleVolume := v1.Volume{
			Name: CaBundleVolumeName,
			VolumeSource: v1.VolumeSource{
				ConfigMap: &v1.ConfigMapVolumeSource{
					LocalObjectReference: v1.LocalObjectReference{
						Name: caBundleConfigMapName,
					},
				},
			},
		}

		caBundleVolumeMount := v1.VolumeMount{
			Name:      CaBundleVolumeName,
			MountPath: caBundleVolumeMountPath,
			ReadOnly:  true,
		}

		pod.Spec.Volumes = append(pod.Spec.Volumes, caBundleVolume)
		initContainer.VolumeMounts = append(initContainer.VolumeMounts, caBundleVolumeMount)
	}

	// Update initContainer (container spec) from a storage container CR if there is a match,
	// otherwise initContainer is not updated.
	// Priority: CR > configMap
	storageContainerSpec, err := GetContainerSpecForStorageUri(srcURI, mi.client)
	if err != nil {
		return err
	}
	if storageContainerSpec != nil {
		initContainer, err = mergeContainerSpecs(initContainer, storageContainerSpec)
		if err != nil {
			return err
		}
	}

	// Add init container to the spec
	pod.Spec.InitContainers = append(pod.Spec.InitContainers, *initContainer)

	return nil
}

// SetIstioCniSecurityContext determines if Istio is installed in using the CNI plugin. If so,
// the UserID of the storage initializer is changed to match the UserID of the Istio sidecar.
// This is to ensure that the storage initializer can access the network.
func (mi *StorageInitializerInjector) SetIstioCniSecurityContext(pod *v1.Pod) error {
	// Find storage initializer container
	var storageInitializerContainer *v1.Container
	for idx, c := range pod.Spec.InitContainers {
		if c.Name == StorageInitializerContainerName {
			storageInitializerContainer = &pod.Spec.InitContainers[idx]
		}
	}

	// If the storage initializer is not injected, there is no action to do
	if storageInitializerContainer == nil {
		return nil
	}

	// Allow to override the uid for the case where ISTIO CNI with DNS proxy is enabled
	// See for more: https://istio.io/latest/docs/setup/additional-setup/cni/#compatibility-with-application-init-containers.
	if value, ok := pod.GetAnnotations()[constants.IstioSidecarUIDAnnotationKey]; ok {
		if uid, err := strconv.ParseInt(value, 10, 64); err == nil {
			if storageInitializerContainer.SecurityContext == nil {
				storageInitializerContainer.SecurityContext = &v1.SecurityContext{}
			}
			storageInitializerContainer.SecurityContext.RunAsUser = ptr.Int64(uid)
		}
	} else {
		// When Istio CNI is disabled, the istio-init container would be present.
		// If it is there, there is no need to touch the security context of the pod.
		// Reference: https://github.com/istio/istio/blob/d533e52acc54b4721d23b1332aea1f234ecbe3e6/pkg/config/analysis/analyzers/maturity/maturity.go#L134
		for _, container := range pod.Spec.InitContainers {
			if container.Name == constants.IstioInitContainerName {
				return nil
			}
		}

		// When Istio CNI is enabled, a sidecar.istio.io/interceptionMode annotation is injected to the pod.
		// There are three interception modes: REDIRECT, TPROXY and NONE.
		// It only makes sense to adjust the security context of the storage initializer if REDIRECT mode is
		// observed, because the Istio sidecar would be injected and traffic would be sent to it, but the
		// sidecar won't be running at PodInitialization phase.
		// The TPROXY mode can indicate that Istio Ambient is enabled. The Waypoint proxy would already be running and
		// captured traffic can go through.
		// The TPROXY mode can also be set by the user. If this is the case, it is not possible to infer the setup.
		// Lastly, if interception mode is NONE the traffic is not being captured. This is an advanced mode, and
		// it is not possible to infer the setup.
		istioInterceptionMode := pod.Annotations[constants.IstioInterceptionModeAnnotation]
		if istioInterceptionMode != constants.IstioInterceptModeRedirect {
			return nil
		}

		// The storage initializer can only run smoothly when running with the same UID as the Istio sidecar.
		// First, find the name of the Istio sidecar container. This is found in a status annotation injected
		// by Istio. If there is no Istio sidecar status annotation, assume that the pod does
		// not have a sidecar and leave untouched the security context.
		istioStatus, istioStatusOk := pod.Annotations[constants.IstioSidecarStatusAnnotation]
		if !istioStatusOk {
			return nil
		}

		// Decode the Istio status JSON document
		var istioStatusDecoded interface{}
		if err := json.Unmarshal([]byte(istioStatus), &istioStatusDecoded); err != nil {
			return err
		}

		// Get the Istio sidecar container name.
		istioSidecarContainerName := ""
		istioStatusMap := istioStatusDecoded.(map[string]interface{})
		if istioContainers, istioContainersOk := istioStatusMap["containers"].([]interface{}); istioContainersOk {
			if len(istioContainers) > 0 {
				istioSidecarContainerName = istioContainers[0].(string)
			}
		}

		// If there is no Istio sidecar, it is not possible to set any UID.
		if len(istioSidecarContainerName) == 0 {
			return nil
		}

		// Find the Istio sidecar container in the pod.
		var istioSidecarContainer *v1.Container
		for idx, container := range pod.Spec.Containers {
			if container.Name == istioSidecarContainerName {
				istioSidecarContainer = &pod.Spec.Containers[idx]
				break
			}
		}

		// Set the UserID of the storage initializer to the same as the Istio sidecar
		if istioSidecarContainer != nil {
			if storageInitializerContainer.SecurityContext == nil {
				storageInitializerContainer.SecurityContext = &v1.SecurityContext{}
			}
			if istioSidecarContainer.SecurityContext == nil || istioSidecarContainer.SecurityContext.RunAsUser == nil {
				// If the Istio sidecar does not explicitly have a UID set, use 1337 which is the
				// UID hardcoded in Istio. This would require privileges to run with AnyUID, which should
				// be OK because, otherwise, the Istio sidecar also would not work correctly.
				storageInitializerContainer.SecurityContext.RunAsUser = ptr.Int64(constants.DefaultIstioSidecarUID)
			} else {
				// If the Istio sidecar has a UID copy it to the storage initializer because this
				// would be the UID that allows access the network.
				sidecarUID := *istioSidecarContainer.SecurityContext.RunAsUser
				storageInitializerContainer.SecurityContext.RunAsUser = ptr.Int64(sidecarUID)

				// Notice that despite in standard Istio the 1337 UID is hardcoded, there exist
				// other flavors, like Maistra, that allow using arbitrary UIDs on the sidecar.
				// The need is the same: the storage-initializer needs to run with the UID of
				// the sidecar to be able to access the network. This is why copying the UID is
				// preferred over using the default UID of 1337.
			}

			log.V(1).Info("Storage initializer UID is set", "pod", pod.Name, "uid", storageInitializerContainer.SecurityContext.RunAsUser)
		}
	}

	return nil
}

func getContainerWithName(pod *v1.Pod, name string) *v1.Container {
	for idx, container := range pod.Spec.Containers {
		if strings.Compare(container.Name, name) == 0 {
			return &pod.Spec.Containers[idx]
		}
	}
	return nil
}

// Add an environment variable with the given value to the environments
// variables of the given container, potentially replacing an env var that already exists
// with this name
func addOrReplaceEnv(container *v1.Container, envKey string, envValue string) {
	if container.Env == nil {
		container.Env = []v1.EnvVar{}
	}

	for i, envVar := range container.Env {
		if envVar.Name == envKey {
			container.Env[i].Value = envValue
			return
		}
	}

	container.Env = append(container.Env, v1.EnvVar{
		Name:  envKey,
		Value: envValue,
	})
}

func (mi *StorageInitializerInjector) createModelContainer(image string, modelPath string) *v1.Container {
	cpu := mi.config.CpuModelcar
	if cpu == "" {
		cpu = CpuModelcarDefault
	}
	memory := mi.config.MemoryModelcar
	if memory == "" {
		memory = MemoryModelcarDefault
	}

	modelContainer := &v1.Container{
		Name:  ModelcarContainerName,
		Image: image,
		VolumeMounts: []v1.VolumeMount{
			{
				Name:      StorageInitializerVolumeName,
				MountPath: getParentDirectory(modelPath),
				ReadOnly:  false,
			},
		},
		Args: []string{
			"sh",
			"-c",
			// $$$$ gets escaped by YAML to $$, which is the current PID
			fmt.Sprintf("ln -s /proc/$$$$/root/models %s && sleep infinity", modelPath),
		},
		Resources: v1.ResourceRequirements{
			Limits: map[v1.ResourceName]resource.Quantity{
				// Could possibly be reduced to even less
				v1.ResourceCPU:    resource.MustParse(cpu),
				v1.ResourceMemory: resource.MustParse(memory),
			},
			Requests: map[v1.ResourceName]resource.Quantity{
				v1.ResourceCPU:    resource.MustParse(cpu),
				v1.ResourceMemory: resource.MustParse(memory),
			},
		},
		TerminationMessagePolicy: v1.TerminationMessageFallbackToLogsOnError,
	}

	if mi.config.UidModelcar != nil {
		modelContainer.SecurityContext = &v1.SecurityContext{
			RunAsUser: mi.config.UidModelcar,
		}
	}

	return modelContainer
}

// addEmptyDirVolumeIfNotPresent adds an emptyDir volume only if not present in the
// list. pod and pod.Spec must not be nil
func addEmptyDirVolumeIfNotPresent(pod *v1.Pod, name string) {
	for _, v := range pod.Spec.Volumes {
		if v.Name == name {
			return
		}
	}
	pod.Spec.Volumes = append(pod.Spec.Volumes, v1.Volume{
		Name: name,
		VolumeSource: v1.VolumeSource{
			EmptyDir: &v1.EmptyDirVolumeSource{},
		},
	})
}

// addVolumeMountIfNotPresent adds a volume mount to a given container but only if no volumemoun
// with this name has been already added. container must not be nil
func addVolumeMountIfNotPresent(container *v1.Container, mountName string, mountPath string) {
	for _, v := range container.VolumeMounts {
		if v.Name == mountName {
			return
		}
	}
	modelMount := v1.VolumeMount{
		Name:      mountName,
		MountPath: mountPath,
		ReadOnly:  false,
	}
	container.VolumeMounts = append(container.VolumeMounts, modelMount)
}

// getParentDirectory returns the parent directory of the given path,
// or "/" if the path is a top-level directory.
func getParentDirectory(path string) string {
	// Get the parent directory
	parentDir := filepath.Dir(path)

	// Check if it's a top-level directory
	if parentDir == "." || parentDir == "/" {
		return "/"
	}

	return parentDir
}

// Use JSON Marshal/Unmarshal to merge Container structs using strategic merge patch.
// Use container name from defaultContainer spec, crdContainer takes precedence for other fields.
func mergeContainerSpecs(defaultContainer *v1.Container, crdContainer *v1.Container) (*v1.Container, error) {
	if defaultContainer == nil {
		return nil, fmt.Errorf("defaultContainer is nil")
	}

	containerName := defaultContainer.Name

	defaultContainerJson, err := json.Marshal(*defaultContainer)
	if err != nil {
		return nil, err
	}

	overrides, err := json.Marshal(*crdContainer)
	if err != nil {
		return nil, err
	}

	mergedContainer := v1.Container{}
	jsonResult, err := strategicpatch.StrategicMergePatch(defaultContainerJson, overrides, mergedContainer)
	if err != nil {
		return nil, err
	}

	if err := json.Unmarshal(jsonResult, &mergedContainer); err != nil {
		return nil, err
	}

	if mergedContainer.Name == "" {
		mergedContainer.Name = containerName
	}

	return &mergedContainer, nil
}

func parsePvcURI(srcURI string) (pvcName string, pvcPath string, err error) {
	parts := strings.Split(strings.TrimPrefix(srcURI, PvcURIPrefix), "/")
	if len(parts) > 1 {
		pvcName = parts[0]
		pvcPath = strings.Join(parts[1:], "/")
	} else if len(parts) == 1 {
		pvcName = parts[0]
		pvcPath = ""
	} else {
		return "", "", fmt.Errorf("Invalid URI must be pvc://<pvcname>/[path]: %s", srcURI)
	}

	return pvcName, pvcPath, nil
}

func needCaBundleMount(caBundleConfigMapName string, initContainer *v1.Container) bool {
	result := false
	if caBundleConfigMapName != "" {
		result = true
	}
	for _, envVar := range initContainer.Env {
		if envVar.Name == s3.AWSCABundleConfigMap {
			result = true
			break
		}
	}
	return result
}<|MERGE_RESOLUTION|>--- conflicted
+++ resolved
@@ -46,16 +46,11 @@
 	OciURIPrefix                            = "oci://"
 	PvcSourceMountName                      = "kserve-pvc-source"
 	PvcSourceMountPath                      = "/mnt/pvc"
-<<<<<<< HEAD
-	OpenShiftUidRangeAnnotationKey          = "openshift.io/sa.scc.uid-range"
-	CaBundleVolumeName                      = "cabundle-cert"
-=======
 	CaBundleVolumeName                      = "cabundle-cert"
 	ModelcarContainerName                   = "modelcar"
 	ModelInitModeEnv                        = "MODEL_INIT_MODE"
 	CpuModelcarDefault                      = "10m"
 	MemoryModelcarDefault                   = "15Mi"
->>>>>>> 7536608c
 )
 
 type StorageInitializerConfig struct {
@@ -67,10 +62,7 @@
 	MemoryLimit                string `json:"memoryLimit"`
 	CaBundleConfigMapName      string `json:"caBundleConfigMapName"`
 	CaBundleVolumeMountPath    string `json:"caBundleVolumeMountPath"`
-<<<<<<< HEAD
-=======
 	MemoryModelcar             string `json:"memoryModelcar"`
->>>>>>> 7536608c
 	EnableDirectPvcVolumeMount bool   `json:"enableDirectPvcVolumeMount"`
 	EnableOciImageSource       bool   `json:"enableModelcar"`
 	UidModelcar                *int64 `json:"uidModelcar"`
