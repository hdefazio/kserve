/*
Copyright 2021 The KServe Authors.

Licensed under the Apache License, Version 2.0 (the "License");
you may not use this file except in compliance with the License.
You may obtain a copy of the License at

	http://www.apache.org/licenses/LICENSE-2.0

Unless required by applicable law or agreed to in writing, software
distributed under the License is distributed on an "AS IS" BASIS,
WITHOUT WARRANTIES OR CONDITIONS OF ANY KIND, either express or implied.
See the License for the specific language governing permissions and
limitations under the License.
*/

package pod

import (
	"reflect"
	"strings"
	"testing"

	"github.com/docker/distribution/context"
	"github.com/onsi/gomega"
	"github.com/onsi/gomega/types"
	"github.com/stretchr/testify/assert"
	"github.com/stretchr/testify/require"
	corev1 "k8s.io/api/core/v1"
	"k8s.io/apimachinery/pkg/api/resource"
	metav1 "k8s.io/apimachinery/pkg/apis/meta/v1"
	"knative.dev/pkg/kmp"
	"knative.dev/pkg/ptr"

	"github.com/kserve/kserve/pkg/apis/serving/v1alpha1"
	"github.com/kserve/kserve/pkg/apis/serving/v1beta1"
	"github.com/kserve/kserve/pkg/constants"
	"github.com/kserve/kserve/pkg/credentials"
	"github.com/kserve/kserve/pkg/credentials/gcs"
	"github.com/kserve/kserve/pkg/credentials/s3"
	kserveTypes "github.com/kserve/kserve/pkg/types"
	"github.com/kserve/kserve/pkg/utils"
)

const (
	StorageInitializerDefaultCPURequest                 = "100m"
	StorageInitializerDefaultCPULimit                   = "1"
	StorageInitializerDefaultMemoryRequest              = "200Mi"
	StorageInitializerDefaultMemoryLimit                = "1Gi"
	StorageInitializerDefaultCaBundleConfigMapName      = ""
	StorageInitializerDefaultCaBundleVolumeMountPath    = "/etc/ssl/custom-certs"
	StorageInitializerDefaultEnableDirectPvcVolumeMount = false
)

var (
	storageInitializerConfig = &kserveTypes.StorageInitializerConfig{
		CpuRequest:                 StorageInitializerDefaultCPURequest,
		CpuLimit:                   StorageInitializerDefaultCPULimit,
		MemoryRequest:              StorageInitializerDefaultMemoryRequest,
		MemoryLimit:                StorageInitializerDefaultMemoryLimit,
		CaBundleConfigMapName:      StorageInitializerDefaultCaBundleConfigMapName,
		CaBundleVolumeMountPath:    StorageInitializerDefaultCaBundleVolumeMountPath,
		EnableDirectPvcVolumeMount: StorageInitializerDefaultEnableDirectPvcVolumeMount,
	}

	resourceRequirement = corev1.ResourceRequirements{
		Limits: map[corev1.ResourceName]resource.Quantity{
			corev1.ResourceCPU:    resource.MustParse(StorageInitializerDefaultCPULimit),
			corev1.ResourceMemory: resource.MustParse(StorageInitializerDefaultMemoryLimit),
		},
		Requests: map[corev1.ResourceName]resource.Quantity{
			corev1.ResourceCPU:    resource.MustParse(StorageInitializerDefaultCPURequest),
			corev1.ResourceMemory: resource.MustParse(StorageInitializerDefaultMemoryRequest),
		},
	}
)

func TestStorageInitializerInjector(t *testing.T) {
	scenarios := map[string]struct {
		original *corev1.Pod
		expected *corev1.Pod
	}{
		"MissingAnnotations": {
			original: &corev1.Pod{
				ObjectMeta: metav1.ObjectMeta{
					Annotations: map[string]string{},
				},
				Spec: corev1.PodSpec{
					Containers: []corev1.Container{
						{
							Name: constants.InferenceServiceContainerName,
						},
					},
				},
			},
			expected: &corev1.Pod{
				ObjectMeta: metav1.ObjectMeta{
					Annotations: map[string]string{},
				},
				Spec: corev1.PodSpec{
					Containers: []corev1.Container{
						{
							Name: constants.InferenceServiceContainerName,
						},
					},
				},
			},
		},
		"AlreadyInjected": {
			original: &corev1.Pod{
				ObjectMeta: metav1.ObjectMeta{
					Annotations: map[string]string{
						constants.StorageInitializerSourceUriInternalAnnotationKey: "gs://foo",
					},
				},
				Spec: corev1.PodSpec{
					Containers: []corev1.Container{
						{
							Name: constants.InferenceServiceContainerName,
						},
					},
					InitContainers: []corev1.Container{
						{
							Name: "storage-initializer",
						},
					},
				},
			},
			expected: &corev1.Pod{
				ObjectMeta: metav1.ObjectMeta{
					Annotations: map[string]string{
						constants.StorageInitializerSourceUriInternalAnnotationKey: "gs://foo",
					},
				},
				Spec: corev1.PodSpec{
					Containers: []corev1.Container{
						{
							Name: constants.InferenceServiceContainerName,
						},
					},
					InitContainers: []corev1.Container{
						{
							Name: "storage-initializer",
						},
					},
				},
			},
		},
		"StorageInitializerInjected": {
			original: &corev1.Pod{
				ObjectMeta: metav1.ObjectMeta{
					Annotations: map[string]string{
						constants.StorageInitializerSourceUriInternalAnnotationKey: "gs://foo",
					},
				},
				Spec: corev1.PodSpec{
					Containers: []corev1.Container{
						{
							Name: constants.InferenceServiceContainerName,
						},
					},
				},
			},
			expected: &corev1.Pod{
				ObjectMeta: metav1.ObjectMeta{
					Annotations: map[string]string{
						constants.StorageInitializerSourceUriInternalAnnotationKey: "gs://foo",
					},
				},
				Spec: corev1.PodSpec{
					Containers: []corev1.Container{
						{
							Name: constants.InferenceServiceContainerName,
							VolumeMounts: []corev1.VolumeMount{
								{
									Name:      "kserve-provision-location",
									MountPath: constants.DefaultModelLocalMountPath,
									ReadOnly:  true,
								},
							},
						},
					},
					InitContainers: []corev1.Container{
						{
							Name:                     "storage-initializer",
							Image:                    constants.StorageInitializerContainerImage + ":" + constants.StorageInitializerContainerImageVersion,
							Args:                     []string{"gs://foo", constants.DefaultModelLocalMountPath},
							Resources:                resourceRequirement,
							TerminationMessagePolicy: "FallbackToLogsOnError",
							VolumeMounts: []corev1.VolumeMount{
								{
									Name:      "kserve-provision-location",
									MountPath: constants.DefaultModelLocalMountPath,
								},
							},
						},
					},
					Volumes: []corev1.Volume{
						{
							Name: "kserve-provision-location",
							VolumeSource: corev1.VolumeSource{
								EmptyDir: &corev1.EmptyDirVolumeSource{},
							},
						},
					},
				},
			},
		},

		"StorageInitializerInjectedReadOnlyUnset": {
			original: &corev1.Pod{
				ObjectMeta: metav1.ObjectMeta{
					Annotations: map[string]string{
						constants.StorageInitializerSourceUriInternalAnnotationKey: "gs://foo",
					},
				},
				Spec: corev1.PodSpec{
					Containers: []corev1.Container{
						{
							Name: constants.InferenceServiceContainerName,
						},
					},
				},
			},
			expected: &corev1.Pod{
				ObjectMeta: metav1.ObjectMeta{
					Annotations: map[string]string{
						constants.StorageInitializerSourceUriInternalAnnotationKey: "gs://foo",
					},
				},
				Spec: corev1.PodSpec{
					Containers: []corev1.Container{
						{
							Name: constants.InferenceServiceContainerName,
							VolumeMounts: []corev1.VolumeMount{
								{
									Name:      constants.StorageInitializerVolumeName,
									MountPath: constants.DefaultModelLocalMountPath,
									ReadOnly:  true,
								},
							},
						},
					},
					InitContainers: []corev1.Container{
						{
							Name:                     "storage-initializer",
							Image:                    constants.StorageInitializerContainerImage + ":" + constants.StorageInitializerContainerImageVersion,
							Args:                     []string{"gs://foo", constants.DefaultModelLocalMountPath},
							Resources:                resourceRequirement,
							TerminationMessagePolicy: "FallbackToLogsOnError",
							VolumeMounts: []corev1.VolumeMount{
								{
									Name:      constants.StorageInitializerVolumeName,
									MountPath: constants.DefaultModelLocalMountPath,
								},
							},
						},
					},
					Volumes: []corev1.Volume{
						{
							Name: constants.StorageInitializerVolumeName,
							VolumeSource: corev1.VolumeSource{
								EmptyDir: &corev1.EmptyDirVolumeSource{},
							},
						},
					},
				},
			},
		},

		"StorageInitializerInjectedReadOnlyFalse": {
			original: &corev1.Pod{
				ObjectMeta: metav1.ObjectMeta{
					Annotations: map[string]string{
						constants.StorageInitializerSourceUriInternalAnnotationKey: "gs://foo",
						constants.StorageReadonlyAnnotationKey:                     "false",
					},
				},
				Spec: corev1.PodSpec{
					Containers: []corev1.Container{
						{
							Name: constants.InferenceServiceContainerName,
						},
					},
				},
			},
			expected: &corev1.Pod{
				ObjectMeta: metav1.ObjectMeta{
					Annotations: map[string]string{
						constants.StorageInitializerSourceUriInternalAnnotationKey: "gs://foo",
					},
				},
				Spec: corev1.PodSpec{
					Containers: []corev1.Container{
						{
							Name: constants.InferenceServiceContainerName,
							VolumeMounts: []corev1.VolumeMount{
								{
									Name:      constants.StorageInitializerVolumeName,
									MountPath: constants.DefaultModelLocalMountPath,
									ReadOnly:  false,
								},
							},
						},
					},
					InitContainers: []corev1.Container{
						{
							Name:                     "storage-initializer",
							Image:                    constants.StorageInitializerContainerImage + ":" + constants.StorageInitializerContainerImageVersion,
							Args:                     []string{"gs://foo", constants.DefaultModelLocalMountPath},
							Resources:                resourceRequirement,
							TerminationMessagePolicy: "FallbackToLogsOnError",
							VolumeMounts: []corev1.VolumeMount{
								{
									Name:      constants.StorageInitializerVolumeName,
									MountPath: constants.DefaultModelLocalMountPath,
								},
							},
						},
					},
					Volumes: []corev1.Volume{
						{
							Name: constants.StorageInitializerVolumeName,
							VolumeSource: corev1.VolumeSource{
								EmptyDir: &corev1.EmptyDirVolumeSource{},
							},
						},
					},
				},
			},
		},

		"StorageInitializerInjectedReadOnlyTrue": {
			original: &corev1.Pod{
				ObjectMeta: metav1.ObjectMeta{
					Annotations: map[string]string{
						constants.StorageInitializerSourceUriInternalAnnotationKey: "gs://foo",
						constants.StorageReadonlyAnnotationKey:                     "true",
					},
				},
				Spec: corev1.PodSpec{
					Containers: []corev1.Container{
						{
							Name: constants.InferenceServiceContainerName,
						},
					},
				},
			},
			expected: &corev1.Pod{
				ObjectMeta: metav1.ObjectMeta{
					Annotations: map[string]string{
						constants.StorageInitializerSourceUriInternalAnnotationKey: "gs://foo",
					},
				},
				Spec: corev1.PodSpec{
					Containers: []corev1.Container{
						{
							Name: constants.InferenceServiceContainerName,
							VolumeMounts: []corev1.VolumeMount{
								{
									Name:      constants.StorageInitializerVolumeName,
									MountPath: constants.DefaultModelLocalMountPath,
									ReadOnly:  true,
								},
							},
						},
					},
					InitContainers: []corev1.Container{
						{
							Name:                     "storage-initializer",
							Image:                    constants.StorageInitializerContainerImage + ":" + constants.StorageInitializerContainerImageVersion,
							Args:                     []string{"gs://foo", constants.DefaultModelLocalMountPath},
							Resources:                resourceRequirement,
							TerminationMessagePolicy: "FallbackToLogsOnError",
							VolumeMounts: []corev1.VolumeMount{
								{
									Name:      constants.StorageInitializerVolumeName,
									MountPath: constants.DefaultModelLocalMountPath,
								},
							},
						},
					},
					Volumes: []corev1.Volume{
						{
							Name: constants.StorageInitializerVolumeName,
							VolumeSource: corev1.VolumeSource{
								EmptyDir: &corev1.EmptyDirVolumeSource{},
							},
						},
					},
				},
			},
		},

		"StorageInitializerInjectedAndMountsPvc": {
			original: &corev1.Pod{
				ObjectMeta: metav1.ObjectMeta{
					Annotations: map[string]string{
						constants.StorageInitializerSourceUriInternalAnnotationKey: "pvc://mypvcname/some/path/on/pvc",
					},
				},
				Spec: corev1.PodSpec{
					Containers: []corev1.Container{
						{
							Name: constants.InferenceServiceContainerName,
						},
					},
				},
			},
			expected: &corev1.Pod{
				ObjectMeta: metav1.ObjectMeta{
					Annotations: map[string]string{
						constants.StorageInitializerSourceUriInternalAnnotationKey: "pvc://mypvcname/some/path/on/pvc",
					},
				},
				Spec: corev1.PodSpec{
					Containers: []corev1.Container{
						{
							Name: constants.InferenceServiceContainerName,
							VolumeMounts: []corev1.VolumeMount{
								{
									Name:      "kserve-pvc-source",
									MountPath: "/mnt/pvc",
									ReadOnly:  true,
								},
								{
									Name:      "kserve-provision-location",
									MountPath: constants.DefaultModelLocalMountPath,
									ReadOnly:  true,
								},
							},
						},
					},
					InitContainers: []corev1.Container{
						{
							Name:                     "storage-initializer",
							Image:                    constants.StorageInitializerContainerImage + ":" + constants.StorageInitializerContainerImageVersion,
							Args:                     []string{"/mnt/pvc/some/path/on/pvc", constants.DefaultModelLocalMountPath},
							Resources:                resourceRequirement,
							TerminationMessagePolicy: "FallbackToLogsOnError",
							VolumeMounts: []corev1.VolumeMount{
								{
									Name:      "kserve-provision-location",
									MountPath: constants.DefaultModelLocalMountPath,
								},
								{
									Name:      "kserve-pvc-source",
									MountPath: "/mnt/pvc",
									ReadOnly:  true,
								},
							},
						},
					},
					Volumes: []corev1.Volume{
						{
							Name: "kserve-provision-location",
							VolumeSource: corev1.VolumeSource{
								EmptyDir: &corev1.EmptyDirVolumeSource{},
							},
						},
						{
							Name: "kserve-pvc-source",
							VolumeSource: corev1.VolumeSource{
								PersistentVolumeClaim: &corev1.PersistentVolumeClaimVolumeSource{
									ClaimName: "mypvcname",
									ReadOnly:  false,
								},
							},
						},
					},
				},
			},
		},
		"StorageSpecInjected": {
			original: &corev1.Pod{
				ObjectMeta: metav1.ObjectMeta{
					Namespace: "default",
					Annotations: map[string]string{
						constants.StorageInitializerSourceUriInternalAnnotationKey: "<scheme-placeholder>://foo/bar",
						constants.StorageSpecAnnotationKey:                         "true",
						constants.StorageSpecParamAnnotationKey:                    `{"type": "s3", "bucket": "my-bucket"}`,
					},
				},
				Spec: corev1.PodSpec{
					Containers: []corev1.Container{
						{
							Name: constants.InferenceServiceContainerName,
						},
					},
				},
			},
			expected: &corev1.Pod{
				ObjectMeta: metav1.ObjectMeta{
					Annotations: map[string]string{
						constants.StorageInitializerSourceUriInternalAnnotationKey: "<scheme-placeholder>://foo/bar",
						constants.StorageSpecAnnotationKey:                         "true",
						constants.StorageSpecParamAnnotationKey:                    `{"type": "s3", "bucket": "my-bucket"}`,
					},
				},
				Spec: corev1.PodSpec{
					Containers: []corev1.Container{
						{
							Name: constants.InferenceServiceContainerName,
							VolumeMounts: []corev1.VolumeMount{
								{
									Name:      "kserve-provision-location",
									MountPath: constants.DefaultModelLocalMountPath,
									ReadOnly:  true,
								},
							},
						},
					},
					InitContainers: []corev1.Container{
						{
							Name:  "storage-initializer",
							Image: constants.StorageInitializerContainerImage + ":" + constants.StorageInitializerContainerImageVersion,
							Args:  []string{"s3://my-bucket/foo/bar", constants.DefaultModelLocalMountPath},
							Env: []corev1.EnvVar{
								{
									Name:  credentials.StorageOverrideConfigEnvKey,
									Value: `{"bucket":"my-bucket","type":"s3"}`,
								},
							},
							Resources:                resourceRequirement,
							TerminationMessagePolicy: "FallbackToLogsOnError",
							VolumeMounts: []corev1.VolumeMount{
								{
									Name:      "kserve-provision-location",
									MountPath: constants.DefaultModelLocalMountPath,
								},
							},
						},
					},
					Volumes: []corev1.Volume{
						{
							Name: "kserve-provision-location",
							VolumeSource: corev1.VolumeSource{
								EmptyDir: &corev1.EmptyDirVolumeSource{},
							},
						},
					},
				},
			},
		},
	}

	for name, scenario := range scenarios {
		injector := &StorageInitializerInjector{
			credentialBuilder: credentials.NewCredentialBuilder(c, clientset, &corev1.ConfigMap{
				Data: map[string]string{},
			}),
			config: storageInitializerConfig,
			client: c,
		}
		if err := injector.InjectStorageInitializer(scenario.original); err != nil {
			t.Errorf("Test %q unexpected result: %s", name, err)
		}
		if diff, _ := kmp.SafeDiff(scenario.expected.Spec, scenario.original.Spec); diff != "" {
			t.Errorf("Test %q unexpected result (-want +got): %v", name, diff)
		}
	}
}

func TestStorageInitializerFailureCases(t *testing.T) {
	scenarios := map[string]struct {
		original            *corev1.Pod
		expectedErrorPrefix string
	}{
		"MissingUserContainer": {
			original: &corev1.Pod{
				ObjectMeta: metav1.ObjectMeta{
					Annotations: map[string]string{
						constants.StorageInitializerSourceUriInternalAnnotationKey: "pvc://mypvcname/some/path/on/pvc",
					},
				},
				Spec: corev1.PodSpec{
					Containers: []corev1.Container{
						{
							Name: "random-container",
						},
					},
				},
			},
			expectedErrorPrefix: "Invalid configuration: cannot find container",
		},
	}

	for name, scenario := range scenarios {
		injector := &StorageInitializerInjector{
			credentialBuilder: credentials.NewCredentialBuilder(c, clientset, &corev1.ConfigMap{
				Data: map[string]string{},
			}),
			config: storageInitializerConfig,
			client: c,
		}
		if err := injector.InjectStorageInitializer(scenario.original); err != nil {
			if !strings.HasPrefix(err.Error(), scenario.expectedErrorPrefix) {
				t.Errorf("Test %q unexpected failure [%s], expected: %s", name, err.Error(), scenario.expectedErrorPrefix)
			}
		} else {
			t.Errorf("Test %q should have failed with: %s", name, scenario.expectedErrorPrefix)
		}
	}
}

func TestCustomSpecStorageUriInjection(t *testing.T) {
	scenarios := map[string]struct {
		original                      *corev1.Pod
		expectedStorageUriEnvVariable *corev1.EnvVar
	}{
		"CustomSpecStorageUriSet": {
			original: &corev1.Pod{
				ObjectMeta: metav1.ObjectMeta{
					Annotations: map[string]string{
						constants.StorageInitializerSourceUriInternalAnnotationKey: "pvc://mypvcname/some/path/on/pvc",
					},
				},
				Spec: corev1.PodSpec{
					Containers: []corev1.Container{
						{
							Name: constants.InferenceServiceContainerName,
							Env: []corev1.EnvVar{
								{
									Name:  constants.CustomSpecStorageUriEnvVarKey,
									Value: "pvc://mypvcname/some/path/on/pvc",
								},
							},
						},
					},
				},
			},
			expectedStorageUriEnvVariable: &corev1.EnvVar{
				Name:  constants.CustomSpecStorageUriEnvVarKey,
				Value: constants.DefaultModelLocalMountPath,
			},
		},
		"CustomSpecStorageUriEmpty": {
			original: &corev1.Pod{
				ObjectMeta: metav1.ObjectMeta{
					Annotations: map[string]string{
						constants.StorageInitializerSourceUriInternalAnnotationKey: "pvc://mypvcname/some/path/on/pvc",
					},
				},
				Spec: corev1.PodSpec{
					Containers: []corev1.Container{
						{
							Name: constants.InferenceServiceContainerName,
							Env: []corev1.EnvVar{
								{
									Name:  constants.CustomSpecStorageUriEnvVarKey,
									Value: "",
								},
							},
						},
					},
				},
			},
			expectedStorageUriEnvVariable: &corev1.EnvVar{
				Name:  constants.CustomSpecStorageUriEnvVarKey,
				Value: "",
			},
		},
		"CustomSpecStorageUriNotSet": {
			original: &corev1.Pod{
				ObjectMeta: metav1.ObjectMeta{
					Annotations: map[string]string{
						constants.StorageInitializerSourceUriInternalAnnotationKey: "pvc://mypvcname/some/path/on/pvc",
					},
				},
				Spec: corev1.PodSpec{
					Containers: []corev1.Container{
						{
							Name: constants.InferenceServiceContainerName,
							Env: []corev1.EnvVar{
								{
									Name:  "TestRandom",
									Value: "val",
								},
							},
						},
					},
				},
			},
			expectedStorageUriEnvVariable: nil,
		},
	}

	for name, scenario := range scenarios {
		injector := &StorageInitializerInjector{
			credentialBuilder: credentials.NewCredentialBuilder(c, clientset, &corev1.ConfigMap{
				Data: map[string]string{},
			}),
			config: storageInitializerConfig,
			client: c,
		}
		if err := injector.InjectStorageInitializer(scenario.original); err != nil {
			t.Errorf("Test %q unexpected result: %s", name, err)
		}

		var originalEnvVar *corev1.EnvVar
		for _, envVar := range scenario.original.Spec.Containers[0].Env {
			if envVar.Name == constants.CustomSpecStorageUriEnvVarKey {
				originalEnvVar = &envVar
			}
		}
		if diff, _ := kmp.SafeDiff(scenario.expectedStorageUriEnvVariable, originalEnvVar); diff != "" {
			t.Errorf("Test %q unexpected result (-want +got): %v", name, diff)
		}
	}
}

func makePod() *corev1.Pod {
	return &corev1.Pod{
		ObjectMeta: metav1.ObjectMeta{
			Name:      "test",
			Namespace: "default",
			Annotations: map[string]string{
				constants.StorageInitializerSourceUriInternalAnnotationKey: "gs://foo",
			},
		},
		Spec: corev1.PodSpec{
			Containers: []corev1.Container{
				{
					Name: constants.InferenceServiceContainerName,
				},
			},
		},
	}
}

func TestCredentialInjection(t *testing.T) {
	g := gomega.NewGomegaWithT(t)
	scenarios := map[string]struct {
		sa       *corev1.ServiceAccount
		secret   *corev1.Secret
		original *corev1.Pod
		expected *corev1.Pod
	}{
		"Test s3 secrets injection": {
			sa: &corev1.ServiceAccount{
				ObjectMeta: metav1.ObjectMeta{
					Name:      "default",
					Namespace: "default",
				},
				Secrets: []corev1.ObjectReference{
					{
						Name:      "s3-secret",
						Namespace: "default",
					},
				},
			},
			secret: &corev1.Secret{
				ObjectMeta: metav1.ObjectMeta{
					Name:      "s3-secret",
					Namespace: "default",
					Annotations: map[string]string{
						s3.InferenceServiceS3SecretEndpointAnnotation: "s3.aws.com",
					},
				},
				Data: map[string][]byte{
					"awsAccessKeyID":     {},
					"awsSecretAccessKey": {},
				},
			},
			original: makePod(),
			expected: &corev1.Pod{
				ObjectMeta: metav1.ObjectMeta{
					Name:      "test",
					Namespace: "default",
					Annotations: map[string]string{
						constants.StorageInitializerSourceUriInternalAnnotationKey: "gs://foo",
					},
				},
				Spec: corev1.PodSpec{
					Containers: []corev1.Container{
						{
							Name: constants.InferenceServiceContainerName,
							VolumeMounts: []corev1.VolumeMount{
								{
									Name:      "kserve-provision-location",
									MountPath: constants.DefaultModelLocalMountPath,
									ReadOnly:  true,
								},
							},
						},
					},
					InitContainers: []corev1.Container{
						{
							Name:                     "storage-initializer",
							Image:                    constants.StorageInitializerContainerImage + ":" + constants.StorageInitializerContainerImageVersion,
							Args:                     []string{"gs://foo", constants.DefaultModelLocalMountPath},
							Resources:                resourceRequirement,
							TerminationMessagePolicy: "FallbackToLogsOnError",
							VolumeMounts: []corev1.VolumeMount{
								{
									Name:      "kserve-provision-location",
									MountPath: constants.DefaultModelLocalMountPath,
								},
							},
							Env: []corev1.EnvVar{
								{
									Name: s3.AWSAccessKeyId,
									ValueFrom: &corev1.EnvVarSource{
										SecretKeyRef: &corev1.SecretKeySelector{
											LocalObjectReference: corev1.LocalObjectReference{
												Name: "s3-secret",
											},
											Key: "awsAccessKeyID",
										},
									},
								},
								{
									Name: s3.AWSSecretAccessKey,
									ValueFrom: &corev1.EnvVarSource{
										SecretKeyRef: &corev1.SecretKeySelector{
											LocalObjectReference: corev1.LocalObjectReference{
												Name: "s3-secret",
											},
											Key: "awsSecretAccessKey",
										},
									},
								},
								{
									Name:  s3.S3Endpoint,
									Value: "s3.aws.com",
								},
								{
									Name:  s3.AWSEndpointUrl,
									Value: "https://s3.aws.com",
								},
							},
						},
					},
					Volumes: []corev1.Volume{
						{
							Name: "kserve-provision-location",
							VolumeSource: corev1.VolumeSource{
								EmptyDir: &corev1.EmptyDirVolumeSource{},
							},
						},
					},
				},
			},
		},
		"Test GCS secrets injection": {
			sa: &corev1.ServiceAccount{
				ObjectMeta: metav1.ObjectMeta{
					Name:      "default",
					Namespace: "default",
				},
				Secrets: []corev1.ObjectReference{
					{
						Name:      "user-gcp-sa",
						Namespace: "default",
					},
				},
			},
			secret: &corev1.Secret{
				ObjectMeta: metav1.ObjectMeta{
					Name:      "user-gcp-sa",
					Namespace: "default",
				},
				Data: map[string][]byte{
					"gcloud-application-credentials.json": {},
				},
			},
			original: makePod(),
			expected: &corev1.Pod{
				ObjectMeta: metav1.ObjectMeta{
					Annotations: map[string]string{
						constants.StorageInitializerSourceUriInternalAnnotationKey: "gs://foo",
					},
				},
				Spec: corev1.PodSpec{
					Containers: []corev1.Container{
						{
							Name: constants.InferenceServiceContainerName,
							VolumeMounts: []corev1.VolumeMount{
								{
									Name:      "kserve-provision-location",
									MountPath: constants.DefaultModelLocalMountPath,
									ReadOnly:  true,
								},
							},
						},
					},
					InitContainers: []corev1.Container{
						{
							Name:                     "storage-initializer",
							Image:                    constants.StorageInitializerContainerImage + ":" + constants.StorageInitializerContainerImageVersion,
							Args:                     []string{"gs://foo", constants.DefaultModelLocalMountPath},
							Resources:                resourceRequirement,
							TerminationMessagePolicy: "FallbackToLogsOnError",
							VolumeMounts: []corev1.VolumeMount{
								{
									Name:      "kserve-provision-location",
									MountPath: constants.DefaultModelLocalMountPath,
								},
								{
									Name:      gcs.GCSCredentialVolumeName,
									ReadOnly:  true,
									MountPath: gcs.GCSCredentialVolumeMountPath,
								},
							},
							Env: []corev1.EnvVar{
								{
									Name:  gcs.GCSCredentialEnvKey,
									Value: gcs.GCSCredentialVolumeMountPath + "gcloud-application-credentials.json",
								},
							},
						},
					},
					Volumes: []corev1.Volume{
						{
							Name: "kserve-provision-location",
							VolumeSource: corev1.VolumeSource{
								EmptyDir: &corev1.EmptyDirVolumeSource{},
							},
						},
						{
							Name: gcs.GCSCredentialVolumeName,
							VolumeSource: corev1.VolumeSource{
								Secret: &corev1.SecretVolumeSource{
									SecretName: "user-gcp-sa",
								},
							},
						},
					},
				},
			},
		},
		"TestStorageSpecSecretInjection": {
			sa: &corev1.ServiceAccount{
				ObjectMeta: metav1.ObjectMeta{ // Service account not used
					Name:      "default",
					Namespace: "default",
				},
			},
			secret: &corev1.Secret{
				ObjectMeta: metav1.ObjectMeta{
					Name:      "storage-config",
					Namespace: "default",
				},
				StringData: map[string]string{
					"my-storage": `{"type": "s3", "bucket": "my-bucket", "region": "na"}`,
				},
			},
			original: &corev1.Pod{
				ObjectMeta: metav1.ObjectMeta{
					Namespace: "default",
					Annotations: map[string]string{
						constants.StorageInitializerSourceUriInternalAnnotationKey: "<scheme-placeholder>://foo/bar",
						constants.StorageSpecAnnotationKey:                         "true",
						constants.StorageSpecParamAnnotationKey:                    `{"some-param": "some-val"}`,
						constants.StorageSpecKeyAnnotationKey:                      "my-storage",
					},
				},
				Spec: corev1.PodSpec{
					Containers: []corev1.Container{
						{
							Name: constants.InferenceServiceContainerName,
						},
					},
				},
			},
			expected: &corev1.Pod{
				ObjectMeta: metav1.ObjectMeta{
					Annotations: map[string]string{
						constants.StorageInitializerSourceUriInternalAnnotationKey: "<scheme-placeholder>://foo/bar",
						constants.StorageSpecAnnotationKey:                         "true",
						constants.StorageSpecParamAnnotationKey:                    `{"some-param":"some-val"}`,
						constants.StorageSpecKeyAnnotationKey:                      "my-storage",
					},
				},
				Spec: corev1.PodSpec{
					Containers: []corev1.Container{
						{
							Name: constants.InferenceServiceContainerName,
							VolumeMounts: []corev1.VolumeMount{
								{
									Name:      "kserve-provision-location",
									MountPath: constants.DefaultModelLocalMountPath,
									ReadOnly:  true,
								},
							},
						},
					},
					InitContainers: []corev1.Container{
						{
							Name:  "storage-initializer",
							Image: constants.StorageInitializerContainerImage + ":" + constants.StorageInitializerContainerImageVersion,
							Args:  []string{"s3://my-bucket/foo/bar", constants.DefaultModelLocalMountPath},
							Env: []corev1.EnvVar{
								{
									Name: credentials.StorageConfigEnvKey,
									ValueFrom: &corev1.EnvVarSource{
										SecretKeyRef: &corev1.SecretKeySelector{
											LocalObjectReference: corev1.LocalObjectReference{Name: "storage-config"},
											Key:                  "my-storage",
										},
									},
								},
								{
									Name:  credentials.StorageOverrideConfigEnvKey,
									Value: `{"some-param":"some-val"}`,
								},
							},
							Resources:                resourceRequirement,
							TerminationMessagePolicy: "FallbackToLogsOnError",
							VolumeMounts: []corev1.VolumeMount{
								{
									Name:      "kserve-provision-location",
									MountPath: constants.DefaultModelLocalMountPath,
								},
							},
						},
					},
					Volumes: []corev1.Volume{
						{
							Name: "kserve-provision-location",
							VolumeSource: corev1.VolumeSource{
								EmptyDir: &corev1.EmptyDirVolumeSource{},
							},
						},
					},
				},
			},
		},
		"TestStorageSpecDefaultSecretInjection": {
			sa: &corev1.ServiceAccount{
				ObjectMeta: metav1.ObjectMeta{ // Service account not used
					Name:      "default",
					Namespace: "default",
				},
			},
			secret: &corev1.Secret{
				ObjectMeta: metav1.ObjectMeta{
					Name:      "storage-config",
					Namespace: "default",
				},
				StringData: map[string]string{
					credentials.DefaultStorageSecretKey: `{"type": "s3", "bucket": "my-bucket", "region": "na"}`,
				},
			},
			original: &corev1.Pod{
				ObjectMeta: metav1.ObjectMeta{
					Namespace: "default",
					Annotations: map[string]string{
						constants.StorageInitializerSourceUriInternalAnnotationKey: "<scheme-placeholder>://foo/bar",
						constants.StorageSpecAnnotationKey:                         "true",
						constants.StorageSpecParamAnnotationKey:                    `{"some-param": "some-val"}`,
					},
				},
				Spec: corev1.PodSpec{
					Containers: []corev1.Container{
						{
							Name: constants.InferenceServiceContainerName,
						},
					},
				},
			},
			expected: &corev1.Pod{
				ObjectMeta: metav1.ObjectMeta{
					Annotations: map[string]string{
						constants.StorageInitializerSourceUriInternalAnnotationKey: "<scheme-placeholder>://foo/bar",
						constants.StorageSpecAnnotationKey:                         "true",
						constants.StorageSpecParamAnnotationKey:                    `{"some-param":"some-val"}`,
					},
				},
				Spec: corev1.PodSpec{
					Containers: []corev1.Container{
						{
							Name: constants.InferenceServiceContainerName,
							VolumeMounts: []corev1.VolumeMount{
								{
									Name:      "kserve-provision-location",
									MountPath: constants.DefaultModelLocalMountPath,
									ReadOnly:  true,
								},
							},
						},
					},
					InitContainers: []corev1.Container{
						{
							Name:  "storage-initializer",
							Image: constants.StorageInitializerContainerImage + ":" + constants.StorageInitializerContainerImageVersion,
							Args:  []string{"s3://my-bucket/foo/bar", constants.DefaultModelLocalMountPath},
							Env: []corev1.EnvVar{
								{
									Name: credentials.StorageConfigEnvKey,
									ValueFrom: &corev1.EnvVarSource{
										SecretKeyRef: &corev1.SecretKeySelector{
											LocalObjectReference: corev1.LocalObjectReference{Name: "storage-config"},
											Key:                  credentials.DefaultStorageSecretKey,
										},
									},
								},
								{
									Name:  credentials.StorageOverrideConfigEnvKey,
									Value: `{"some-param":"some-val"}`,
								},
							},
							Resources:                resourceRequirement,
							TerminationMessagePolicy: "FallbackToLogsOnError",
							VolumeMounts: []corev1.VolumeMount{
								{
									Name:      "kserve-provision-location",
									MountPath: constants.DefaultModelLocalMountPath,
								},
							},
						},
					},
					Volumes: []corev1.Volume{
						{
							Name: "kserve-provision-location",
							VolumeSource: corev1.VolumeSource{
								EmptyDir: &corev1.EmptyDirVolumeSource{},
							},
						},
					},
				},
			},
		},
	}

	configMap := &corev1.ConfigMap{
		Data: map[string]string{
			"credentials": `{
				"gcs" : {"gcsCredentialFileName": "gcloud-application-credentials.json"},
				"s3" : {
					"s3AccessKeyIDName": "awsAccessKeyID",
					"s3SecretAccessKeyName": "awsSecretAccessKey"
				}
			}`,
		},
	}

	builder := credentials.NewCredentialBuilder(c, clientset, configMap)
	for name, scenario := range scenarios {
		g.Expect(c.Create(context.Background(), scenario.sa)).NotTo(gomega.HaveOccurred())
		g.Expect(c.Create(context.Background(), scenario.secret)).NotTo(gomega.HaveOccurred())

		injector := &StorageInitializerInjector{
			credentialBuilder: builder,
			config:            storageInitializerConfig,
			client:            c,
		}
		if err := injector.InjectStorageInitializer(scenario.original); err != nil {
			t.Errorf("Test %q unexpected failure [%s]", name, err.Error())
		}
		if diff, _ := kmp.SafeDiff(scenario.expected.Spec, scenario.original.Spec); diff != "" {
			t.Errorf("Test %q unexpected result (-want +got): %v", name, diff)
		}

		g.Expect(c.Delete(context.Background(), scenario.sa)).NotTo(gomega.HaveOccurred())
		g.Expect(c.Delete(context.Background(), scenario.secret)).NotTo(gomega.HaveOccurred())
	}
}

func TestStorageInitializerConfigmap(t *testing.T) {
	scenarios := map[string]struct {
		original *corev1.Pod
		expected *corev1.Pod
	}{
		"StorageInitializerConfig": {
			original: &corev1.Pod{
				ObjectMeta: metav1.ObjectMeta{
					Annotations: map[string]string{
						constants.StorageInitializerSourceUriInternalAnnotationKey: "gs://foo",
					},
				},
				Spec: corev1.PodSpec{
					Containers: []corev1.Container{
						{
							Name: constants.InferenceServiceContainerName,
						},
					},
				},
			},
			expected: &corev1.Pod{
				ObjectMeta: metav1.ObjectMeta{
					Annotations: map[string]string{
						constants.StorageInitializerSourceUriInternalAnnotationKey: "gs://foo",
					},
				},
				Spec: corev1.PodSpec{
					Containers: []corev1.Container{
						{
							Name: constants.InferenceServiceContainerName,
							VolumeMounts: []corev1.VolumeMount{
								{
									Name:      "kserve-provision-location",
									MountPath: constants.DefaultModelLocalMountPath,
									ReadOnly:  true,
								},
							},
						},
					},
					InitContainers: []corev1.Container{
						{
							Name:                     "storage-initializer",
							Image:                    "kserve/storage-initializer@sha256:xxx",
							Args:                     []string{"gs://foo", constants.DefaultModelLocalMountPath},
							Resources:                resourceRequirement,
							TerminationMessagePolicy: "FallbackToLogsOnError",
							VolumeMounts: []corev1.VolumeMount{
								{
									Name:      "kserve-provision-location",
									MountPath: constants.DefaultModelLocalMountPath,
								},
							},
						},
					},
					Volumes: []corev1.Volume{
						{
							Name: "kserve-provision-location",
							VolumeSource: corev1.VolumeSource{
								EmptyDir: &corev1.EmptyDirVolumeSource{},
							},
						},
					},
				},
			},
		},
	}

	for name, scenario := range scenarios {
		injector := &StorageInitializerInjector{
			credentialBuilder: credentials.NewCredentialBuilder(c, clientset, &corev1.ConfigMap{
				Data: map[string]string{},
			}),
			config: &kserveTypes.StorageInitializerConfig{
				Image:                   "kserve/storage-initializer@sha256:xxx",
				CpuRequest:              StorageInitializerDefaultCPURequest,
				CpuLimit:                StorageInitializerDefaultCPULimit,
				MemoryRequest:           StorageInitializerDefaultMemoryRequest,
				MemoryLimit:             StorageInitializerDefaultMemoryLimit,
				CaBundleConfigMapName:   StorageInitializerDefaultCaBundleConfigMapName,
				CaBundleVolumeMountPath: StorageInitializerDefaultCaBundleVolumeMountPath,
			},
			client: c,
		}
		if err := injector.InjectStorageInitializer(scenario.original); err != nil {
			t.Errorf("Test %q unexpected result: %s", name, err)
		}
		if diff, _ := kmp.SafeDiff(scenario.expected.Spec, scenario.original.Spec); diff != "" {
			t.Errorf("Test %q unexpected result (-want +got): %v", name, diff)
		}
	}
}

func TestGetStorageInitializerConfigs(t *testing.T) {
	g := gomega.NewGomegaWithT(t)
	cases := []struct {
		name      string
		configMap *corev1.ConfigMap
		matchers  []types.GomegaMatcher
	}{
		{
			name: "Valid Storage Initializer Config",
			configMap: &corev1.ConfigMap{
				TypeMeta:   metav1.TypeMeta{},
				ObjectMeta: metav1.ObjectMeta{},
				Data: map[string]string{
					v1beta1.StorageInitializerConfigMapKeyName: `{
						"Image":        		 "gcr.io/kserve/storage-initializer:latest",
						"CpuRequest":   		 "100m",
						"CpuLimit":      		 "1",
						"MemoryRequest": 		 "200Mi",
						"MemoryLimit":   		 "1Gi",
						"CpuModelcar": 			 "100m",
						"MemoryModelcar": 		 "50Mi",
						"CaBundleConfigMapName": "",
						"CaBundleVolumeMountPath": "/etc/ssl/custom-certs"
					}`,
				},
				BinaryData: map[string][]byte{},
			},
			matchers: []types.GomegaMatcher{
				gomega.Equal(&kserveTypes.StorageInitializerConfig{
					Image:                   "gcr.io/kserve/storage-initializer:latest",
					CpuRequest:              "100m",
					CpuLimit:                "1",
					MemoryRequest:           "200Mi",
					MemoryLimit:             "1Gi",
					CpuModelcar:             "100m",
					MemoryModelcar:          "50Mi",
					CaBundleConfigMapName:   "",
					CaBundleVolumeMountPath: "/etc/ssl/custom-certs",
				}),
				gomega.BeNil(),
			},
		},
		{
			name: "Invalid Resource Value",
			configMap: &corev1.ConfigMap{
				TypeMeta:   metav1.TypeMeta{},
				ObjectMeta: metav1.ObjectMeta{},
				Data: map[string]string{
					v1beta1.StorageInitializerConfigMapKeyName: `{
						"Image":        		 "gcr.io/kserve/storage-initializer:latest",
						"CpuRequest":   		 "100m",
						"CpuLimit":      		 "1",
						"MemoryRequest": 		 "200MC",
						"MemoryLimit":   		 "1Gi",
						"CpuModelcar": 			 "100m",
						"MemoryModelcar": 		 "50Mi",
						"CaBundleConfigMapName":      "",
						"CaBundleVolumeMountPath": "/etc/ssl/custom-certs"
					}`,
				},
				BinaryData: map[string][]byte{},
			},
			matchers: []types.GomegaMatcher{
				gomega.Equal(&kserveTypes.StorageInitializerConfig{
					Image:                   "gcr.io/kserve/storage-initializer:latest",
					CpuRequest:              "100m",
					CpuLimit:                "1",
					MemoryRequest:           "200MC",
					MemoryLimit:             "1Gi",
					CpuModelcar:             "100m",
					MemoryModelcar:          "50Mi",
					CaBundleConfigMapName:   "",
					CaBundleVolumeMountPath: "/etc/ssl/custom-certs",
				}),
				gomega.HaveOccurred(),
			},
		},
	}

	for _, tc := range cases {
		loggerConfigs, err := v1beta1.GetStorageInitializerConfigs(tc.configMap)
		g.Expect(err).Should(tc.matchers[1])
		g.Expect(loggerConfigs).Should(tc.matchers[0])
	}
}

func TestParsePvcURI(t *testing.T) {
	g := gomega.NewGomegaWithT(t)
	cases := []struct {
		name     string
		uri      string
		matchers []types.GomegaMatcher
	}{
		{
			name: "Valid PVC URI",
			uri:  "pvc://test/model/model1",
			matchers: []types.GomegaMatcher{
				gomega.Equal("test"),
				gomega.Equal("model/model1"),
				gomega.BeNil(),
			},
		},
		{
			name: "Valid PVC URI with Shortest Path",
			uri:  "pvc://test",
			matchers: []types.GomegaMatcher{
				gomega.Equal("test"),
				gomega.Equal(""),
				gomega.BeNil(),
			},
		},
	}

	for _, tc := range cases {
		t.Run(tc.name, func(t *testing.T) {
			pvcName, pvcPath, err := utils.ParsePvcURI(tc.uri)
			g.Expect(pvcName).Should(tc.matchers[0])
			g.Expect(pvcPath).Should(tc.matchers[1])
			g.Expect(err).Should(tc.matchers[2])
		})
	}
}

func TestCaBundleConfigMapVolumeMountInStorageInitializer(t *testing.T) {
	g := gomega.NewGomegaWithT(t)
	configMap := &corev1.ConfigMap{
		Data: map[string]string{
			"credentials": `{
				"gcs" : {"gcsCredentialFileName": "gcloud-application-credentials.json"},
				"s3" : {
					"s3AccessKeyIDName": "awsAccessKeyID",
					"s3SecretAccessKeyName": "awsSecretAccessKey"
				}
			}`,
		},
	}
	scenarios := map[string]struct {
		storageConfig *kserveTypes.StorageInitializerConfig
		secret        *corev1.Secret
		sa            *corev1.ServiceAccount
		original      *corev1.Pod
		expected      *corev1.Pod
	}{
		"DoNotMountWithCaBundleConfigMapVolumeWhenCaBundleConfigMapNameNotSet": {
			storageConfig: storageInitializerConfig,
			secret: &corev1.Secret{
				ObjectMeta: metav1.ObjectMeta{
					Name:      "s3-secret",
					Namespace: "default",
				},
				Data: map[string][]byte{
					"awsAccessKeyID":     {},
					"awsSecretAccessKey": {},
				},
			},
			sa: &corev1.ServiceAccount{
				ObjectMeta: metav1.ObjectMeta{
					Name:      "default",
					Namespace: "default",
				},
				Secrets: []corev1.ObjectReference{
					{
						Name:      "s3-secret",
						Namespace: "default",
					},
				},
			},
			original: makePod(),
			expected: &corev1.Pod{
				ObjectMeta: metav1.ObjectMeta{
					Annotations: map[string]string{
						constants.StorageInitializerSourceUriInternalAnnotationKey: "gs://foo",
					},
				},
				Spec: corev1.PodSpec{
					Containers: []corev1.Container{
						{
							Name: constants.InferenceServiceContainerName,
							VolumeMounts: []corev1.VolumeMount{
								{
									Name:      "kserve-provision-location",
									MountPath: constants.DefaultModelLocalMountPath,
									ReadOnly:  true,
								},
							},
						},
					},
					InitContainers: []corev1.Container{
						{
							Name:  "storage-initializer",
							Image: constants.StorageInitializerContainerImage + ":" + constants.StorageInitializerContainerImageVersion,
							Args:  []string{"gs://foo", constants.DefaultModelLocalMountPath},
							Env: []corev1.EnvVar{
								{
									Name: s3.AWSAccessKeyId,
									ValueFrom: &corev1.EnvVarSource{
										SecretKeyRef: &corev1.SecretKeySelector{
											LocalObjectReference: corev1.LocalObjectReference{
												Name: "s3-secret",
											},
											Key: "awsAccessKeyID",
										},
									},
								},
								{
									Name: s3.AWSSecretAccessKey,
									ValueFrom: &corev1.EnvVarSource{
										SecretKeyRef: &corev1.SecretKeySelector{
											LocalObjectReference: corev1.LocalObjectReference{
												Name: "s3-secret",
											},
											Key: "awsSecretAccessKey",
										},
									},
								},
							},
							Resources:                resourceRequirement,
							TerminationMessagePolicy: "FallbackToLogsOnError",
							VolumeMounts: []corev1.VolumeMount{
								{
									Name:      "kserve-provision-location",
									MountPath: constants.DefaultModelLocalMountPath,
								},
							},
						},
					},
					Volumes: []corev1.Volume{
						{
							Name: "kserve-provision-location",
							VolumeSource: corev1.VolumeSource{
								EmptyDir: &corev1.EmptyDirVolumeSource{},
							},
						},
					},
				},
			},
		},
		"MountsCaBundleConfigMapVolumeWhenCaBundleConfigMapNameSet": {
			storageConfig: &kserveTypes.StorageInitializerConfig{
				Image:                 "kserve/storage-initializer:latest",
				CpuRequest:            "100m",
				CpuLimit:              "1",
				MemoryRequest:         "200Mi",
				MemoryLimit:           "1Gi",
				CaBundleConfigMapName: "custom-certs", // enable CA bundle config volume mount
			},
			secret: &corev1.Secret{
				ObjectMeta: metav1.ObjectMeta{
					Name:      "s3-secret",
					Namespace: "default",
				},
				Data: map[string][]byte{
					"awsAccessKeyID":     {},
					"awsSecretAccessKey": {},
				},
			},
			sa: &corev1.ServiceAccount{
				ObjectMeta: metav1.ObjectMeta{
					Name:      "default",
					Namespace: "default",
				},
				Secrets: []corev1.ObjectReference{
					{
						Name:      "s3-secret",
						Namespace: "default",
					},
				},
			},
			original: makePod(),
			expected: &corev1.Pod{
				ObjectMeta: metav1.ObjectMeta{
					Annotations: map[string]string{
						constants.StorageInitializerSourceUriInternalAnnotationKey: "gs://foo",
					},
				},
				Spec: corev1.PodSpec{
					Containers: []corev1.Container{
						{
							Name: constants.InferenceServiceContainerName,
							VolumeMounts: []corev1.VolumeMount{
								{
									Name:      "kserve-provision-location",
									MountPath: constants.DefaultModelLocalMountPath,
									ReadOnly:  true,
								},
							},
						},
					},
					InitContainers: []corev1.Container{
						{
							Name:  "storage-initializer",
							Image: constants.StorageInitializerContainerImage + ":" + constants.StorageInitializerContainerImageVersion,
							Args:  []string{"gs://foo", constants.DefaultModelLocalMountPath},
							Env: []corev1.EnvVar{
								{
									Name: s3.AWSAccessKeyId,
									ValueFrom: &corev1.EnvVarSource{
										SecretKeyRef: &corev1.SecretKeySelector{
											LocalObjectReference: corev1.LocalObjectReference{
												Name: "s3-secret",
											},
											Key: "awsAccessKeyID",
										},
									},
								},
								{
									Name: s3.AWSSecretAccessKey,
									ValueFrom: &corev1.EnvVarSource{
										SecretKeyRef: &corev1.SecretKeySelector{
											LocalObjectReference: corev1.LocalObjectReference{
												Name: "s3-secret",
											},
											Key: "awsSecretAccessKey",
										},
									},
								},
								{Name: "CA_BUNDLE_CONFIGMAP_NAME", Value: constants.DefaultGlobalCaBundleConfigMapName},
								{Name: "CA_BUNDLE_VOLUME_MOUNT_POINT", Value: "/etc/ssl/custom-certs"},
							},
							Resources:                resourceRequirement,
							TerminationMessagePolicy: "FallbackToLogsOnError",
							VolumeMounts: []corev1.VolumeMount{
								{
									Name:      "kserve-provision-location",
									MountPath: constants.DefaultModelLocalMountPath,
								},
								{
									Name:      CaBundleVolumeName,
									MountPath: constants.DefaultCaBundleVolumeMountPath,
									ReadOnly:  true,
								},
							},
						},
					},
					Volumes: []corev1.Volume{
						{
							Name: "kserve-provision-location",
							VolumeSource: corev1.VolumeSource{
								EmptyDir: &corev1.EmptyDirVolumeSource{},
							},
						},
						{
							Name: CaBundleVolumeName,
							VolumeSource: corev1.VolumeSource{
								ConfigMap: &corev1.ConfigMapVolumeSource{
									LocalObjectReference: corev1.LocalObjectReference{
										Name: constants.DefaultGlobalCaBundleConfigMapName,
									},
								},
							},
						},
					},
				},
			},
		},
		"MountsCaBundleConfigMapVolumeByAnnotation": {
			storageConfig: &kserveTypes.StorageInitializerConfig{
				Image:         "kserve/storage-initializer:latest",
				CpuRequest:    "100m",
				CpuLimit:      "1",
				MemoryRequest: "200Mi",
				MemoryLimit:   "1Gi",
			},
			secret: &corev1.Secret{
				ObjectMeta: metav1.ObjectMeta{
					Name:      "s3-secret",
					Namespace: "default",
					Annotations: map[string]string{
						s3.InferenceServiceS3CABundleConfigMapAnnotation: "cabundle-annotation",
					},
				},
				Data: map[string][]byte{
					"awsAccessKeyID":     {},
					"awsSecretAccessKey": {},
				},
			},
			sa: &corev1.ServiceAccount{
				ObjectMeta: metav1.ObjectMeta{
					Name:      "default",
					Namespace: "default",
				},
				Secrets: []corev1.ObjectReference{
					{
						Name:      "s3-secret",
						Namespace: "default",
					},
				},
			},
			original: makePod(),
			expected: &corev1.Pod{
				ObjectMeta: metav1.ObjectMeta{
					Annotations: map[string]string{
						constants.StorageInitializerSourceUriInternalAnnotationKey: "gs://foo",
					},
				},
				Spec: corev1.PodSpec{
					Containers: []corev1.Container{
						{
							Name: constants.InferenceServiceContainerName,
							VolumeMounts: []corev1.VolumeMount{
								{
									Name:      "kserve-provision-location",
									MountPath: constants.DefaultModelLocalMountPath,
									ReadOnly:  true,
								},
							},
						},
					},
					InitContainers: []corev1.Container{
						{
							Name:  "storage-initializer",
							Image: constants.StorageInitializerContainerImage + ":" + constants.StorageInitializerContainerImageVersion,
							Args:  []string{"gs://foo", constants.DefaultModelLocalMountPath},
							Env: []corev1.EnvVar{
								{
									Name: s3.AWSAccessKeyId,
									ValueFrom: &corev1.EnvVarSource{
										SecretKeyRef: &corev1.SecretKeySelector{
											LocalObjectReference: corev1.LocalObjectReference{
												Name: "s3-secret",
											},
											Key: "awsAccessKeyID",
										},
									},
								},
								{
									Name: s3.AWSSecretAccessKey,
									ValueFrom: &corev1.EnvVarSource{
										SecretKeyRef: &corev1.SecretKeySelector{
											LocalObjectReference: corev1.LocalObjectReference{
												Name: "s3-secret",
											},
											Key: "awsSecretAccessKey",
										},
									},
								},
								{Name: "AWS_CA_BUNDLE_CONFIGMAP", Value: "cabundle-annotation"},
								{Name: "CA_BUNDLE_CONFIGMAP_NAME", Value: "cabundle-annotation"},
								{Name: "CA_BUNDLE_VOLUME_MOUNT_POINT", Value: "/etc/ssl/custom-certs"},
							},
							Resources:                resourceRequirement,
							TerminationMessagePolicy: "FallbackToLogsOnError",
							VolumeMounts: []corev1.VolumeMount{
								{
									Name:      "kserve-provision-location",
									MountPath: constants.DefaultModelLocalMountPath,
								},
								{
									Name:      CaBundleVolumeName,
									MountPath: constants.DefaultCaBundleVolumeMountPath,
									ReadOnly:  true,
								},
							},
						},
					},
					Volumes: []corev1.Volume{
						{
							Name: "kserve-provision-location",
							VolumeSource: corev1.VolumeSource{
								EmptyDir: &corev1.EmptyDirVolumeSource{},
							},
						},
						{
							Name: CaBundleVolumeName,
							VolumeSource: corev1.VolumeSource{
								ConfigMap: &corev1.ConfigMapVolumeSource{
									LocalObjectReference: corev1.LocalObjectReference{
										Name: "cabundle-annotation",
									},
								},
							},
						},
					},
				},
			},
		},
		"MountsCaBundleConfigMapVolumeByAnnotationInstreadOfConfigMap": {
			storageConfig: &kserveTypes.StorageInitializerConfig{
				Image:                 "kserve/storage-initializer:latest",
				CpuRequest:            "100m",
				CpuLimit:              "1",
				MemoryRequest:         "200Mi",
				MemoryLimit:           "1Gi",
				CaBundleConfigMapName: "custom-certs", // enable CA bundle configmap volume mount
			},
			secret: &corev1.Secret{
				ObjectMeta: metav1.ObjectMeta{
					Name:      "s3-secret",
					Namespace: "default",
					Annotations: map[string]string{
						s3.InferenceServiceS3CABundleConfigMapAnnotation: "cabundle-annotation",
					},
				},
				Data: map[string][]byte{
					"awsAccessKeyID":     {},
					"awsSecretAccessKey": {},
				},
			},
			sa: &corev1.ServiceAccount{
				ObjectMeta: metav1.ObjectMeta{
					Name:      "default",
					Namespace: "default",
				},
				Secrets: []corev1.ObjectReference{
					{
						Name:      "s3-secret",
						Namespace: "default",
					},
				},
			},
			original: makePod(),
			expected: &corev1.Pod{
				ObjectMeta: metav1.ObjectMeta{
					Annotations: map[string]string{
						constants.StorageInitializerSourceUriInternalAnnotationKey: "gs://foo",
					},
				},
				Spec: corev1.PodSpec{
					Containers: []corev1.Container{
						{
							Name: constants.InferenceServiceContainerName,
							VolumeMounts: []corev1.VolumeMount{
								{
									Name:      "kserve-provision-location",
									MountPath: constants.DefaultModelLocalMountPath,
									ReadOnly:  true,
								},
							},
						},
					},
					InitContainers: []corev1.Container{
						{
							Name:  "storage-initializer",
							Image: constants.StorageInitializerContainerImage + ":" + constants.StorageInitializerContainerImageVersion,
							Args:  []string{"gs://foo", constants.DefaultModelLocalMountPath},
							Env: []corev1.EnvVar{
								{
									Name: s3.AWSAccessKeyId,
									ValueFrom: &corev1.EnvVarSource{
										SecretKeyRef: &corev1.SecretKeySelector{
											LocalObjectReference: corev1.LocalObjectReference{
												Name: "s3-secret",
											},
											Key: "awsAccessKeyID",
										},
									},
								},
								{
									Name: s3.AWSSecretAccessKey,
									ValueFrom: &corev1.EnvVarSource{
										SecretKeyRef: &corev1.SecretKeySelector{
											LocalObjectReference: corev1.LocalObjectReference{
												Name: "s3-secret",
											},
											Key: "awsSecretAccessKey",
										},
									},
								},
								{Name: "AWS_CA_BUNDLE_CONFIGMAP", Value: "cabundle-annotation"},
								{Name: "CA_BUNDLE_CONFIGMAP_NAME", Value: "cabundle-annotation"},
								{Name: "CA_BUNDLE_VOLUME_MOUNT_POINT", Value: "/etc/ssl/custom-certs"},
							},
							Resources:                resourceRequirement,
							TerminationMessagePolicy: "FallbackToLogsOnError",
							VolumeMounts: []corev1.VolumeMount{
								{
									Name:      "kserve-provision-location",
									MountPath: constants.DefaultModelLocalMountPath,
								},
								{
									Name:      CaBundleVolumeName,
									MountPath: constants.DefaultCaBundleVolumeMountPath,
									ReadOnly:  true,
								},
							},
						},
					},
					Volumes: []corev1.Volume{
						{
							Name: "kserve-provision-location",
							VolumeSource: corev1.VolumeSource{
								EmptyDir: &corev1.EmptyDirVolumeSource{},
							},
						},
						{
							Name: CaBundleVolumeName,
							VolumeSource: corev1.VolumeSource{
								ConfigMap: &corev1.ConfigMapVolumeSource{
									LocalObjectReference: corev1.LocalObjectReference{
										Name: "cabundle-annotation",
									},
								},
							},
						},
					},
				},
			},
		},
		"DoNotSetMountsCaBundleConfigMapVolumePathByAnnotationIfCaBundleConfigMapNameDidNotSet": {
			storageConfig: storageInitializerConfig,
			secret: &corev1.Secret{
				ObjectMeta: metav1.ObjectMeta{
					Name:      "s3-secret",
					Namespace: "default",
					Annotations: map[string]string{
						s3.InferenceServiceS3CABundleAnnotation: "/path/to/ca.crt",
					},
				},
				Data: map[string][]byte{
					"awsAccessKeyID":     {},
					"awsSecretAccessKey": {},
				},
			},
			sa: &corev1.ServiceAccount{
				ObjectMeta: metav1.ObjectMeta{
					Name:      "default",
					Namespace: "default",
				},
				Secrets: []corev1.ObjectReference{
					{
						Name:      "s3-secret",
						Namespace: "default",
					},
				},
			},
			original: makePod(),
			expected: &corev1.Pod{
				ObjectMeta: metav1.ObjectMeta{
					Annotations: map[string]string{
						constants.StorageInitializerSourceUriInternalAnnotationKey: "gs://foo",
					},
				},
				Spec: corev1.PodSpec{
					Containers: []corev1.Container{
						{
							Name: constants.InferenceServiceContainerName,
							VolumeMounts: []corev1.VolumeMount{
								{
									Name:      "kserve-provision-location",
									MountPath: constants.DefaultModelLocalMountPath,
									ReadOnly:  true,
								},
							},
						},
					},
					InitContainers: []corev1.Container{
						{
							Name:  "storage-initializer",
							Image: constants.StorageInitializerContainerImage + ":" + constants.StorageInitializerContainerImageVersion,
							Args:  []string{"gs://foo", constants.DefaultModelLocalMountPath},
							Env: []corev1.EnvVar{
								{
									Name: s3.AWSAccessKeyId,
									ValueFrom: &corev1.EnvVarSource{
										SecretKeyRef: &corev1.SecretKeySelector{
											LocalObjectReference: corev1.LocalObjectReference{
												Name: "s3-secret",
											},
											Key: "awsAccessKeyID",
										},
									},
								},
								{
									Name: s3.AWSSecretAccessKey,
									ValueFrom: &corev1.EnvVarSource{
										SecretKeyRef: &corev1.SecretKeySelector{
											LocalObjectReference: corev1.LocalObjectReference{
												Name: "s3-secret",
											},
											Key: "awsSecretAccessKey",
										},
									},
								},
								{Name: "AWS_CA_BUNDLE", Value: "/path/to/ca.crt"},
							},
							Resources:                resourceRequirement,
							TerminationMessagePolicy: "FallbackToLogsOnError",
							VolumeMounts: []corev1.VolumeMount{
								{
									Name:      "kserve-provision-location",
									MountPath: constants.DefaultModelLocalMountPath,
								},
							},
						},
					},
					Volumes: []corev1.Volume{
						{
							Name: "kserve-provision-location",
							VolumeSource: corev1.VolumeSource{
								EmptyDir: &corev1.EmptyDirVolumeSource{},
							},
						},
					},
				},
			},
		},
		"SetMountsCaBundleConfigMapVolumePathByAnnotationInstreadOfConfigMap": {
			storageConfig: &kserveTypes.StorageInitializerConfig{
				Image:                   "kserve/storage-initializer:latest",
				CpuRequest:              "100m",
				CpuLimit:                "1",
				MemoryRequest:           "200Mi",
				MemoryLimit:             "1Gi",
				CaBundleConfigMapName:   "custom-certs", // enable CA bundle configmap volume mount
				CaBundleVolumeMountPath: "/path/to",     // set CA bundle configmap volume mount path
			},
			secret: &corev1.Secret{
				ObjectMeta: metav1.ObjectMeta{
					Name:      "s3-secret",
					Namespace: "default",
					Annotations: map[string]string{
						s3.InferenceServiceS3CABundleAnnotation: "/annotation/path/to/annotation-ca.crt",
					},
				},
				Data: map[string][]byte{
					"awsAccessKeyID":     {},
					"awsSecretAccessKey": {},
				},
			},
			sa: &corev1.ServiceAccount{
				ObjectMeta: metav1.ObjectMeta{
					Name:      "default",
					Namespace: "default",
				},
				Secrets: []corev1.ObjectReference{
					{
						Name:      "s3-secret",
						Namespace: "default",
					},
				},
			},
			original: makePod(),
			expected: &corev1.Pod{
				ObjectMeta: metav1.ObjectMeta{
					Annotations: map[string]string{
						constants.StorageInitializerSourceUriInternalAnnotationKey: "gs://foo",
					},
				},
				Spec: corev1.PodSpec{
					Containers: []corev1.Container{
						{
							Name: constants.InferenceServiceContainerName,
							VolumeMounts: []corev1.VolumeMount{
								{
									Name:      "kserve-provision-location",
									MountPath: constants.DefaultModelLocalMountPath,
									ReadOnly:  true,
								},
							},
						},
					},
					InitContainers: []corev1.Container{
						{
							Name:  "storage-initializer",
							Image: constants.StorageInitializerContainerImage + ":" + constants.StorageInitializerContainerImageVersion,
							Args:  []string{"gs://foo", constants.DefaultModelLocalMountPath},
							Env: []corev1.EnvVar{
								{
									Name: s3.AWSAccessKeyId,
									ValueFrom: &corev1.EnvVarSource{
										SecretKeyRef: &corev1.SecretKeySelector{
											LocalObjectReference: corev1.LocalObjectReference{
												Name: "s3-secret",
											},
											Key: "awsAccessKeyID",
										},
									},
								},
								{
									Name: s3.AWSSecretAccessKey,
									ValueFrom: &corev1.EnvVarSource{
										SecretKeyRef: &corev1.SecretKeySelector{
											LocalObjectReference: corev1.LocalObjectReference{
												Name: "s3-secret",
											},
											Key: "awsSecretAccessKey",
										},
									},
								},
								{Name: "AWS_CA_BUNDLE", Value: "/annotation/path/to/annotation-ca.crt"},
								{Name: "CA_BUNDLE_CONFIGMAP_NAME", Value: constants.DefaultGlobalCaBundleConfigMapName},
								{Name: "CA_BUNDLE_VOLUME_MOUNT_POINT", Value: "/annotation/path/to"},
							},
							Resources:                resourceRequirement,
							TerminationMessagePolicy: "FallbackToLogsOnError",
							VolumeMounts: []corev1.VolumeMount{
								{
									Name:      "kserve-provision-location",
									MountPath: constants.DefaultModelLocalMountPath,
								},
								{
									Name:      CaBundleVolumeName,
									MountPath: "/annotation/path/to",
									ReadOnly:  true,
								},
							},
						},
					},
					Volumes: []corev1.Volume{
						{
							Name: "kserve-provision-location",
							VolumeSource: corev1.VolumeSource{
								EmptyDir: &corev1.EmptyDirVolumeSource{},
							},
						},
						{
							Name: CaBundleVolumeName,
							VolumeSource: corev1.VolumeSource{
								ConfigMap: &corev1.ConfigMapVolumeSource{
									LocalObjectReference: corev1.LocalObjectReference{
										Name: constants.DefaultGlobalCaBundleConfigMapName,
									},
								},
							},
						},
					},
				},
			},
		},
	}

	builder := credentials.NewCredentialBuilder(c, clientset, configMap)
	for name, scenario := range scenarios {
		g.Expect(c.Create(context.Background(), scenario.sa)).NotTo(gomega.HaveOccurred())
		g.Expect(c.Create(context.Background(), scenario.secret)).NotTo(gomega.HaveOccurred())

		injector := &StorageInitializerInjector{
			credentialBuilder: builder,
			config:            scenario.storageConfig,
			client:            c,
		}
		if err := injector.InjectStorageInitializer(scenario.original); err != nil {
			t.Errorf("Test %q unexpected failure [%s]", name, err.Error())
		}
		if diff, _ := kmp.SafeDiff(scenario.expected.Spec, scenario.original.Spec); diff != "" {
			t.Errorf("Test %q unexpected result (-want +got): %v", name, diff)
		}

		g.Expect(c.Delete(context.Background(), scenario.secret)).NotTo(gomega.HaveOccurred())
		g.Expect(c.Delete(context.Background(), scenario.sa)).NotTo(gomega.HaveOccurred())
	}
}

func TestDirectVolumeMountForPvc(t *testing.T) {
	scenarios := map[string]struct {
		original *corev1.Pod
		expected *corev1.Pod
	}{
		"StorageInitializerNotInjectedAndMountsPvcViaVolumeMount": {
			original: &corev1.Pod{
				ObjectMeta: metav1.ObjectMeta{
					Annotations: map[string]string{
						constants.StorageInitializerSourceUriInternalAnnotationKey: "pvc://mypvcname/some/path/on/pvc",
					},
				},
				Spec: corev1.PodSpec{
					Containers: []corev1.Container{
						{
							Name: constants.InferenceServiceContainerName,
						},
					},
				},
			},
			expected: &corev1.Pod{
				ObjectMeta: metav1.ObjectMeta{
					Annotations: map[string]string{
						constants.StorageInitializerSourceUriInternalAnnotationKey: "pvc://mypvcname/some/path/on/pvc",
					},
				},
				Spec: corev1.PodSpec{
					Containers: []corev1.Container{
						{
							Name: constants.InferenceServiceContainerName,
							VolumeMounts: []corev1.VolumeMount{
								{
									Name:      "kserve-pvc-source",
									MountPath: "/mnt/models",
									SubPath:   "some/path/on/pvc",
									ReadOnly:  true,
								},
							},
						},
					},
					Volumes: []corev1.Volume{
						{
							Name: "kserve-pvc-source",
							VolumeSource: corev1.VolumeSource{
								PersistentVolumeClaim: &corev1.PersistentVolumeClaimVolumeSource{
									ClaimName: "mypvcname",
									ReadOnly:  false,
								},
							},
						},
					},
				},
			},
		},
		"StorageInitializerNotInjectedAndMountsPvcViaVolumeMountShortestPath": {
			original: &corev1.Pod{
				ObjectMeta: metav1.ObjectMeta{
					Annotations: map[string]string{
						constants.StorageInitializerSourceUriInternalAnnotationKey: "pvc://mypvcname",
					},
				},
				Spec: corev1.PodSpec{
					Containers: []corev1.Container{
						{
							Name: constants.InferenceServiceContainerName,
						},
					},
				},
			},
			expected: &corev1.Pod{
				ObjectMeta: metav1.ObjectMeta{
					Annotations: map[string]string{
						constants.StorageInitializerSourceUriInternalAnnotationKey: "pvc://mypvcname",
					},
				},
				Spec: corev1.PodSpec{
					Containers: []corev1.Container{
						{
							Name: constants.InferenceServiceContainerName,
							VolumeMounts: []corev1.VolumeMount{
								{
									Name:      "kserve-pvc-source",
									MountPath: "/mnt/models",
									SubPath:   "", // volume's root
									ReadOnly:  true,
								},
							},
						},
					},
					Volumes: []corev1.Volume{
						{
							Name: "kserve-pvc-source",
							VolumeSource: corev1.VolumeSource{
								PersistentVolumeClaim: &corev1.PersistentVolumeClaimVolumeSource{
									ClaimName: "mypvcname",
									ReadOnly:  false,
								},
							},
						},
					},
				},
			},
		},
		"StorageInitializerNotInjectedAndMountsPvcViaVolumeMountReadOnlyFalse": {
			original: &corev1.Pod{
				ObjectMeta: metav1.ObjectMeta{
					Annotations: map[string]string{
						constants.StorageInitializerSourceUriInternalAnnotationKey: "pvc://mypvcname/some/path/on/pvc",
						constants.StorageReadonlyAnnotationKey:                     "false",
					},
				},
				Spec: corev1.PodSpec{
					Containers: []corev1.Container{
						{
							Name: constants.InferenceServiceContainerName,
						},
					},
				},
			},
			expected: &corev1.Pod{
				ObjectMeta: metav1.ObjectMeta{
					Annotations: map[string]string{
						constants.StorageInitializerSourceUriInternalAnnotationKey: "pvc://mypvcname/some/path/on/pvc",
					},
				},
				Spec: corev1.PodSpec{
					Containers: []corev1.Container{
						{
							Name: constants.InferenceServiceContainerName,
							VolumeMounts: []corev1.VolumeMount{
								{
									Name:      "kserve-pvc-source",
									MountPath: "/mnt/models",
									SubPath:   "some/path/on/pvc",
									ReadOnly:  false,
								},
							},
						},
					},
					Volumes: []corev1.Volume{
						{
							Name: "kserve-pvc-source",
							VolumeSource: corev1.VolumeSource{
								PersistentVolumeClaim: &corev1.PersistentVolumeClaimVolumeSource{
									ClaimName: "mypvcname",
									ReadOnly:  false,
								},
							},
						},
					},
				},
			},
		},
		"StorageInitializerNotInjectedAndMountsPvcViaVolumeMountReadOnlyTrue": {
			original: &corev1.Pod{
				ObjectMeta: metav1.ObjectMeta{
					Annotations: map[string]string{
						constants.StorageInitializerSourceUriInternalAnnotationKey: "pvc://mypvcname/some/path/on/pvc",
						constants.StorageReadonlyAnnotationKey:                     "true",
					},
				},
				Spec: corev1.PodSpec{
					Containers: []corev1.Container{
						{
							Name: constants.InferenceServiceContainerName,
						},
					},
				},
			},
			expected: &corev1.Pod{
				ObjectMeta: metav1.ObjectMeta{
					Annotations: map[string]string{
						constants.StorageInitializerSourceUriInternalAnnotationKey: "pvc://mypvcname/some/path/on/pvc",
					},
				},
				Spec: corev1.PodSpec{
					Containers: []corev1.Container{
						{
							Name: constants.InferenceServiceContainerName,
							VolumeMounts: []corev1.VolumeMount{
								{
									Name:      "kserve-pvc-source",
									MountPath: "/mnt/models",
									SubPath:   "some/path/on/pvc",
									ReadOnly:  true,
								},
							},
						},
					},
					Volumes: []corev1.Volume{
						{
							Name: "kserve-pvc-source",
							VolumeSource: corev1.VolumeSource{
								PersistentVolumeClaim: &corev1.PersistentVolumeClaimVolumeSource{
									ClaimName: "mypvcname",
									ReadOnly:  false,
								},
							},
						},
					},
				},
			},
		},
	}

	for name, scenario := range scenarios {
		injector := &StorageInitializerInjector{
			credentialBuilder: credentials.NewCredentialBuilder(c, clientset, &corev1.ConfigMap{
				Data: map[string]string{},
			}),
			config: &kserveTypes.StorageInitializerConfig{
				EnableDirectPvcVolumeMount: true, // enable direct volume mount for PVC
			},
			client: c,
		}
		if err := injector.InjectStorageInitializer(scenario.original); err != nil {
			t.Errorf("Test %q unexpected result: %s", name, err)
		}
		if diff, _ := kmp.SafeDiff(scenario.expected.Spec, scenario.original.Spec); diff != "" {
			t.Errorf("Test %q unexpected result (-want +got): %v", name, diff)
		}
	}
}

func TestTransformerCollocation(t *testing.T) {
	scenarios := map[string]struct {
		storageConfig *kserveTypes.StorageInitializerConfig
		original      *corev1.Pod
		expected      *corev1.Pod
	}{
		"Transformer collocation with pvc": {
			storageConfig: storageInitializerConfig,
			original: &corev1.Pod{
				ObjectMeta: metav1.ObjectMeta{
					Annotations: map[string]string{
						constants.StorageInitializerSourceUriInternalAnnotationKey: "pvc://mypvcname/some/path/on/pvc",
					},
				},
				Spec: corev1.PodSpec{
					Containers: []corev1.Container{
						{
							Name: constants.InferenceServiceContainerName,
							Env: []corev1.EnvVar{
								{
									Name:  constants.CustomSpecStorageUriEnvVarKey,
									Value: "pvc://mypvcname/some/path/on/pvc",
								},
							},
						},
						{
							Name:  constants.TransformerContainerName,
							Image: "test/image:latest",
						},
					},
				},
			},
			expected: &corev1.Pod{
				ObjectMeta: metav1.ObjectMeta{
					Annotations: map[string]string{},
				},
				Spec: corev1.PodSpec{
					Containers: []corev1.Container{
						{
							Name: constants.InferenceServiceContainerName,
							Env: []corev1.EnvVar{
								{
									Name:  constants.CustomSpecStorageUriEnvVarKey,
									Value: constants.DefaultModelLocalMountPath,
								},
							},
							VolumeMounts: []corev1.VolumeMount{
								{
									Name:      "kserve-pvc-source",
									MountPath: "/mnt/pvc",
									ReadOnly:  true,
								},
								{
									Name:      "kserve-provision-location",
									MountPath: constants.DefaultModelLocalMountPath,
									ReadOnly:  true,
								},
							},
						},
						{
							Name:  constants.TransformerContainerName,
							Image: "test/image:latest",
							VolumeMounts: []corev1.VolumeMount{
								{
									Name:      "kserve-pvc-source",
									MountPath: "/mnt/pvc",
									ReadOnly:  true,
								},
								{
									Name:      "kserve-provision-location",
									MountPath: constants.DefaultModelLocalMountPath,
									ReadOnly:  true,
								},
							},
						},
					},
					InitContainers: []corev1.Container{
						{
							Name:                     "storage-initializer",
							Image:                    constants.StorageInitializerContainerImage + ":" + constants.StorageInitializerContainerImageVersion,
							Args:                     []string{"/mnt/pvc/some/path/on/pvc", constants.DefaultModelLocalMountPath},
							Resources:                resourceRequirement,
							TerminationMessagePolicy: "FallbackToLogsOnError",
							VolumeMounts: []corev1.VolumeMount{
								{
									Name:      "kserve-provision-location",
									MountPath: constants.DefaultModelLocalMountPath,
								},
								{
									Name:      "kserve-pvc-source",
									MountPath: "/mnt/pvc",
									ReadOnly:  true,
								},
							},
						},
					},
					Volumes: []corev1.Volume{
						{
							Name: "kserve-provision-location",
							VolumeSource: corev1.VolumeSource{
								EmptyDir: &corev1.EmptyDirVolumeSource{},
							},
						},
						{
							Name: "kserve-pvc-source",
							VolumeSource: corev1.VolumeSource{
								PersistentVolumeClaim: &corev1.PersistentVolumeClaimVolumeSource{
									ClaimName: "mypvcname",
									ReadOnly:  false,
								},
							},
						},
					},
				},
			},
		},
		"Transformer collocation with pvc direct mount": {
			storageConfig: &kserveTypes.StorageInitializerConfig{
				EnableDirectPvcVolumeMount: true, // enable direct volume mount for PVC
			},
			original: &corev1.Pod{
				ObjectMeta: metav1.ObjectMeta{
					Annotations: map[string]string{
						constants.StorageInitializerSourceUriInternalAnnotationKey: "pvc://mypvcname/some/path/on/pvc",
					},
				},
				Spec: corev1.PodSpec{
					Containers: []corev1.Container{
						{
							Name: constants.InferenceServiceContainerName,
							Env: []corev1.EnvVar{
								{
									Name:  constants.CustomSpecStorageUriEnvVarKey,
									Value: "pvc://mypvcname/some/path/on/pvc",
								},
							},
						},
						{
							Name:  constants.TransformerContainerName,
							Image: "test/image:latest",
						},
					},
				},
			},
			expected: &corev1.Pod{
				ObjectMeta: metav1.ObjectMeta{
					Annotations: map[string]string{},
				},
				Spec: corev1.PodSpec{
					Containers: []corev1.Container{
						{
							Name: constants.InferenceServiceContainerName,
							Env: []corev1.EnvVar{
								{
									Name:  constants.CustomSpecStorageUriEnvVarKey,
									Value: constants.DefaultModelLocalMountPath,
								},
							},
							VolumeMounts: []corev1.VolumeMount{
								{
									Name:      "kserve-pvc-source",
									MountPath: "/mnt/models",
									SubPath:   "some/path/on/pvc",
									ReadOnly:  true,
								},
							},
						},
						{
							Name:  constants.TransformerContainerName,
							Image: "test/image:latest",
							VolumeMounts: []corev1.VolumeMount{
								{
									Name:      "kserve-pvc-source",
									MountPath: "/mnt/models",
									SubPath:   "some/path/on/pvc",
									ReadOnly:  true,
								},
							},
						},
					},
					Volumes: []corev1.Volume{
						{
							Name: "kserve-pvc-source",
							VolumeSource: corev1.VolumeSource{
								PersistentVolumeClaim: &corev1.PersistentVolumeClaimVolumeSource{
									ClaimName: "mypvcname",
									ReadOnly:  false,
								},
							},
						},
					},
				},
			},
		},
		"No collocation": {
			storageConfig: storageInitializerConfig,
			original: &corev1.Pod{
				ObjectMeta: metav1.ObjectMeta{
					Annotations: map[string]string{
						constants.StorageInitializerSourceUriInternalAnnotationKey: "pvc://mypvcname/some/path/on/pvc",
					},
				},
				Spec: corev1.PodSpec{
					Containers: []corev1.Container{
						{
							Name: constants.InferenceServiceContainerName,
							Env: []corev1.EnvVar{
								{
									Name:  constants.CustomSpecStorageUriEnvVarKey,
									Value: "pvc://mypvcname/some/path/on/pvc",
								},
							},
						},
					},
				},
			},
			expected: &corev1.Pod{
				ObjectMeta: metav1.ObjectMeta{
					Annotations: map[string]string{},
				},
				Spec: corev1.PodSpec{
					Containers: []corev1.Container{
						{
							Name: constants.InferenceServiceContainerName,
							Env: []corev1.EnvVar{
								{
									Name:  constants.CustomSpecStorageUriEnvVarKey,
									Value: constants.DefaultModelLocalMountPath,
								},
							},
							VolumeMounts: []corev1.VolumeMount{
								{
									Name:      "kserve-pvc-source",
									MountPath: "/mnt/pvc",
									ReadOnly:  true,
								},
								{
									Name:      "kserve-provision-location",
									MountPath: constants.DefaultModelLocalMountPath,
									ReadOnly:  true,
								},
							},
						},
					},
					InitContainers: []corev1.Container{
						{
							Name:                     "storage-initializer",
							Image:                    constants.StorageInitializerContainerImage + ":" + constants.StorageInitializerContainerImageVersion,
							Args:                     []string{"/mnt/pvc/some/path/on/pvc", constants.DefaultModelLocalMountPath},
							Resources:                resourceRequirement,
							TerminationMessagePolicy: "FallbackToLogsOnError",
							VolumeMounts: []corev1.VolumeMount{
								{
									Name:      "kserve-provision-location",
									MountPath: constants.DefaultModelLocalMountPath,
								},
								{
									Name:      "kserve-pvc-source",
									MountPath: "/mnt/pvc",
									ReadOnly:  true,
								},
							},
						},
					},
					Volumes: []corev1.Volume{
						{
							Name: "kserve-provision-location",
							VolumeSource: corev1.VolumeSource{
								EmptyDir: &corev1.EmptyDirVolumeSource{},
							},
						},
						{
							Name: "kserve-pvc-source",
							VolumeSource: corev1.VolumeSource{
								PersistentVolumeClaim: &corev1.PersistentVolumeClaimVolumeSource{
									ClaimName: "mypvcname",
									ReadOnly:  false,
								},
							},
						},
					},
				},
			},
		},
	}

	for name, scenario := range scenarios {
		injector := &StorageInitializerInjector{
			credentialBuilder: credentials.NewCredentialBuilder(c, clientset, &corev1.ConfigMap{
				Data: map[string]string{},
			}),
			config: scenario.storageConfig,
			client: c,
		}
		if err := injector.InjectStorageInitializer(scenario.original); err != nil {
			t.Errorf("Test %q unexpected result: %s", name, err)
		}
		if diff, _ := kmp.SafeDiff(scenario.expected.Spec, scenario.original.Spec); diff != "" {
			t.Errorf("Test %q unexpected result (-want +got): %v", name, diff)
		}
	}
}

func TestGetStorageContainerSpec(t *testing.T) {
	g := gomega.NewWithT(t)
	customSpec := v1alpha1.ClusterStorageContainer{
		ObjectMeta: metav1.ObjectMeta{
			Name: "custom",
		},
		Spec: v1alpha1.StorageContainerSpec{
			Container: corev1.Container{
				Image: "kserve/custom:latest",
				Resources: corev1.ResourceRequirements{
					Limits: corev1.ResourceList{
						corev1.ResourceMemory: resource.MustParse("200Mi"),
					},
				},
				SecurityContext: &corev1.SecurityContext{
					RunAsNonRoot: ptr.Bool(true),
				},
			},
			SupportedUriFormats: []v1alpha1.SupportedUriFormat{{Prefix: "custom://"}},
		},
	}
	s3AzureSpec := v1alpha1.ClusterStorageContainer{
		ObjectMeta: metav1.ObjectMeta{
			Name: "s3-azure",
		},
		Spec: v1alpha1.StorageContainerSpec{
			Container: corev1.Container{
				Image: "kserve/storage-initializer:latest",
				Resources: corev1.ResourceRequirements{
					Limits: corev1.ResourceList{
						corev1.ResourceMemory: resource.MustParse("200Mi"),
					},
				},
			},
			SupportedUriFormats: []v1alpha1.SupportedUriFormat{{Prefix: "s3://"}, {Regex: "https://(.+?).blob.core.windows.net/(.+)"}},
		},
	}

	if err := c.Create(context.Background(), &s3AzureSpec); err != nil {
		t.Fatalf("unable to create cluster storage container: %v", err)
	}
	if err := c.Create(context.Background(), &customSpec); err != nil {
		t.Fatalf("unable to create cluster storage container: %v", err)
	}
	defer func() {
		if err := c.Delete(context.Background(), &s3AzureSpec); err != nil {
			t.Errorf("unable to delete cluster storage container: %v", err)
		}
		if err := c.Delete(context.Background(), &customSpec); err != nil {
			t.Errorf("unable to delete cluster storage container: %v", err)
		}
	}()
	scenarios := map[string]struct {
		storageUri   string
		expectedSpec *corev1.Container
	}{
		"s3": {
			storageUri:   "s3://foo",
			expectedSpec: &s3AzureSpec.Spec.Container,
		},
		"custom": {
			storageUri:   "custom://foo",
			expectedSpec: &customSpec.Spec.Container,
		},
		"nonExistent": {
			storageUri:   "abc://",
			expectedSpec: nil,
		},
	}
	for name, scenario := range scenarios {
		var container *corev1.Container
		var err error

		if container, err = GetContainerSpecForStorageUri(context.Background(), scenario.storageUri, c); err != nil {
			t.Errorf("Test %q unexpected result: %s", name, err)
		}
		g.Expect(container).To(gomega.Equal(scenario.expectedSpec))
	}
}

func TestStorageContainerCRDInjection(t *testing.T) {
	customSpec := v1alpha1.ClusterStorageContainer{
		ObjectMeta: metav1.ObjectMeta{
			Name: "custom",
		},
		Spec: v1alpha1.StorageContainerSpec{
			Container: corev1.Container{
				Image: "kserve/storage-initializer:latest",
				Resources: corev1.ResourceRequirements{
					Limits: corev1.ResourceList{
						corev1.ResourceMemory: resource.MustParse("200Mi"),
					},
				},
			},
			SupportedUriFormats: []v1alpha1.SupportedUriFormat{{Prefix: "custom://"}},
		},
	}
	s3AzureSpec := v1alpha1.ClusterStorageContainer{
		ObjectMeta: metav1.ObjectMeta{
			Name: "s3-azure",
		},
		Spec: v1alpha1.StorageContainerSpec{
			Container: corev1.Container{
				Image: "kserve/storage-initializer:latest",
				Resources: corev1.ResourceRequirements{
					Limits: corev1.ResourceList{
						corev1.ResourceMemory: resource.MustParse("500Mi"),
					},
				},
				Env: []corev1.EnvVar{
					{Name: "name", Value: "value"},
				},
			},
			SupportedUriFormats: []v1alpha1.SupportedUriFormat{{Prefix: "s3://"}, {Regex: "https://(.+?).blob.core.windows.net/(.+)"}},
		},
	}
	if err := c.Create(context.Background(), &s3AzureSpec); err != nil {
		t.Fatalf("unable to create cluster storage container: %v", err)
	}
	if err := c.Create(context.Background(), &customSpec); err != nil {
		t.Fatalf("unable to create cluster storage container: %v", err)
	}
	defer func() {
		if err := c.Delete(context.Background(), &s3AzureSpec); err != nil {
			t.Errorf("unable to delete cluster storage container: %v", err)
		}
		if err := c.Delete(context.Background(), &customSpec); err != nil {
			t.Errorf("unable to delete cluster storage container: %v", err)
		}
	}()

	scenarios := map[string]struct {
		original *corev1.Pod
		expected *corev1.Pod
	}{
		"s3": {
			original: &corev1.Pod{
				ObjectMeta: metav1.ObjectMeta{
					Annotations: map[string]string{
						constants.StorageInitializerSourceUriInternalAnnotationKey: "s3://foo",
					},
				},
				Spec: corev1.PodSpec{
					Containers: []corev1.Container{
						{
							Name: constants.InferenceServiceContainerName,
						},
					},
				},
			},
			expected: &corev1.Pod{
				ObjectMeta: metav1.ObjectMeta{
					Annotations: map[string]string{
						constants.StorageInitializerSourceUriInternalAnnotationKey: "s3://foo",
					},
				},
				Spec: corev1.PodSpec{
					Containers: []corev1.Container{
						{
							Name: constants.InferenceServiceContainerName,
							VolumeMounts: []corev1.VolumeMount{
								{
									Name:      "kserve-provision-location",
									MountPath: constants.DefaultModelLocalMountPath,
									ReadOnly:  true,
								},
							},
						},
					},
					InitContainers: []corev1.Container{
						{
							Name:  "storage-initializer",
							Image: constants.StorageInitializerContainerImage + ":" + constants.StorageInitializerContainerImageVersion,
							Args:  []string{"s3://foo", constants.DefaultModelLocalMountPath},
							Resources: corev1.ResourceRequirements{
								Limits: map[corev1.ResourceName]resource.Quantity{
									corev1.ResourceCPU:    resource.MustParse(StorageInitializerDefaultCPULimit),
									corev1.ResourceMemory: resource.MustParse("500Mi"), // From CRD
								},
								Requests: map[corev1.ResourceName]resource.Quantity{
									corev1.ResourceCPU:    resource.MustParse(StorageInitializerDefaultCPURequest),
									corev1.ResourceMemory: resource.MustParse(StorageInitializerDefaultMemoryRequest),
								},
							},
							TerminationMessagePolicy: "FallbackToLogsOnError",
							VolumeMounts: []corev1.VolumeMount{
								{
									Name:      "kserve-provision-location",
									MountPath: constants.DefaultModelLocalMountPath,
								},
							},
							Env: []corev1.EnvVar{
								{Name: "name", Value: "value"},
							},
						},
					},
					Volumes: []corev1.Volume{
						{
							Name: "kserve-provision-location",
							VolumeSource: corev1.VolumeSource{
								EmptyDir: &corev1.EmptyDirVolumeSource{},
							},
						},
					},
				},
			},
		},
		"Default config if storage uri not matched in CRs": {
			original: &corev1.Pod{
				ObjectMeta: metav1.ObjectMeta{
					Annotations: map[string]string{
						constants.StorageInitializerSourceUriInternalAnnotationKey: "https://foo",
					},
				},
				Spec: corev1.PodSpec{
					Containers: []corev1.Container{
						{
							Name: constants.InferenceServiceContainerName,
						},
					},
				},
			},
			expected: &corev1.Pod{
				ObjectMeta: metav1.ObjectMeta{
					Annotations: map[string]string{
						constants.StorageInitializerSourceUriInternalAnnotationKey: "https://foo",
					},
				},
				Spec: corev1.PodSpec{
					Containers: []corev1.Container{
						{
							Name: constants.InferenceServiceContainerName,
							VolumeMounts: []corev1.VolumeMount{
								{
									Name:      "kserve-provision-location",
									MountPath: constants.DefaultModelLocalMountPath,
									ReadOnly:  true,
								},
							},
						},
					},
					InitContainers: []corev1.Container{
						{
							Name:                     "storage-initializer",
							Image:                    constants.StorageInitializerContainerImage + ":" + constants.StorageInitializerContainerImageVersion,
							Args:                     []string{"https://foo", constants.DefaultModelLocalMountPath},
							Resources:                resourceRequirement, // from configMap instead of the CR
							TerminationMessagePolicy: "FallbackToLogsOnError",
							VolumeMounts: []corev1.VolumeMount{
								{
									Name:      "kserve-provision-location",
									MountPath: constants.DefaultModelLocalMountPath,
								},
							},
						},
					},
					Volumes: []corev1.Volume{
						{
							Name: "kserve-provision-location",
							VolumeSource: corev1.VolumeSource{
								EmptyDir: &corev1.EmptyDirVolumeSource{},
							},
						},
					},
				},
			},
		},
	}
	for name, scenario := range scenarios {
		injector := &StorageInitializerInjector{
			credentialBuilder: credentials.NewCredentialBuilder(c, clientset, &corev1.ConfigMap{
				Data: map[string]string{},
			}),
			config: storageInitializerConfig,
			client: c,
		}

		if err := injector.InjectStorageInitializer(scenario.original); err != nil {
			t.Errorf("Test %q unexpected result: %s", name, err)
		}
		if diff, _ := kmp.SafeDiff(scenario.expected.Spec, scenario.original.Spec); diff != "" {
			t.Errorf("Test %q unexpected result (-want +got): %v", name, diff)
		}
	}
}

func TestAddOrReplaceEnv(t *testing.T) {
	tests := []struct {
		name       string
		container  *corev1.Container
		envKey     string
		envValue   string
		wantEnvLen int
		wantValue  string
	}{
		{
			name:       "nil env array",
			container:  &corev1.Container{},
			envKey:     "TEST_KEY",
			envValue:   "test_value",
			wantEnvLen: 1,
			wantValue:  "test_value",
		},
		{
			name: "env array without key",
			container: &corev1.Container{
				Env: []corev1.EnvVar{
					{Name: "EXISTING_KEY", Value: "existing_value"},
				},
			},
			envKey:     "TEST_KEY",
			envValue:   "test_value",
			wantEnvLen: 2,
			wantValue:  "test_value",
		},
		{
			name: "env array with existing key",
			container: &corev1.Container{
				Env: []corev1.EnvVar{
					{Name: "TEST_KEY", Value: "old_value"},
				},
			},
			envKey:     "TEST_KEY",
			envValue:   "new_value",
			wantEnvLen: 1,
			wantValue:  "new_value",
		},
	}

	for _, tt := range tests {
		t.Run(tt.name, func(t *testing.T) {
			utils.AddOrReplaceEnv(tt.container, tt.envKey, tt.envValue)

			if len(tt.container.Env) != tt.wantEnvLen {
				t.Errorf("Expected env length %d, but got %d", tt.wantEnvLen, len(tt.container.Env))
			}

			for _, envVar := range tt.container.Env {
				if envVar.Name == tt.envKey && envVar.Value != tt.wantValue {
					t.Errorf("Expected value for %s to be %s, but got %s", tt.envKey, tt.wantValue, envVar.Value)
				}
			}
		})
	}
}

func TestInjectModelcar(t *testing.T) {
	// Test when annotation key is not set
	{
		pod := &corev1.Pod{}
		mi := &StorageInitializerInjector{}
		err := mi.InjectModelcar(pod)
		if err != nil {
			t.Errorf("Expected nil error but got %v", err)
		}
		if len(pod.Spec.Containers) != 0 {
			t.Errorf("Expected no containers but got %d", len(pod.Spec.Containers))
		}
	}

	// Test when srcURI does not start with OciURIPrefix
	{
		pod := &corev1.Pod{
			ObjectMeta: metav1.ObjectMeta{
				Annotations: map[string]string{
					constants.StorageInitializerSourceUriInternalAnnotationKey: "s3://bla/blub",
				},
			},
		}
		mi := &StorageInitializerInjector{}
		err := mi.InjectModelcar(pod)
		if err != nil {
			t.Errorf("Expected nil error but got %v", err)
		}
		if len(pod.Spec.Containers) != 0 {
			t.Errorf("Expected no containers but got %d", len(pod.Spec.Containers))
		}
	}

	// Test when srcURI starts with OciURIPrefix
	{
		testingPods := []*corev1.Pod{createTestPodForModelcar(), createTestWorkerPodForModelcar()}
		mi := &StorageInitializerInjector{
			config: &kserveTypes.StorageInitializerConfig{},
		}

<<<<<<< HEAD
		for _, pod := range testingPods {
			err := mi.InjectModelcar(pod)
			if err != nil {
				t.Errorf("Expected nil error but got %v", err)
=======
		// Check that an emptyDir volume has been attached
		if len(pod.Spec.Volumes) != 1 || pod.Spec.Volumes[0].Name != constants.StorageInitializerVolumeName {
			t.Errorf("Expected one volume with name %s, but got %v", constants.StorageInitializerVolumeName, pod.Spec.Volumes)
		}

		// Check that a sidecar container has been injected
		if len(pod.Spec.Containers) != 2 {
			t.Errorf("Expected two containers but got %d", len(pod.Spec.Containers))
		}

		// Check that an init container has been injected, and it is the model container
		switch {
		case len(pod.Spec.InitContainers) != 1:
			t.Errorf("Expected one init container but got %d", len(pod.Spec.InitContainers))
		case pod.Spec.InitContainers[0].Name != constants.ModelcarInitContainerName:
			t.Errorf("Expected the init container to be the model but got %s", pod.Spec.InitContainers[0].Name)
		default:
			// Check that resources are correctly set.
			if _, ok := pod.Spec.InitContainers[0].Resources.Limits[corev1.ResourceCPU]; !ok {
				t.Error("The model container does not have CPU limit set")
			}
			if _, ok := pod.Spec.InitContainers[0].Resources.Limits[corev1.ResourceMemory]; !ok {
				t.Error("The model container does not have Memory limit set")
>>>>>>> a61a9d52
			}

			// Check that an emptyDir volume has been attached
			if len(pod.Spec.Volumes) != 1 || pod.Spec.Volumes[0].Name != StorageInitializerVolumeName {
				t.Errorf("Expected one volume with name %s, but got %v", StorageInitializerVolumeName, pod.Spec.Volumes)
			}

			// Check that a sidecar container has been injected
			if len(pod.Spec.Containers) != 2 {
				t.Errorf("Expected two containers but got %d", len(pod.Spec.Containers))
			}

			// Check that an init container has been injected, and it is the model container
			switch {
			case len(pod.Spec.InitContainers) != 1:
				t.Errorf("Expected one init container but got %d", len(pod.Spec.InitContainers))
			case pod.Spec.InitContainers[0].Name != ModelcarInitContainerName:
				t.Errorf("Expected the init container to be the model but got %s", pod.Spec.InitContainers[0].Name)
			default:
				// Check that resources are correctly set.
				if _, ok := pod.Spec.InitContainers[0].Resources.Limits[corev1.ResourceCPU]; !ok {
					t.Error("The model container does not have CPU limit set")
				}
				if _, ok := pod.Spec.InitContainers[0].Resources.Limits[corev1.ResourceMemory]; !ok {
					t.Error("The model container does not have Memory limit set")
				}
				if _, ok := pod.Spec.InitContainers[0].Resources.Requests[corev1.ResourceCPU]; !ok {
					t.Error("The model container does not have CPU request set")
				}
				if _, ok := pod.Spec.InitContainers[0].Resources.Requests[corev1.ResourceMemory]; !ok {
					t.Error("The model container does not have Memory request set")
				}

				// Check args
				joinedArgs := strings.Join(pod.Spec.InitContainers[0].Args, " ")
				if !strings.Contains(joinedArgs, "Prefetched") {
					t.Errorf("The model container args are not correctly setup. Got: %s", joinedArgs)
				}
			}

<<<<<<< HEAD
			// Check that the user-container has an env var set
			found := false
			if pod.Spec.Containers[0].Env != nil {
				for _, env := range pod.Spec.Containers[0].Env {
					if env.Name == ModelInitModeEnv && env.Value == "async" {
						found = true
						break
					}
				}
			}
			if !found {
				t.Errorf("Expected env var %s=async but did not find it", ModelInitModeEnv)
			}
=======
		// Check that the user-container has an env var set
		found := false
		if pod.Spec.Containers[0].Env != nil {
			for _, env := range pod.Spec.Containers[0].Env {
				if env.Name == constants.ModelInitModeEnv && env.Value == "async" {
					found = true
					break
				}
			}
		}
		if !found {
			t.Errorf("Expected env var %s=async but did not find it", constants.ModelInitModeEnv)
		}
>>>>>>> a61a9d52

			// Check volume mounts in both containers
			if len(pod.Spec.Containers[0].VolumeMounts) != 1 || len(pod.Spec.Containers[1].VolumeMounts) != 1 {
				t.Errorf("Expected one volume mount in each container but got user-container: %d, sidecar-container: %d",
					len(pod.Spec.Containers[0].VolumeMounts), len(pod.Spec.Containers[1].VolumeMounts))
			}

			// Check ShareProcessNamespace
			if pod.Spec.ShareProcessNamespace == nil || *pod.Spec.ShareProcessNamespace != true {
				t.Errorf("Expected ShareProcessNamespace to be true but got %v", pod.Spec.ShareProcessNamespace)
			}
		}
	}
}

func createTestPodForModelcar() *corev1.Pod {
	pod := &corev1.Pod{
		ObjectMeta: metav1.ObjectMeta{
			Annotations: map[string]string{
				constants.StorageInitializerSourceUriInternalAnnotationKey: constants.OciURIPrefix + "myrepo/mymodelimage",
			},
		},
		Spec: corev1.PodSpec{
			Containers: []corev1.Container{
				{Name: constants.InferenceServiceContainerName},
			},
		},
	}
	return pod
}

func createTestWorkerPodForModelcar() *corev1.Pod {
	pod := &corev1.Pod{
		ObjectMeta: metav1.ObjectMeta{
			Annotations: map[string]string{
				constants.StorageInitializerSourceUriInternalAnnotationKey: OciURIPrefix + "myrepo/mymodelimage",
			},
		},
		Spec: corev1.PodSpec{
			Containers: []corev1.Container{
				{Name: constants.WorkerContainerName},
			},
		},
	}
	return pod
}

func createTestPodForModelcarWithTransformer() *corev1.Pod {
	pod := createTestPodForModelcar()
	pod.Spec.Containers = append(pod.Spec.Containers, corev1.Container{Name: constants.TransformerContainerName})
	return pod
}

func TestModelcarVolumeMounts(t *testing.T) {
	t.Run("Test that volume mounts has been added (no transformer)", func(t *testing.T) {
		pod := createTestPodForModelcar()
		assert.Nil(t, utils.GetContainerWithName(&pod.Spec, constants.TransformerContainerName))
		checkVolumeMounts(t, pod, []string{constants.ModelcarContainerName, constants.InferenceServiceContainerName})
	})

	t.Run("Test that volume mounts has been added (with transformer)", func(t *testing.T) {
		pod := createTestPodForModelcarWithTransformer()
		checkVolumeMounts(t, pod, []string{constants.ModelcarContainerName, constants.InferenceServiceContainerName, constants.TransformerContainerName})
	})
}

func checkVolumeMounts(t *testing.T, pod *corev1.Pod, containerNames []string) {
	injector := &StorageInitializerInjector{config: &kserveTypes.StorageInitializerConfig{}}
	err := injector.InjectModelcar(pod)
	require.NoError(t, err)

	for _, containerName := range containerNames {
		container := utils.GetContainerWithName(&pod.Spec, containerName)
		assert.NotNil(t, container)
		volumeMounts := container.VolumeMounts
		assert.NotEmpty(t, volumeMounts)
		assert.Len(t, volumeMounts, 1)
		assert.Equal(t, volumeMounts[0].MountPath, utils.GetParentDirectory(constants.DefaultModelLocalMountPath))
	}
}

func TestModelcarIdempotency(t *testing.T) {
	t.Run("Test that calling the modelcar injector twice results with the same input pod, the injected pod is the same", func(t *testing.T) {
		podReference := createTestPodForModelcarWithTransformer()
		pod := createTestPodForModelcarWithTransformer()

		injector := &StorageInitializerInjector{config: &kserveTypes.StorageInitializerConfig{}}

		// Inject modelcar twice
		err := injector.InjectModelcar(pod)
		require.NoError(t, err)
		err = injector.InjectModelcar(pod)
		require.NoError(t, err)

		// Reference modelcar
		err = injector.InjectModelcar(podReference)
		require.NoError(t, err)

		// It should not make a difference if the modelcar is injected once or twice
		assert.True(t, reflect.DeepEqual(podReference, pod))
	})
}

func TestStorageInitializerInjectorWithModelcarConfig(t *testing.T) {
	t.Run("Test empty config", func(t *testing.T) {
		config := &kserveTypes.StorageInitializerConfig{}
		injector := &StorageInitializerInjector{config: config}

		pod := createTestPodForModelcar()
		err := injector.InjectModelcar(pod)
		require.NoError(t, err)

		// Assertions
		modelcarContainer := utils.GetContainerWithName(&pod.Spec, constants.ModelcarContainerName)
		assert.NotNil(t, modelcarContainer)
		assert.Equal(t, resource.MustParse(constants.CpuModelcarDefault), modelcarContainer.Resources.Limits["cpu"])
		assert.Equal(t, resource.MustParse(constants.MemoryModelcarDefault), modelcarContainer.Resources.Limits["memory"])
		assert.Equal(t, resource.MustParse(constants.CpuModelcarDefault), modelcarContainer.Resources.Requests["cpu"])
		assert.Equal(t, resource.MustParse(constants.MemoryModelcarDefault), modelcarContainer.Resources.Requests["memory"])
		assert.Nil(t, modelcarContainer.SecurityContext)
	})

	t.Run("Test uidModelcar config", func(t *testing.T) {
		config := &kserveTypes.StorageInitializerConfig{UidModelcar: ptr.Int64(10)}
		injector := &StorageInitializerInjector{config: config}

		pod := createTestPodForModelcar()
		err := injector.InjectModelcar(pod)
		require.NoError(t, err)

		// Assertions
		modelcarContainer := utils.GetContainerWithName(&pod.Spec, constants.ModelcarContainerName)
		userContainer := utils.GetContainerWithName(&pod.Spec, constants.InferenceServiceContainerName)
		assert.NotNil(t, modelcarContainer)
		assert.NotNil(t, userContainer)
		assert.Equal(t, int64(10), *modelcarContainer.SecurityContext.RunAsUser)
		assert.Equal(t, int64(10), *userContainer.SecurityContext.RunAsUser)
	})

	t.Run("Test CPU and Memory config", func(t *testing.T) {
		config := &kserveTypes.StorageInitializerConfig{CpuModelcar: "50m", MemoryModelcar: "50Mi"}
		injector := &StorageInitializerInjector{config: config}

		pod := createTestPodForModelcar()
		err := injector.InjectModelcar(pod)
		require.NoError(t, err)

		// Assertions
		modelcarContainer := utils.GetContainerWithName(&pod.Spec, constants.ModelcarContainerName)
		assert.NotNil(t, modelcarContainer)
		assert.Equal(t, resource.MustParse("50m"), modelcarContainer.Resources.Limits["cpu"])
		assert.Equal(t, resource.MustParse("50Mi"), modelcarContainer.Resources.Requests["memory"])
		assert.Equal(t, resource.MustParse("50m"), modelcarContainer.Resources.Limits["cpu"])
		assert.Equal(t, resource.MustParse("50Mi"), modelcarContainer.Resources.Requests["memory"])
	})
}

func TestGetContainerWithName(t *testing.T) {
	// Test case: Container exists
	{
		pod := &corev1.Pod{
			Spec: corev1.PodSpec{
				Containers: []corev1.Container{
					{Name: "container-1"},
					{Name: "container-2"},
				},
			},
		}

		seekName := "container-1"
		got := utils.GetContainerWithName(&pod.Spec, seekName)

		if got == nil {
			t.Errorf("Expected a container, but got nil")
		} else if got.Name != seekName {
			t.Errorf("Expected container name %s, but got %s", seekName, got.Name)
		}
	}

	// Test case: Container does not exist
	{
		pod := &corev1.Pod{
			Spec: corev1.PodSpec{
				Containers: []corev1.Container{
					{Name: "container-1"},
					{Name: "container-2"},
				},
			},
		}

		seekName := "non-existent-container"
		got := utils.GetContainerWithName(&pod.Spec, seekName)

		if got != nil {
			t.Errorf("Expected nil, but got a container")
		}
	}
}

func TestStorageInitializerUIDForIstioCNI(t *testing.T) {
	scenarios := map[string]struct {
		original *corev1.Pod
		expected *corev1.Pod
	}{
		"StorageInitializerCniUidSet": {
			original: &corev1.Pod{
				ObjectMeta: metav1.ObjectMeta{
					Annotations: map[string]string{
						constants.StorageInitializerSourceUriInternalAnnotationKey: "gs://foo",
						constants.IstioSidecarStatusAnnotation:                     "{\"containers\": [\"istio-sidecar\"]}",
						constants.IstioInterceptionModeAnnotation:                  constants.IstioInterceptModeRedirect,
					},
				},
				Spec: corev1.PodSpec{
					Containers: []corev1.Container{
						{
							Name: constants.InferenceServiceContainerName,
						},
						{
							Name: "istio-sidecar",
							SecurityContext: &corev1.SecurityContext{
								RunAsUser: ptr.Int64(501),
							},
						},
					},
				},
			},
			expected: &corev1.Pod{
				ObjectMeta: metav1.ObjectMeta{
					Annotations: map[string]string{
						constants.StorageInitializerSourceUriInternalAnnotationKey: "gs://foo",
					},
				},
				Spec: corev1.PodSpec{
					Containers: []corev1.Container{
						{
							Name: constants.InferenceServiceContainerName,
							VolumeMounts: []corev1.VolumeMount{
								{
									Name:      "kserve-provision-location",
									MountPath: constants.DefaultModelLocalMountPath,
									ReadOnly:  true,
								},
							},
						},
						{
							Name: "istio-sidecar",
							SecurityContext: &corev1.SecurityContext{
								RunAsUser: ptr.Int64(501),
							},
						},
					},
					InitContainers: []corev1.Container{
						{
							Name:                     "storage-initializer",
							Image:                    constants.StorageInitializerContainerImage + ":" + constants.StorageInitializerContainerImageVersion,
							Args:                     []string{"gs://foo", constants.DefaultModelLocalMountPath},
							Resources:                resourceRequirement,
							TerminationMessagePolicy: "FallbackToLogsOnError",
							VolumeMounts: []corev1.VolumeMount{
								{
									Name:      "kserve-provision-location",
									MountPath: constants.DefaultModelLocalMountPath,
								},
							},
							SecurityContext: &corev1.SecurityContext{
								RunAsUser: ptr.Int64(501),
							},
						},
					},
					Volumes: []corev1.Volume{
						{
							Name: "kserve-provision-location",
							VolumeSource: corev1.VolumeSource{
								EmptyDir: &corev1.EmptyDirVolumeSource{},
							},
						},
					},
				},
			},
		},
		"StorageInitializerCniUidDefault": {
			original: &corev1.Pod{
				ObjectMeta: metav1.ObjectMeta{
					Annotations: map[string]string{
						constants.StorageInitializerSourceUriInternalAnnotationKey: "gs://foo",
						constants.IstioSidecarStatusAnnotation:                     "{\"containers\": [\"istio-sidecar\"]}",
						constants.IstioInterceptionModeAnnotation:                  constants.IstioInterceptModeRedirect,
					},
				},
				Spec: corev1.PodSpec{
					Containers: []corev1.Container{
						{
							Name: constants.InferenceServiceContainerName,
						},
						{
							Name: "istio-sidecar",
						},
					},
				},
			},
			expected: &corev1.Pod{
				ObjectMeta: metav1.ObjectMeta{
					Annotations: map[string]string{
						constants.StorageInitializerSourceUriInternalAnnotationKey: "gs://foo",
					},
				},
				Spec: corev1.PodSpec{
					Containers: []corev1.Container{
						{
							Name: constants.InferenceServiceContainerName,
							VolumeMounts: []corev1.VolumeMount{
								{
									Name:      "kserve-provision-location",
									MountPath: constants.DefaultModelLocalMountPath,
									ReadOnly:  true,
								},
							},
						},
						{
							Name: "istio-sidecar",
						},
					},
					InitContainers: []corev1.Container{
						{
							Name:                     "storage-initializer",
							Image:                    constants.StorageInitializerContainerImage + ":" + constants.StorageInitializerContainerImageVersion,
							Args:                     []string{"gs://foo", constants.DefaultModelLocalMountPath},
							Resources:                resourceRequirement,
							TerminationMessagePolicy: "FallbackToLogsOnError",
							VolumeMounts: []corev1.VolumeMount{
								{
									Name:      "kserve-provision-location",
									MountPath: constants.DefaultModelLocalMountPath,
								},
							},
							SecurityContext: &corev1.SecurityContext{
								RunAsUser: ptr.Int64(1337),
							},
						},
					},
					Volumes: []corev1.Volume{
						{
							Name: "kserve-provision-location",
							VolumeSource: corev1.VolumeSource{
								EmptyDir: &corev1.EmptyDirVolumeSource{},
							},
						},
					},
				},
			},
		},
		"StorageInitializerUidNotSetIfIstioInitPresent": {
			original: &corev1.Pod{
				ObjectMeta: metav1.ObjectMeta{
					Annotations: map[string]string{
						constants.StorageInitializerSourceUriInternalAnnotationKey: "gs://foo",
						constants.IstioSidecarStatusAnnotation:                     "{\"containers\": [\"istio-sidecar\"]}",
						constants.IstioInterceptionModeAnnotation:                  constants.IstioInterceptModeRedirect,
					},
				},
				Spec: corev1.PodSpec{
					Containers: []corev1.Container{
						{
							Name: constants.InferenceServiceContainerName,
						},
						{
							Name: "istio-sidecar",
							SecurityContext: &corev1.SecurityContext{
								RunAsUser: ptr.Int64(501),
							},
						},
					},
					InitContainers: []corev1.Container{
						{
							Name: constants.IstioInitContainerName,
						},
					},
				},
			},
			expected: &corev1.Pod{
				ObjectMeta: metav1.ObjectMeta{
					Annotations: map[string]string{
						constants.StorageInitializerSourceUriInternalAnnotationKey: "gs://foo",
					},
				},
				Spec: corev1.PodSpec{
					Containers: []corev1.Container{
						{
							Name: constants.InferenceServiceContainerName,
							VolumeMounts: []corev1.VolumeMount{
								{
									Name:      "kserve-provision-location",
									MountPath: constants.DefaultModelLocalMountPath,
									ReadOnly:  true,
								},
							},
						},
						{
							Name: "istio-sidecar",
							SecurityContext: &corev1.SecurityContext{
								RunAsUser: ptr.Int64(501),
							},
						},
					},
					InitContainers: []corev1.Container{
						{
							Name: constants.IstioInitContainerName,
						},
						{
							Name:                     "storage-initializer",
							Image:                    constants.StorageInitializerContainerImage + ":" + constants.StorageInitializerContainerImageVersion,
							Args:                     []string{"gs://foo", constants.DefaultModelLocalMountPath},
							Resources:                resourceRequirement,
							TerminationMessagePolicy: "FallbackToLogsOnError",
							VolumeMounts: []corev1.VolumeMount{
								{
									Name:      "kserve-provision-location",
									MountPath: constants.DefaultModelLocalMountPath,
								},
							},
						},
					},
					Volumes: []corev1.Volume{
						{
							Name: "kserve-provision-location",
							VolumeSource: corev1.VolumeSource{
								EmptyDir: &corev1.EmptyDirVolumeSource{},
							},
						},
					},
				},
			},
		},
		"StorageInitializerUidNotSetIfProxyMissing": {
			original: &corev1.Pod{
				ObjectMeta: metav1.ObjectMeta{
					Annotations: map[string]string{
						constants.StorageInitializerSourceUriInternalAnnotationKey: "gs://foo",
						constants.IstioSidecarStatusAnnotation:                     "{\"containers\": [\"istio-sidecar\"]}",
						constants.IstioInterceptionModeAnnotation:                  constants.IstioInterceptModeRedirect,
					},
				},
				Spec: corev1.PodSpec{
					Containers: []corev1.Container{
						{
							Name: constants.InferenceServiceContainerName,
						},
					},
				},
			},
			expected: &corev1.Pod{
				ObjectMeta: metav1.ObjectMeta{
					Annotations: map[string]string{
						constants.StorageInitializerSourceUriInternalAnnotationKey: "gs://foo",
					},
				},
				Spec: corev1.PodSpec{
					Containers: []corev1.Container{
						{
							Name: constants.InferenceServiceContainerName,
							VolumeMounts: []corev1.VolumeMount{
								{
									Name:      "kserve-provision-location",
									MountPath: constants.DefaultModelLocalMountPath,
									ReadOnly:  true,
								},
							},
						},
					},
					InitContainers: []corev1.Container{
						{
							Name:                     "storage-initializer",
							Image:                    constants.StorageInitializerContainerImage + ":" + constants.StorageInitializerContainerImageVersion,
							Args:                     []string{"gs://foo", constants.DefaultModelLocalMountPath},
							Resources:                resourceRequirement,
							TerminationMessagePolicy: "FallbackToLogsOnError",
							VolumeMounts: []corev1.VolumeMount{
								{
									Name:      "kserve-provision-location",
									MountPath: constants.DefaultModelLocalMountPath,
								},
							},
						},
					},
					Volumes: []corev1.Volume{
						{
							Name: "kserve-provision-location",
							VolumeSource: corev1.VolumeSource{
								EmptyDir: &corev1.EmptyDirVolumeSource{},
							},
						},
					},
				},
			},
		},
		"StorageInitializerUidNotSetIfProxyNameMissing": {
			original: &corev1.Pod{
				ObjectMeta: metav1.ObjectMeta{
					Annotations: map[string]string{
						constants.StorageInitializerSourceUriInternalAnnotationKey: "gs://foo",
						constants.IstioSidecarStatusAnnotation:                     "{\"containers\": []}",
						constants.IstioInterceptionModeAnnotation:                  constants.IstioInterceptModeRedirect,
					},
				},
				Spec: corev1.PodSpec{
					Containers: []corev1.Container{
						{
							Name: constants.InferenceServiceContainerName,
						},
						{
							Name: "istio-sidecar",
							SecurityContext: &corev1.SecurityContext{
								RunAsUser: ptr.Int64(501),
							},
						},
					},
				},
			},
			expected: &corev1.Pod{
				ObjectMeta: metav1.ObjectMeta{
					Annotations: map[string]string{
						constants.StorageInitializerSourceUriInternalAnnotationKey: "gs://foo",
					},
				},
				Spec: corev1.PodSpec{
					Containers: []corev1.Container{
						{
							Name: constants.InferenceServiceContainerName,
							VolumeMounts: []corev1.VolumeMount{
								{
									Name:      "kserve-provision-location",
									MountPath: constants.DefaultModelLocalMountPath,
									ReadOnly:  true,
								},
							},
						},
						{
							Name: "istio-sidecar",
							SecurityContext: &corev1.SecurityContext{
								RunAsUser: ptr.Int64(501),
							},
						},
					},
					InitContainers: []corev1.Container{
						{
							Name:                     "storage-initializer",
							Image:                    constants.StorageInitializerContainerImage + ":" + constants.StorageInitializerContainerImageVersion,
							Args:                     []string{"gs://foo", constants.DefaultModelLocalMountPath},
							Resources:                resourceRequirement,
							TerminationMessagePolicy: "FallbackToLogsOnError",
							VolumeMounts: []corev1.VolumeMount{
								{
									Name:      "kserve-provision-location",
									MountPath: constants.DefaultModelLocalMountPath,
								},
							},
						},
					},
					Volumes: []corev1.Volume{
						{
							Name: "kserve-provision-location",
							VolumeSource: corev1.VolumeSource{
								EmptyDir: &corev1.EmptyDirVolumeSource{},
							},
						},
					},
				},
			},
		},
		"StorageInitializerUidNotSetIfIstioStatusBlank": {
			original: &corev1.Pod{
				ObjectMeta: metav1.ObjectMeta{
					Annotations: map[string]string{
						constants.StorageInitializerSourceUriInternalAnnotationKey: "gs://foo",
						constants.IstioSidecarStatusAnnotation:                     "{}",
						constants.IstioInterceptionModeAnnotation:                  constants.IstioInterceptModeRedirect,
					},
				},
				Spec: corev1.PodSpec{
					Containers: []corev1.Container{
						{
							Name: constants.InferenceServiceContainerName,
						},
						{
							Name: "istio-sidecar",
							SecurityContext: &corev1.SecurityContext{
								RunAsUser: ptr.Int64(501),
							},
						},
					},
				},
			},
			expected: &corev1.Pod{
				ObjectMeta: metav1.ObjectMeta{
					Annotations: map[string]string{
						constants.StorageInitializerSourceUriInternalAnnotationKey: "gs://foo",
					},
				},
				Spec: corev1.PodSpec{
					Containers: []corev1.Container{
						{
							Name: constants.InferenceServiceContainerName,
							VolumeMounts: []corev1.VolumeMount{
								{
									Name:      "kserve-provision-location",
									MountPath: constants.DefaultModelLocalMountPath,
									ReadOnly:  true,
								},
							},
						},
						{
							Name: "istio-sidecar",
							SecurityContext: &corev1.SecurityContext{
								RunAsUser: ptr.Int64(501),
							},
						},
					},
					InitContainers: []corev1.Container{
						{
							Name:                     "storage-initializer",
							Image:                    constants.StorageInitializerContainerImage + ":" + constants.StorageInitializerContainerImageVersion,
							Args:                     []string{"gs://foo", constants.DefaultModelLocalMountPath},
							Resources:                resourceRequirement,
							TerminationMessagePolicy: "FallbackToLogsOnError",
							VolumeMounts: []corev1.VolumeMount{
								{
									Name:      "kserve-provision-location",
									MountPath: constants.DefaultModelLocalMountPath,
								},
							},
						},
					},
					Volumes: []corev1.Volume{
						{
							Name: "kserve-provision-location",
							VolumeSource: corev1.VolumeSource{
								EmptyDir: &corev1.EmptyDirVolumeSource{},
							},
						},
					},
				},
			},
		},
		"StorageInitializerUidNotSetIfInterceptModeNotRedirect": {
			original: &corev1.Pod{
				ObjectMeta: metav1.ObjectMeta{
					Annotations: map[string]string{
						constants.StorageInitializerSourceUriInternalAnnotationKey: "gs://foo",
						constants.IstioSidecarStatusAnnotation:                     "{\"containers\": [\"istio-sidecar\"]}",
						constants.IstioInterceptionModeAnnotation:                  "OTHER_REDIRECT",
					},
				},
				Spec: corev1.PodSpec{
					Containers: []corev1.Container{
						{
							Name: constants.InferenceServiceContainerName,
						},
						{
							Name: "istio-sidecar",
							SecurityContext: &corev1.SecurityContext{
								RunAsUser: ptr.Int64(501),
							},
						},
					},
				},
			},
			expected: &corev1.Pod{
				ObjectMeta: metav1.ObjectMeta{
					Annotations: map[string]string{
						constants.StorageInitializerSourceUriInternalAnnotationKey: "gs://foo",
					},
				},
				Spec: corev1.PodSpec{
					Containers: []corev1.Container{
						{
							Name: constants.InferenceServiceContainerName,
							VolumeMounts: []corev1.VolumeMount{
								{
									Name:      "kserve-provision-location",
									MountPath: constants.DefaultModelLocalMountPath,
									ReadOnly:  true,
								},
							},
						},
						{
							Name: "istio-sidecar",
							SecurityContext: &corev1.SecurityContext{
								RunAsUser: ptr.Int64(501),
							},
						},
					},
					InitContainers: []corev1.Container{
						{
							Name:                     "storage-initializer",
							Image:                    constants.StorageInitializerContainerImage + ":" + constants.StorageInitializerContainerImageVersion,
							Args:                     []string{"gs://foo", constants.DefaultModelLocalMountPath},
							Resources:                resourceRequirement,
							TerminationMessagePolicy: "FallbackToLogsOnError",
							VolumeMounts: []corev1.VolumeMount{
								{
									Name:      "kserve-provision-location",
									MountPath: constants.DefaultModelLocalMountPath,
								},
							},
						},
					},
					Volumes: []corev1.Volume{
						{
							Name: "kserve-provision-location",
							VolumeSource: corev1.VolumeSource{
								EmptyDir: &corev1.EmptyDirVolumeSource{},
							},
						},
					},
				},
			},
		},
		"StorageInitializerUidNotSetIfInterceptModeMissing": {
			original: &corev1.Pod{
				ObjectMeta: metav1.ObjectMeta{
					Annotations: map[string]string{
						constants.StorageInitializerSourceUriInternalAnnotationKey: "gs://foo",
						constants.IstioSidecarStatusAnnotation:                     "{\"containers\": [\"istio-sidecar\"]}",
					},
				},
				Spec: corev1.PodSpec{
					Containers: []corev1.Container{
						{
							Name: constants.InferenceServiceContainerName,
						},
						{
							Name: "istio-sidecar",
							SecurityContext: &corev1.SecurityContext{
								RunAsUser: ptr.Int64(501),
							},
						},
					},
				},
			},
			expected: &corev1.Pod{
				ObjectMeta: metav1.ObjectMeta{
					Annotations: map[string]string{
						constants.StorageInitializerSourceUriInternalAnnotationKey: "gs://foo",
					},
				},
				Spec: corev1.PodSpec{
					Containers: []corev1.Container{
						{
							Name: constants.InferenceServiceContainerName,
							VolumeMounts: []corev1.VolumeMount{
								{
									Name:      "kserve-provision-location",
									MountPath: constants.DefaultModelLocalMountPath,
									ReadOnly:  true,
								},
							},
						},
						{
							Name: "istio-sidecar",
							SecurityContext: &corev1.SecurityContext{
								RunAsUser: ptr.Int64(501),
							},
						},
					},
					InitContainers: []corev1.Container{
						{
							Name:                     "storage-initializer",
							Image:                    constants.StorageInitializerContainerImage + ":" + constants.StorageInitializerContainerImageVersion,
							Args:                     []string{"gs://foo", constants.DefaultModelLocalMountPath},
							Resources:                resourceRequirement,
							TerminationMessagePolicy: "FallbackToLogsOnError",
							VolumeMounts: []corev1.VolumeMount{
								{
									Name:      "kserve-provision-location",
									MountPath: constants.DefaultModelLocalMountPath,
								},
							},
						},
					},
					Volumes: []corev1.Volume{
						{
							Name: "kserve-provision-location",
							VolumeSource: corev1.VolumeSource{
								EmptyDir: &corev1.EmptyDirVolumeSource{},
							},
						},
					},
				},
			},
		},
		"StorageInitializerUidNotSetIfIstioStatusMissing": {
			original: &corev1.Pod{
				ObjectMeta: metav1.ObjectMeta{
					Annotations: map[string]string{
						constants.StorageInitializerSourceUriInternalAnnotationKey: "gs://foo",
						constants.IstioInterceptionModeAnnotation:                  constants.IstioInterceptModeRedirect,
					},
				},
				Spec: corev1.PodSpec{
					Containers: []corev1.Container{
						{
							Name: constants.InferenceServiceContainerName,
						},
						{
							Name: "istio-sidecar",
							SecurityContext: &corev1.SecurityContext{
								RunAsUser: ptr.Int64(501),
							},
						},
					},
				},
			},
			expected: &corev1.Pod{
				ObjectMeta: metav1.ObjectMeta{
					Annotations: map[string]string{
						constants.StorageInitializerSourceUriInternalAnnotationKey: "gs://foo",
					},
				},
				Spec: corev1.PodSpec{
					Containers: []corev1.Container{
						{
							Name: constants.InferenceServiceContainerName,
							VolumeMounts: []corev1.VolumeMount{
								{
									Name:      "kserve-provision-location",
									MountPath: constants.DefaultModelLocalMountPath,
									ReadOnly:  true,
								},
							},
						},
						{
							Name: "istio-sidecar",
							SecurityContext: &corev1.SecurityContext{
								RunAsUser: ptr.Int64(501),
							},
						},
					},
					InitContainers: []corev1.Container{
						{
							Name:                     "storage-initializer",
							Image:                    constants.StorageInitializerContainerImage + ":" + constants.StorageInitializerContainerImageVersion,
							Args:                     []string{"gs://foo", constants.DefaultModelLocalMountPath},
							Resources:                resourceRequirement,
							TerminationMessagePolicy: "FallbackToLogsOnError",
							VolumeMounts: []corev1.VolumeMount{
								{
									Name:      "kserve-provision-location",
									MountPath: constants.DefaultModelLocalMountPath,
								},
							},
						},
					},
					Volumes: []corev1.Volume{
						{
							Name: "kserve-provision-location",
							VolumeSource: corev1.VolumeSource{
								EmptyDir: &corev1.EmptyDirVolumeSource{},
							},
						},
					},
				},
			},
		},
		"StorageInitializerUidNotSetIfIstioStatusEmpty": {
			original: &corev1.Pod{
				ObjectMeta: metav1.ObjectMeta{
					Annotations: map[string]string{
						constants.StorageInitializerSourceUriInternalAnnotationKey: "gs://foo",
						constants.IstioSidecarStatusAnnotation:                     "{\"containers\": []}",
						constants.IstioInterceptionModeAnnotation:                  constants.IstioInterceptModeRedirect,
					},
				},
				Spec: corev1.PodSpec{
					Containers: []corev1.Container{
						{
							Name: constants.InferenceServiceContainerName,
						},
						{
							Name: "istio-sidecar",
							SecurityContext: &corev1.SecurityContext{
								RunAsUser: ptr.Int64(501),
							},
						},
					},
				},
			},
			expected: &corev1.Pod{
				ObjectMeta: metav1.ObjectMeta{
					Annotations: map[string]string{
						constants.StorageInitializerSourceUriInternalAnnotationKey: "gs://foo",
					},
				},
				Spec: corev1.PodSpec{
					Containers: []corev1.Container{
						{
							Name: constants.InferenceServiceContainerName,
							VolumeMounts: []corev1.VolumeMount{
								{
									Name:      "kserve-provision-location",
									MountPath: constants.DefaultModelLocalMountPath,
									ReadOnly:  true,
								},
							},
						},
						{
							Name: "istio-sidecar",
							SecurityContext: &corev1.SecurityContext{
								RunAsUser: ptr.Int64(501),
							},
						},
					},
					InitContainers: []corev1.Container{
						{
							Name:                     "storage-initializer",
							Image:                    constants.StorageInitializerContainerImage + ":" + constants.StorageInitializerContainerImageVersion,
							Args:                     []string{"gs://foo", constants.DefaultModelLocalMountPath},
							Resources:                resourceRequirement,
							TerminationMessagePolicy: "FallbackToLogsOnError",
							VolumeMounts: []corev1.VolumeMount{
								{
									Name:      "kserve-provision-location",
									MountPath: constants.DefaultModelLocalMountPath,
								},
							},
						},
					},
					Volumes: []corev1.Volume{
						{
							Name: "kserve-provision-location",
							VolumeSource: corev1.VolumeSource{
								EmptyDir: &corev1.EmptyDirVolumeSource{},
							},
						},
					},
				},
			},
		},
	}

	for name, scenario := range scenarios {
		injector := &StorageInitializerInjector{
			credentialBuilder: credentials.NewCredentialBuilder(c, clientset, &corev1.ConfigMap{
				Data: map[string]string{},
			}),
			config: storageInitializerConfig,
			client: c,
		}
		if err := injector.InjectStorageInitializer(scenario.original); err != nil {
			t.Errorf("Test %q unexpected result: %s", name, err)
		}
		if err := injector.SetIstioCniSecurityContext(scenario.original); err != nil {
			t.Errorf("Test %q unexpected result: %s", name, err)
		}
		if diff, _ := kmp.SafeDiff(scenario.expected.Spec, scenario.original.Spec); diff != "" {
			t.Errorf("Test %q unexpected result (-want +got): %v", name, diff)
		}
	}
}

func TestLocalModelPVC(t *testing.T) {
	storageConfig := &kserveTypes.StorageInitializerConfig{
		EnableDirectPvcVolumeMount: true, // enable direct volume mount for PVC
	}
	scenarios := map[string]struct {
		storageUri               string
		localModelLabel          string
		localModelSourceUriLabel string
		pvcName                  string
		expectedSubPath          string
	}{
		"basic": {
			storageUri:               "s3://foo",
			localModelLabel:          "bar",
			localModelSourceUriLabel: "s3://foo",
			pvcName:                  "model-h100",
			expectedSubPath:          "models/bar/",
		},
		"extra / at the end": {
			storageUri:               "s3://foo/",
			localModelLabel:          "bar",
			localModelSourceUriLabel: "s3://foo",
			pvcName:                  "model-h100",
			expectedSubPath:          "models/bar/",
		},
		"subfolder": {
			storageUri:               "s3://foo/model1",
			localModelLabel:          "bar",
			localModelSourceUriLabel: "s3://foo",
			pvcName:                  "model-h100",
			expectedSubPath:          "models/bar/model1",
		},
		"subfolder2": {
			storageUri:               "s3://foo/model1",
			localModelLabel:          "bar",
			localModelSourceUriLabel: "s3://foo/",
			pvcName:                  "model-h100",
			expectedSubPath:          "models/bar/model1",
		},
	}

	podScenarios := make(map[string]struct {
		original *corev1.Pod
		expected *corev1.Pod
	})

	for name, scenario := range scenarios {
		original := &corev1.Pod{
			ObjectMeta: metav1.ObjectMeta{
				Annotations: map[string]string{
					constants.StorageInitializerSourceUriInternalAnnotationKey: scenario.storageUri,
					constants.LocalModelSourceUriAnnotationKey:                 scenario.localModelSourceUriLabel,
					constants.LocalModelPVCNameAnnotationKey:                   scenario.pvcName,
				},
				Labels: map[string]string{
					constants.LocalModelLabel: scenario.localModelLabel,
				},
			},
			Spec: corev1.PodSpec{
				Containers: []corev1.Container{
					{
						Name: constants.InferenceServiceContainerName,
					},
				},
			},
		}
		expected := &corev1.Pod{
			ObjectMeta: metav1.ObjectMeta{
				Annotations: map[string]string{
					constants.StorageInitializerSourceUriInternalAnnotationKey: scenario.storageUri,
				},
			},
			Spec: corev1.PodSpec{
				Containers: []corev1.Container{
					{
						Name: constants.InferenceServiceContainerName,
						VolumeMounts: []corev1.VolumeMount{
							{
								Name:      "kserve-pvc-source",
								MountPath: constants.DefaultModelLocalMountPath,
								ReadOnly:  true,
								SubPath:   scenario.expectedSubPath,
							},
						},
					},
				},
				Volumes: []corev1.Volume{
					{
						Name: "kserve-pvc-source",
						VolumeSource: corev1.VolumeSource{
							PersistentVolumeClaim: &corev1.PersistentVolumeClaimVolumeSource{ClaimName: scenario.pvcName, ReadOnly: false},
						},
					},
				},
			},
		}

		podScenarios[name] = struct {
			original *corev1.Pod
			expected *corev1.Pod
		}{original: original, expected: expected}
	}
	for name, scenario := range podScenarios {
		injector := &StorageInitializerInjector{
			credentialBuilder: credentials.NewCredentialBuilder(c, clientset, &corev1.ConfigMap{
				Data: map[string]string{},
			}),
			config: storageConfig,
			client: c,
		}

		if err := injector.InjectStorageInitializer(scenario.original); err != nil {
			t.Errorf("Test %q unexpected result: %s", name, err)
		}
		if diff, _ := kmp.SafeDiff(scenario.expected.Spec, scenario.original.Spec); diff != "" {
			t.Errorf("Test %q unexpected result (-want +got): %v", name, diff)
		}
	}
}<|MERGE_RESOLUTION|>--- conflicted
+++ resolved
@@ -21,7 +21,6 @@
 	"strings"
 	"testing"
 
-	"github.com/docker/distribution/context"
 	"github.com/onsi/gomega"
 	"github.com/onsi/gomega/types"
 	"github.com/stretchr/testify/assert"
@@ -1137,8 +1136,8 @@
 
 	builder := credentials.NewCredentialBuilder(c, clientset, configMap)
 	for name, scenario := range scenarios {
-		g.Expect(c.Create(context.Background(), scenario.sa)).NotTo(gomega.HaveOccurred())
-		g.Expect(c.Create(context.Background(), scenario.secret)).NotTo(gomega.HaveOccurred())
+		g.Expect(c.Create(t.Context(), scenario.sa)).NotTo(gomega.HaveOccurred())
+		g.Expect(c.Create(t.Context(), scenario.secret)).NotTo(gomega.HaveOccurred())
 
 		injector := &StorageInitializerInjector{
 			credentialBuilder: builder,
@@ -1152,8 +1151,8 @@
 			t.Errorf("Test %q unexpected result (-want +got): %v", name, diff)
 		}
 
-		g.Expect(c.Delete(context.Background(), scenario.sa)).NotTo(gomega.HaveOccurred())
-		g.Expect(c.Delete(context.Background(), scenario.secret)).NotTo(gomega.HaveOccurred())
+		g.Expect(c.Delete(t.Context(), scenario.sa)).NotTo(gomega.HaveOccurred())
+		g.Expect(c.Delete(t.Context(), scenario.secret)).NotTo(gomega.HaveOccurred())
 	}
 }
 
@@ -2072,8 +2071,8 @@
 
 	builder := credentials.NewCredentialBuilder(c, clientset, configMap)
 	for name, scenario := range scenarios {
-		g.Expect(c.Create(context.Background(), scenario.sa)).NotTo(gomega.HaveOccurred())
-		g.Expect(c.Create(context.Background(), scenario.secret)).NotTo(gomega.HaveOccurred())
+		g.Expect(c.Create(t.Context(), scenario.sa)).NotTo(gomega.HaveOccurred())
+		g.Expect(c.Create(t.Context(), scenario.secret)).NotTo(gomega.HaveOccurred())
 
 		injector := &StorageInitializerInjector{
 			credentialBuilder: builder,
@@ -2087,8 +2086,8 @@
 			t.Errorf("Test %q unexpected result (-want +got): %v", name, diff)
 		}
 
-		g.Expect(c.Delete(context.Background(), scenario.secret)).NotTo(gomega.HaveOccurred())
-		g.Expect(c.Delete(context.Background(), scenario.sa)).NotTo(gomega.HaveOccurred())
+		g.Expect(c.Delete(t.Context(), scenario.secret)).NotTo(gomega.HaveOccurred())
+		g.Expect(c.Delete(t.Context(), scenario.sa)).NotTo(gomega.HaveOccurred())
 	}
 }
 
@@ -2657,17 +2656,17 @@
 		},
 	}
 
-	if err := c.Create(context.Background(), &s3AzureSpec); err != nil {
+	if err := c.Create(t.Context(), &s3AzureSpec); err != nil {
 		t.Fatalf("unable to create cluster storage container: %v", err)
 	}
-	if err := c.Create(context.Background(), &customSpec); err != nil {
+	if err := c.Create(t.Context(), &customSpec); err != nil {
 		t.Fatalf("unable to create cluster storage container: %v", err)
 	}
 	defer func() {
-		if err := c.Delete(context.Background(), &s3AzureSpec); err != nil {
+		if err := c.Delete(t.Context(), &s3AzureSpec); err != nil {
 			t.Errorf("unable to delete cluster storage container: %v", err)
 		}
-		if err := c.Delete(context.Background(), &customSpec); err != nil {
+		if err := c.Delete(t.Context(), &customSpec); err != nil {
 			t.Errorf("unable to delete cluster storage container: %v", err)
 		}
 	}()
@@ -2692,7 +2691,7 @@
 		var container *corev1.Container
 		var err error
 
-		if container, err = GetContainerSpecForStorageUri(context.Background(), scenario.storageUri, c); err != nil {
+		if container, err = GetContainerSpecForStorageUri(t.Context(), scenario.storageUri, c); err != nil {
 			t.Errorf("Test %q unexpected result: %s", name, err)
 		}
 		g.Expect(container).To(gomega.Equal(scenario.expectedSpec))
@@ -2735,17 +2734,17 @@
 			SupportedUriFormats: []v1alpha1.SupportedUriFormat{{Prefix: "s3://"}, {Regex: "https://(.+?).blob.core.windows.net/(.+)"}},
 		},
 	}
-	if err := c.Create(context.Background(), &s3AzureSpec); err != nil {
+	if err := c.Create(t.Context(), &s3AzureSpec); err != nil {
 		t.Fatalf("unable to create cluster storage container: %v", err)
 	}
-	if err := c.Create(context.Background(), &customSpec); err != nil {
+	if err := c.Create(t.Context(), &customSpec); err != nil {
 		t.Fatalf("unable to create cluster storage container: %v", err)
 	}
 	defer func() {
-		if err := c.Delete(context.Background(), &s3AzureSpec); err != nil {
+		if err := c.Delete(t.Context(), &s3AzureSpec); err != nil {
 			t.Errorf("unable to delete cluster storage container: %v", err)
 		}
-		if err := c.Delete(context.Background(), &customSpec); err != nil {
+		if err := c.Delete(t.Context(), &customSpec); err != nil {
 			t.Errorf("unable to delete cluster storage container: %v", err)
 		}
 	}()
@@ -3000,17 +2999,14 @@
 
 	// Test when srcURI starts with OciURIPrefix
 	{
-		testingPods := []*corev1.Pod{createTestPodForModelcar(), createTestWorkerPodForModelcar()}
+		pod := createTestPodForModelcar()
 		mi := &StorageInitializerInjector{
 			config: &kserveTypes.StorageInitializerConfig{},
 		}
-
-<<<<<<< HEAD
-		for _, pod := range testingPods {
-			err := mi.InjectModelcar(pod)
-			if err != nil {
-				t.Errorf("Expected nil error but got %v", err)
-=======
+		err := mi.InjectModelcar(pod)
+		if err != nil {
+			t.Errorf("Expected nil error but got %v", err)
+		}
 		// Check that an emptyDir volume has been attached
 		if len(pod.Spec.Volumes) != 1 || pod.Spec.Volumes[0].Name != constants.StorageInitializerVolumeName {
 			t.Errorf("Expected one volume with name %s, but got %v", constants.StorageInitializerVolumeName, pod.Spec.Volumes)
@@ -3034,76 +3030,33 @@
 			}
 			if _, ok := pod.Spec.InitContainers[0].Resources.Limits[corev1.ResourceMemory]; !ok {
 				t.Error("The model container does not have Memory limit set")
->>>>>>> a61a9d52
 			}
-
-			// Check that an emptyDir volume has been attached
-			if len(pod.Spec.Volumes) != 1 || pod.Spec.Volumes[0].Name != StorageInitializerVolumeName {
-				t.Errorf("Expected one volume with name %s, but got %v", StorageInitializerVolumeName, pod.Spec.Volumes)
+			if _, ok := pod.Spec.InitContainers[0].Resources.Requests[corev1.ResourceCPU]; !ok {
+				t.Error("The model container does not have CPU request set")
 			}
-
-			// Check that a sidecar container has been injected
-			if len(pod.Spec.Containers) != 2 {
-				t.Errorf("Expected two containers but got %d", len(pod.Spec.Containers))
+			if _, ok := pod.Spec.InitContainers[0].Resources.Requests[corev1.ResourceMemory]; !ok {
+				t.Error("The model container does not have Memory request set")
 			}
 
-			// Check that an init container has been injected, and it is the model container
-			switch {
-			case len(pod.Spec.InitContainers) != 1:
-				t.Errorf("Expected one init container but got %d", len(pod.Spec.InitContainers))
-			case pod.Spec.InitContainers[0].Name != ModelcarInitContainerName:
-				t.Errorf("Expected the init container to be the model but got %s", pod.Spec.InitContainers[0].Name)
-			default:
-				// Check that resources are correctly set.
-				if _, ok := pod.Spec.InitContainers[0].Resources.Limits[corev1.ResourceCPU]; !ok {
-					t.Error("The model container does not have CPU limit set")
-				}
-				if _, ok := pod.Spec.InitContainers[0].Resources.Limits[corev1.ResourceMemory]; !ok {
-					t.Error("The model container does not have Memory limit set")
-				}
-				if _, ok := pod.Spec.InitContainers[0].Resources.Requests[corev1.ResourceCPU]; !ok {
-					t.Error("The model container does not have CPU request set")
-				}
-				if _, ok := pod.Spec.InitContainers[0].Resources.Requests[corev1.ResourceMemory]; !ok {
-					t.Error("The model container does not have Memory request set")
-				}
-
-				// Check args
-				joinedArgs := strings.Join(pod.Spec.InitContainers[0].Args, " ")
-				if !strings.Contains(joinedArgs, "Prefetched") {
-					t.Errorf("The model container args are not correctly setup. Got: %s", joinedArgs)
-				}
+			// Check args
+			joinedArgs := strings.Join(pod.Spec.InitContainers[0].Args, " ")
+			if !strings.Contains(joinedArgs, "Prefetched") {
+				t.Errorf("The model container args are not correctly setup. Got: %s", joinedArgs)
 			}
 
-<<<<<<< HEAD
 			// Check that the user-container has an env var set
 			found := false
 			if pod.Spec.Containers[0].Env != nil {
 				for _, env := range pod.Spec.Containers[0].Env {
-					if env.Name == ModelInitModeEnv && env.Value == "async" {
+					if env.Name == constants.ModelInitModeEnv && env.Value == "async" {
 						found = true
 						break
 					}
 				}
 			}
 			if !found {
-				t.Errorf("Expected env var %s=async but did not find it", ModelInitModeEnv)
+				t.Errorf("Expected env var %s=async but did not find it", constants.ModelInitModeEnv)
 			}
-=======
-		// Check that the user-container has an env var set
-		found := false
-		if pod.Spec.Containers[0].Env != nil {
-			for _, env := range pod.Spec.Containers[0].Env {
-				if env.Name == constants.ModelInitModeEnv && env.Value == "async" {
-					found = true
-					break
-				}
-			}
-		}
-		if !found {
-			t.Errorf("Expected env var %s=async but did not find it", constants.ModelInitModeEnv)
-		}
->>>>>>> a61a9d52
 
 			// Check volume mounts in both containers
 			if len(pod.Spec.Containers[0].VolumeMounts) != 1 || len(pod.Spec.Containers[1].VolumeMounts) != 1 {
@@ -3129,22 +3082,6 @@
 		Spec: corev1.PodSpec{
 			Containers: []corev1.Container{
 				{Name: constants.InferenceServiceContainerName},
-			},
-		},
-	}
-	return pod
-}
-
-func createTestWorkerPodForModelcar() *corev1.Pod {
-	pod := &corev1.Pod{
-		ObjectMeta: metav1.ObjectMeta{
-			Annotations: map[string]string{
-				constants.StorageInitializerSourceUriInternalAnnotationKey: OciURIPrefix + "myrepo/mymodelimage",
-			},
-		},
-		Spec: corev1.PodSpec{
-			Containers: []corev1.Container{
-				{Name: constants.WorkerContainerName},
 			},
 		},
 	}
