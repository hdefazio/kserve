/*
Copyright 2022 The KServe Authors.

Licensed under the Apache License, Version 2.0 (the "License");
you may not use this file except in compliance with the License.
You may obtain a copy of the License at

    http://www.apache.org/licenses/LICENSE-2.0

Unless required by applicable law or agreed to in writing, software
distributed under the License is distributed on an "AS IS" BASIS,
WITHOUT WARRANTIES OR CONDITIONS OF ANY KIND, either express or implied.
See the License for the specific language governing permissions and
limitations under the License.
*/

package s3

import (
	"testing"

	"github.com/google/go-cmp/cmp"
	v1 "k8s.io/api/core/v1"
)

func TestBuildS3EnvVars(t *testing.T) {
	scenarios := map[string]struct {
		config      S3Config
		annotations map[string]string
		expected    []v1.EnvVar
	}{
		"S3Endpoint": {
			annotations: map[string]string{
				InferenceServiceS3SecretEndpointAnnotation: "s3.aws.com",
			},
			expected: []v1.EnvVar{
				{
					Name:  S3Endpoint,
					Value: "s3.aws.com",
				},
				{
					Name:  AWSEndpointUrl,
					Value: "https://s3.aws.com",
				},
			},
		},
		"AllAnnotations": {
			annotations: map[string]string{
				InferenceServiceS3SecretEndpointAnnotation:    "s3.aws.com",
				InferenceServiceS3SecretRegionAnnotation:      "us-east-2",
				InferenceServiceS3SecretSSLAnnotation:         "0",
				InferenceServiceS3SecretHttpsAnnotation:       "0",
				InferenceServiceS3UseVirtualBucketAnnotation:  "true",
<<<<<<< HEAD
=======
				InferenceServiceS3UseAccelerateAnnotation:     "true",
>>>>>>> 7536608c
				InferenceServiceS3UseAnonymousCredential:      "true",
				InferenceServiceS3CABundleAnnotation:          "value",
				InferenceServiceS3CABundleConfigMapAnnotation: "value",
			},
			expected: []v1.EnvVar{
				{
					Name:  S3UseHttps,
					Value: "0",
				},
				{
					Name:  S3Endpoint,
					Value: "s3.aws.com",
				},
				{
					Name:  AWSEndpointUrl,
					Value: "http://s3.aws.com",
				},
				{
					Name:  S3VerifySSL,
					Value: "0",
				},
				{
					Name:  AWSAnonymousCredential,
					Value: "true",
				},
				{
					Name:  AWSRegion,
					Value: "us-east-2",
				},
				{
					Name:  S3UseVirtualBucket,
					Value: "true",
				},
				{
					Name:  S3UseAccelerate,
					Value: "true",
				},
				{
					Name:  AWSCABundle,
					Value: "value",
				},
				{
					Name:  AWSCABundleConfigMap,
					Value: "value",
				},
			},
		},
	}
	for name, scenario := range scenarios {
		envs := BuildS3EnvVars(scenario.annotations, &scenario.config)

		if diff := cmp.Diff(scenario.expected, envs); diff != "" {
			t.Errorf("Test %q unexpected result (-want +got): %v", name, diff)
		}
	}
}<|MERGE_RESOLUTION|>--- conflicted
+++ resolved
@@ -51,10 +51,7 @@
 				InferenceServiceS3SecretSSLAnnotation:         "0",
 				InferenceServiceS3SecretHttpsAnnotation:       "0",
 				InferenceServiceS3UseVirtualBucketAnnotation:  "true",
-<<<<<<< HEAD
-=======
 				InferenceServiceS3UseAccelerateAnnotation:     "true",
->>>>>>> 7536608c
 				InferenceServiceS3UseAnonymousCredential:      "true",
 				InferenceServiceS3CABundleAnnotation:          "value",
 				InferenceServiceS3CABundleConfigMapAnnotation: "value",
