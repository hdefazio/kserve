--- conflicted
+++ resolved
@@ -39,13 +39,6 @@
 						Key: HFTokenKey,
 					},
 				},
-<<<<<<< HEAD
-			},
-			{
-				Name:  HFTransfer,
-				Value: "1",
-=======
->>>>>>> fd1c014e
 			},
 		}...)
 	}
