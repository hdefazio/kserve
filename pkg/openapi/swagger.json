--- conflicted
+++ resolved
@@ -3211,14 +3211,11 @@
           "default": {},
           "$ref": "#/definitions/v1beta1.ExplainersConfig"
         },
-<<<<<<< HEAD
-=======
         "resource": {
           "description": "Resource configurations",
           "default": {},
           "$ref": "#/definitions/v1beta1.ResourceConfig"
         },
->>>>>>> a6052cf8
         "serviceAnnotationDisallowedList": {
           "description": "ServiceAnnotationDisallowedList is a list of annotations that are not allowed to be propagated to Knative revisions",
           "type": "array",
@@ -4076,8 +4073,6 @@
         }
       }
     },
-<<<<<<< HEAD
-=======
     "v1beta1.OtelCollectorConfig": {
       "type": "object",
       "properties": {
@@ -4092,7 +4087,6 @@
         }
       }
     },
->>>>>>> a6052cf8
     "v1beta1.PMMLSpec": {
       "description": "PMMLSpec defines arguments for configuring PMML model serving.",
       "type": "object",
