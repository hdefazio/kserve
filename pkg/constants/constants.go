--- conflicted
+++ resolved
@@ -53,13 +53,10 @@
 const (
 	RouterHeadersPropagateEnvVar = "PROPAGATE_HEADERS"
 	InferenceGraphLabel          = "serving.kserve.io/inferencegraph"
-<<<<<<< HEAD
 	InferenceGraphAuthCRBName    = "kserve-inferencegraph-auth-verifiers"
 	InferenceGraphFinalizerName  = "inferencegraph.finalizers"
-=======
 	RouterReadinessEndpoint      = "/readyz"
 	RouterPort                   = 8080
->>>>>>> 549ab62a
 )
 
 // TrainedModel Constants
