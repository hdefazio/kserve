--- conflicted
+++ resolved
@@ -160,8 +160,6 @@
 	return slice
 }
 
-<<<<<<< HEAD
-=======
 func AppendPortIfNotExists(slice []v1.ContainerPort, elems ...v1.ContainerPort) []v1.ContainerPort {
 	for _, elem := range elems {
 		isElemExists := false
@@ -178,7 +176,6 @@
 	return slice
 }
 
->>>>>>> 7536608c
 // IsCrdAvailable checks if a given CRD is present in the cluster by verifying the
 // existence of its API.
 func IsCrdAvailable(config *rest.Config, groupVersion, kind string) (bool, error) {
