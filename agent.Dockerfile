# Build the inference-agent binary
<<<<<<< HEAD
FROM registry.access.redhat.com/ubi9/go-toolset:1.22.9 as builder
=======
# Upstream already is on go 1.24, however there is no gotoolset for 1.24 yet.
# TODO move to ubi9/go-toolset:1.24 when available
FROM registry.access.redhat.com/ubi9/go-toolset:1.23 AS builder
>>>>>>> a6052cf8

# Copy in the go src
WORKDIR /go/src/github.com/kserve/kserve
COPY go.mod  go.mod
COPY go.sum  go.sum

RUN go mod download

COPY cmd/    cmd/
COPY pkg/    pkg/

# Build
USER root
RUN CGO_ENABLED=0 GOOS=linux GOFLAGS=-mod=mod go build -a -o agent ./cmd/agent

# Generate third-party licenses
COPY LICENSE LICENSE
# RUN go install github.com/google/go-licenses@latest
# Forbidden Licenses: https://github.com/google/licenseclassifier/blob/e6a9bb99b5a6f71d5a34336b8245e305f5430f99/license_type.go#L341
# RUN go-licenses check ./cmd/... ./pkg/... --disallowed_types="forbidden,unknown"
#RUN go-licenses save --save_path third_party/library ./cmd/agent

# Copy the inference-agent into a thin image
FROM registry.access.redhat.com/ubi9/ubi-minimal:latest

RUN microdnf install -y --disablerepo=* --enablerepo=ubi-9-baseos-rpms shadow-utils && \
    microdnf clean all && \
    useradd kserve -m -u 1000
RUN microdnf remove -y shadow-utils
# COPY third_party/ third_party/
WORKDIR /ko-app
COPY --from=builder /go/src/github.com/kserve/kserve/agent /ko-app/
USER 1000:1000

ENTRYPOINT ["/ko-app/agent"]<|MERGE_RESOLUTION|>--- conflicted
+++ resolved
@@ -1,11 +1,7 @@
 # Build the inference-agent binary
-<<<<<<< HEAD
-FROM registry.access.redhat.com/ubi9/go-toolset:1.22.9 as builder
-=======
 # Upstream already is on go 1.24, however there is no gotoolset for 1.24 yet.
 # TODO move to ubi9/go-toolset:1.24 when available
 FROM registry.access.redhat.com/ubi9/go-toolset:1.23 AS builder
->>>>>>> a6052cf8
 
 # Copy in the go src
 WORKDIR /go/src/github.com/kserve/kserve
