--- conflicted
+++ resolved
@@ -22,24 +22,9 @@
 	"os"
 	"sigs.k8s.io/controller-runtime/pkg/webhook/admission"
 
-<<<<<<< HEAD
-	"github.com/kserve/kserve/pkg/apis/serving/v1alpha1"
-	"github.com/kserve/kserve/pkg/apis/serving/v1beta1"
-	"github.com/kserve/kserve/pkg/constants"
-	graphcontroller "github.com/kserve/kserve/pkg/controller/v1alpha1/inferencegraph"
-	trainedmodelcontroller "github.com/kserve/kserve/pkg/controller/v1alpha1/trainedmodel"
-	"github.com/kserve/kserve/pkg/controller/v1alpha1/trainedmodel/reconcilers/modelconfig"
-	v1beta1controller "github.com/kserve/kserve/pkg/controller/v1beta1/inferenceservice"
-	"github.com/kserve/kserve/pkg/utils"
-	"github.com/kserve/kserve/pkg/webhook/admission/pod"
-	"github.com/kserve/kserve/pkg/webhook/admission/servingruntime"
-	istio_networking "istio.io/api/networking/v1alpha3"
-	"istio.io/client-go/pkg/apis/networking/v1alpha3"
-=======
 	"github.com/kserve/kserve/pkg/utils"
 	istio_networking "istio.io/api/networking/v1beta1"
 	istioclientv1beta1 "istio.io/client-go/pkg/apis/networking/v1beta1"
->>>>>>> 7536608c
 	v1 "k8s.io/api/core/v1"
 	"k8s.io/apimachinery/pkg/runtime"
 	"k8s.io/client-go/kubernetes"
@@ -164,11 +149,7 @@
 		os.Exit(1)
 	}
 
-<<<<<<< HEAD
-	client, err := client.New(cfg, client.Options{Scheme: mgr.GetScheme()})
-=======
 	deployConfig, err := v1beta1.NewDeployConfig(clientSet)
->>>>>>> 7536608c
 	if err != nil {
 		setupLog.Error(err, "unable to get deploy config.")
 		os.Exit(1)
@@ -184,19 +165,8 @@
 		setupLog.Error(ksvcCheckErr, "error when checking if Knative Service kind is available")
 		os.Exit(1)
 	}
-<<<<<<< HEAD
-
-	ksvcFound, ksvcCheckErr := utils.IsCrdAvailable(cfg, knservingv1.SchemeGroupVersion.String(), constants.KnativeServiceKind)
-	if ksvcCheckErr != nil {
-		log.Error(ksvcCheckErr, "error when checking if Knative Service kind is available")
-		os.Exit(1)
-	}
-	if ksvcFound {
-		log.Info("Setting up Knative scheme")
-=======
 	if ksvcFound {
 		setupLog.Info("Setting up Knative scheme")
->>>>>>> 7536608c
 		if err := knservingv1.AddToScheme(mgr.GetScheme()); err != nil {
 			setupLog.Error(err, "unable to add Knative APIs to scheme")
 			os.Exit(1)
@@ -208,25 +178,10 @@
 			setupLog.Error(vsCheckErr, "error when checking if Istio VirtualServices are available")
 			os.Exit(1)
 		}
-<<<<<<< HEAD
-	}
-
-	if !ingressConfig.DisableIstioVirtualHost {
-		vsFound, vsCheckErr := utils.IsCrdAvailable(cfg, v1alpha3.SchemeGroupVersion.String(), constants.IstioVirtualServiceKind)
-		if vsCheckErr != nil {
-			log.Error(vsCheckErr, "error when checking if Istio VirtualServices are available")
-			os.Exit(1)
-		}
-		if vsFound {
-			log.Info("Setting up Istio schemes")
-			if err := v1alpha3.AddToScheme(mgr.GetScheme()); err != nil {
-				log.Error(err, "unable to add Istio v1alpha3 APIs to scheme")
-=======
 		if vsFound {
 			setupLog.Info("Setting up Istio schemes")
 			if err := istioclientv1beta1.AddToScheme(mgr.GetScheme()); err != nil {
 				setupLog.Error(err, "unable to add Istio v1beta1 APIs to scheme")
->>>>>>> 7536608c
 				os.Exit(1)
 			}
 		}
