--- conflicted
+++ resolved
@@ -190,12 +190,10 @@
 			}
 		}
 	}
-<<<<<<< HEAD
 	if err = routev1.AddToScheme(mgr.GetScheme()); err != nil {
 		setupLog.Error(err, "unable to add routev1 APIs to scheme")
 		os.Exit(1)
 	}
-=======
 
 	setupLog.Info("Setting up gateway api scheme")
 	if err := gatewayapiv1.Install(mgr.GetScheme()); err != nil {
@@ -203,7 +201,6 @@
 		os.Exit(1)
 	}
 
->>>>>>> 7f4cad98
 	setupLog.Info("Setting up core scheme")
 	if err := v1.AddToScheme(mgr.GetScheme()); err != nil {
 		setupLog.Error(err, "unable to add Core APIs to scheme")
