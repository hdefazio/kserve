--- conflicted
+++ resolved
@@ -62,11 +62,6 @@
       - name: Login to Quay
         uses: docker/login-action@v3
 
-<<<<<<< HEAD
-      - name: Login to Quay
-        uses: docker/login-action@v2
-=======
->>>>>>> 213b89fe
         with:
           registry: quay.io
           username: ${{ secrets.QUAY_USER }}
