--- conflicted
+++ resolved
@@ -775,14 +775,11 @@
         run: |
           kubectl describe configmaps -n kserve inferenceservice-config
 
-<<<<<<< HEAD
-=======
       - name: Enable Gateway API
         if: matrix.network-layer == 'envoy-gatewayapi' || matrix.network-layer == 'istio-gatewayapi'
         run: |
           kubectl patch configmaps -n kserve inferenceservice-config --patch-file config/overlays/test/configmap/inferenceservice-enable-gateway-api.yaml
 
->>>>>>> a6052cf8
       - name: Run E2E tests
         timeout-minutes: 30
         run: |
