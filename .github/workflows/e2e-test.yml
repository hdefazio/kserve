--- conflicted
+++ resolved
@@ -183,11 +183,7 @@
       - name: Setup Go
         uses: actions/setup-go@v4
         with:
-<<<<<<< HEAD
-          go-version: '1.21'
-=======
-          go-version: "1.21"
->>>>>>> 7536608c
+          go-version: "1.21"
 
       - name: Setup Python
         uses: actions/setup-python@v4
@@ -282,11 +278,7 @@
       - name: Setup Go
         uses: actions/setup-go@v4
         with:
-<<<<<<< HEAD
-          go-version: '1.21'
-=======
-          go-version: "1.21"
->>>>>>> 7536608c
+          go-version: "1.21"
 
       - name: Setup Python
         uses: actions/setup-python@v4
@@ -358,11 +350,7 @@
       - uses: actions/checkout@v3
       - uses: actions/setup-go@v4
         with:
-<<<<<<< HEAD
-          go-version: '1.21'
-=======
-          go-version: "1.21"
->>>>>>> 7536608c
+          go-version: "1.21"
       - uses: actions/setup-python@v4
         with:
           python-version: "3.9"
@@ -420,11 +408,7 @@
       - uses: actions/checkout@v3
       - uses: actions/setup-go@v4
         with:
-<<<<<<< HEAD
-          go-version: '1.21'
-=======
-          go-version: "1.21"
->>>>>>> 7536608c
+          go-version: "1.21"
       - uses: actions/setup-python@v4
         with:
           python-version: "3.9"
@@ -477,11 +461,7 @@
       - uses: actions/checkout@v3
       - uses: actions/setup-go@v4
         with:
-<<<<<<< HEAD
-          go-version: '1.21'
-=======
-          go-version: "1.21"
->>>>>>> 7536608c
+          go-version: "1.21"
       - uses: actions/setup-python@v4
         with:
           python-version: "3.9"
@@ -533,11 +513,7 @@
       - uses: actions/checkout@v3
       - uses: actions/setup-go@v4
         with:
-<<<<<<< HEAD
-          go-version: '1.21'
-=======
-          go-version: "1.21"
->>>>>>> 7536608c
+          go-version: "1.21"
       - uses: actions/setup-python@v4
         with:
           python-version: "3.9"
@@ -582,11 +558,7 @@
       - uses: actions/checkout@v3
       - uses: actions/setup-go@v4
         with:
-<<<<<<< HEAD
-          go-version: '1.21'
-=======
-          go-version: "1.21"
->>>>>>> 7536608c
+          go-version: "1.21"
       - uses: actions/setup-python@v4
         with:
           python-version: "3.9"
@@ -648,11 +620,7 @@
       - uses: actions/checkout@v3
       - uses: actions/setup-go@v4
         with:
-<<<<<<< HEAD
-          go-version: '1.21'
-=======
-          go-version: "1.21"
->>>>>>> 7536608c
+          go-version: "1.21"
       - uses: actions/setup-python@v4
         with:
           python-version: "3.9"
@@ -691,11 +659,7 @@
       - uses: actions/checkout@v3
       - uses: actions/setup-go@v4
         with:
-<<<<<<< HEAD
-          go-version: '1.21'
-=======
-          go-version: "1.21"
->>>>>>> 7536608c
+          go-version: "1.21"
       - uses: actions/setup-python@v4
         with:
           python-version: "3.9"
@@ -743,11 +707,7 @@
       - uses: actions/checkout@v2
       - uses: actions/setup-go@v2
         with:
-<<<<<<< HEAD
-          go-version: '1.21'
-=======
-          go-version: "1.21"
->>>>>>> 7536608c
+          go-version: "1.21"
       - uses: actions/setup-python@v4
         with:
           python-version: "3.9"
