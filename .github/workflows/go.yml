--- conflicted
+++ resolved
@@ -49,15 +49,10 @@
           echo "Coverage output is ${{ steps.test.outputs.coverage }}"
 
       - name: Update coverage badge
-<<<<<<< HEAD
         # Disabling, because this tries to update a Gist owned by KServe.
         # More info: https://github.com/opendatahub-io/kserve/issues/29
         if: false # github.ref == 'refs/heads/master'
-        uses: schneegans/dynamic-badges-action@v1.4.0
-=======
-        if: github.ref == 'refs/heads/master'
         uses: schneegans/dynamic-badges-action@v1.7.0
->>>>>>> b0fef325
         with:
           auth: ${{ secrets.GIST_SECRET }}
           gistID: 5174bd748ac63a6e4803afea902e9810
