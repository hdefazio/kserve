--- conflicted
+++ resolved
@@ -14,52 +14,6 @@
     contents: write
     pull-requests: write
 jobs:
-<<<<<<< HEAD
-  build:
-    name: Build
-    runs-on: ubuntu-latest
-    steps:
-      - name: Check out code into the Go module directory
-        uses: actions/checkout@v4
-
-      - name: Set up Go 1.x
-        uses: actions/setup-go@v5
-        with:
-          go-version-file: go.mod
-        id: go
-
-      - name: Get dependencies
-        run: |
-          go get -v -t -d ./...
-
-      - name: Test
-        id: test
-        run: |
-          export GOPATH=/home/runner/go
-          export PATH=$PATH:/usr/local/kubebuilder/bin:/home/runner/go/bin
-          wget -O $GOPATH/bin/yq https://github.com/mikefarah/yq/releases/download/v4.28.1/yq_linux_amd64
-          chmod +x $GOPATH/bin/yq
-          make test
-          ./coverage.sh
-          echo ::set-output name=coverage::$(./coverage.sh | tr -s '\t' | cut -d$'\t' -f 3)
-
-      - name: Print coverage
-        run: |
-          echo "Coverage output is ${{ steps.test.outputs.coverage }}"
-
-      - name: Update coverage badge
-        # Disabling, because this tries to update a Gist owned by KServe.
-        # More info: https://github.com/opendatahub-io/kserve/issues/29
-        if: false # github.ref == 'refs/heads/master'
-        uses: schneegans/dynamic-badges-action@v1.7.0
-        with:
-          auth: ${{ secrets.GIST_SECRET }}
-          gistID: 5174bd748ac63a6e4803afea902e9810
-          filename: coverage.json
-          label: coverage
-          message: ${{ steps.test.outputs.coverage }}
-          color: green
-=======
     test:
         name: Test
         runs-on: ubuntu-latest
@@ -88,146 +42,150 @@
                 make test
                 ./coverage.sh
                 echo ::set-output name=coverage::$(./coverage.sh | tr -s '\t' | cut -d$'\t' -f 3)
-            
+
             - name: Print coverage
               run: |
                 echo "Coverage output is ${{ steps.test.outputs.coverage }}"
 
-            - name: upload cover profile artifact
-              uses: actions/upload-artifact@v4
+            - name: Update coverage badge
+              # Disabling, because this tries to update a Gist owned by KServe.
+              # More info: https://github.com/opendatahub-io/kserve/issues/29
+              if: false # github.ref == 'refs/heads/master'
+              uses: schneegans/dynamic-badges-action@v1.7.0
               with:
-                name: coverage.out
-                path: coverage.out
-                if-no-files-found: error
+                auth: ${{ secrets.GIST_SECRET }}
+                gistID: 5174bd748ac63a6e4803afea902e9810
+                filename: coverage.json
+                label: coverage
+                message: ${{ steps.test.outputs.coverage }}
+                color: green
+      check-coverage:
+          needs: test
+          runs-on: ubuntu-latest
+          name: Check Coverage
+          steps:
+              - name: checkout
+                uses: actions/checkout@v4
 
-    check-coverage:
-        needs: test
-        runs-on: ubuntu-latest
-        name: Check Coverage
-        steps:
-            - name: checkout
-              uses: actions/checkout@v4
+              - name: Download cover profile artifact
+                id: download-coverage
+                uses: actions/download-artifact@v4
+                with:
+                  name: coverage.out
 
-            - name: Download cover profile artifact
-              id: download-coverage
-              uses: actions/download-artifact@v4
-              with:
-                name: coverage.out
+              - name: Extract coverage percentage
+                id: current-coverage
+                run: |
+                  if [ -f coverage.out ]; then
+                    COVERAGE=$(go tool cover -func=coverage.out | grep total: | awk '{print $3}' | sed 's/%//')
+                    echo "coverage=$COVERAGE" >> $GITHUB_OUTPUT
+                  else
+                    echo "coverage=0" >> $GITHUB_OUTPUT
+                  fi
+              
+              - name: download artifact (master.breakdown)
+                id: download-master-breakdown
+                uses: dawidd6/action-download-artifact@v9
+                with:
+                  branch: master
+                  workflow_conclusion: success
+                  name: master.breakdown
+                  if_no_artifact_found: warn
 
-            - name: Extract coverage percentage
-              id: current-coverage
-              run: |
-                if [ -f coverage.out ]; then
-                  COVERAGE=$(go tool cover -func=coverage.out | grep total: | awk '{print $3}' | sed 's/%//')
-                  echo "coverage=$COVERAGE" >> $GITHUB_OUTPUT
-                else
-                  echo "coverage=0" >> $GITHUB_OUTPUT
-                fi
-            
-            - name: download artifact (master.breakdown)
-              id: download-master-breakdown
-              uses: dawidd6/action-download-artifact@v9
-              with:
-                branch: master
-                workflow_conclusion: success
-                name: master.breakdown
-                if_no_artifact_found: warn
+              - name: download artifact (master-coverage.out)
+                id: download-master-coverage
+                uses: dawidd6/action-download-artifact@v9
+                with:
+                  branch: master
+                  workflow_conclusion: success
+                  name: master-coverage.out
+                  if_no_artifact_found: warn
 
-            - name: download artifact (master-coverage.out)
-              id: download-master-coverage
-              uses: dawidd6/action-download-artifact@v9
-              with:
-                branch: master
-                workflow_conclusion: success
-                name: master-coverage.out
-                if_no_artifact_found: warn
+              - name: Extract master coverage percentage
+                id: master-coverage
+                run: |
+                  if [ -f master-coverage.out ]; then
+                    MASTER_COVERAGE=$(go tool cover -func=master-coverage.out | grep total: | awk '{print $3}' | sed 's/%//')
+                    echo "coverage=$MASTER_COVERAGE" >> $GITHUB_OUTPUT
+                  else
+                    echo "coverage=0" >> $GITHUB_OUTPUT
+                  fi
 
-            - name: Extract master coverage percentage
-              id: master-coverage
-              run: |
-                if [ -f master-coverage.out ]; then
-                  MASTER_COVERAGE=$(go tool cover -func=master-coverage.out | grep total: | awk '{print $3}' | sed 's/%//')
-                  echo "coverage=$MASTER_COVERAGE" >> $GITHUB_OUTPUT
-                else
-                  echo "coverage=0" >> $GITHUB_OUTPUT
-                fi
+              - name: Generate full coverage breakdown
+                id: full_coverage_report
+                run: |
+                  if [ -f coverage.out ]; then
+                    REPORT_CONTENT=$(go tool cover -func=coverage.out) # This command outputs function-level coverage [5]
+                    echo "report<<EOF" >> $GITHUB_OUTPUT # Start HERE-doc for multi-line output [3]
+                    echo "$REPORT_CONTENT" >> $GITHUB_OUTPUT
+                    echo "EOF" >> $GITHUB_OUTPUT # End HERE-doc
+                  else
+                    echo "report=No coverage report found." >> $GITHUB_OUTPUT
+                  fi
 
-            - name: Generate full coverage breakdown
-              id: full_coverage_report
-              run: |
-                if [ -f coverage.out ]; then
-                  REPORT_CONTENT=$(go tool cover -func=coverage.out) # This command outputs function-level coverage [5]
-                  echo "report<<EOF" >> $GITHUB_OUTPUT # Start HERE-doc for multi-line output [3]
-                  echo "$REPORT_CONTENT" >> $GITHUB_OUTPUT
-                  echo "EOF" >> $GITHUB_OUTPUT # End HERE-doc
-                else
-                  echo "report=No coverage report found." >> $GITHUB_OUTPUT
-                fi
+              - name: check test coverage
+                id: coverage
+                uses: vladopajic/go-test-coverage@v2
+                continue-on-error: true
+                with:
+                  config: ./.github/.testcoverage.yml
+                  breakdown-file-name: ${{ github.ref_name == 'master' && 'master.breakdown' || '' }}
+                  diff-base-breakdown-file-name: ${{ steps.download-master-breakdown.outputs.found_artifact == 'true' && 'master.breakdown' || '' }}
+              
+              - name: upload artifact (master.breakdown)
+                uses: actions/upload-artifact@v4
+                if: github.ref_name == 'master'
+                with:
+                  name: master.breakdown
+                  path: master.breakdown
+                  if-no-files-found: error
+                  
+              - name: Previous coverage
+                run: |
+                  echo "Previous Coverage ${{ steps.master-coverage.outputs.coverage }}"
 
-            - name: check test coverage
-              id: coverage
-              uses: vladopajic/go-test-coverage@v2
-              continue-on-error: true
-              with:
-                config: ./.github/.testcoverage.yml
-                breakdown-file-name: ${{ github.ref_name == 'master' && 'master.breakdown' || '' }}
-                diff-base-breakdown-file-name: ${{ steps.download-master-breakdown.outputs.found_artifact == 'true' && 'master.breakdown' || '' }}
-            
-            - name: upload artifact (master.breakdown)
-              uses: actions/upload-artifact@v4
-              if: github.ref_name == 'master'
-              with:
-                name: master.breakdown
-                path: master.breakdown
-                if-no-files-found: error
-                
-            - name: Previous coverage
-              run: |
-                echo "Previous Coverage ${{ steps.master-coverage.outputs.coverage }}"
+              - name: Current coverage
+                run: |
+                  echo "Current Coverage ${{ steps.current-coverage.outputs.coverage }}"
 
-            - name: Current coverage
-              run: |
-                echo "Current Coverage ${{ steps.current-coverage.outputs.coverage }}"
+              - name: post coverage report
+                if: github.event_name == 'pull_request'
+                uses: thollander/actions-comment-pull-request@v3
+                with:
+                  github-token: ${{ secrets.GITHUB_TOKEN }}
+                  comment-tag: coverage-report
+                  pr-number: ${{ github.event.pull_request.number }}
+                  message: |
+                    ## 📊 Go Test Coverage Report
 
-            - name: post coverage report
-              if: github.event_name == 'pull_request'
-              uses: thollander/actions-comment-pull-request@v3
-              with:
-                github-token: ${{ secrets.GITHUB_TOKEN }}
-                comment-tag: coverage-report
-                pr-number: ${{ github.event.pull_request.number }}
-                message: |
-                  ## 📊 Go Test Coverage Report
+                    ${{ 
+                      steps.current-coverage.outputs.coverage > steps.master-coverage.outputs.coverage 
+                      && '✅ **Overall code coverage increased.**' 
+                      || steps.current-coverage.outputs.coverage < steps.master-coverage.outputs.coverage 
+                      && '❌ **Overall code coverage decreased.**' 
+                      || 'ℹ️ **Overall code coverage unchanged.**' 
+                    }}
 
-                  ${{ 
-                    steps.current-coverage.outputs.coverage > steps.master-coverage.outputs.coverage 
-                    && '✅ **Overall code coverage increased.**' 
-                    || steps.current-coverage.outputs.coverage < steps.master-coverage.outputs.coverage 
-                    && '❌ **Overall code coverage decreased.**' 
-                    || 'ℹ️ **Overall code coverage unchanged.**' 
-                  }}
+                    **🔍 Coverage Summary**
+                    - **Pull Request Coverage:** `${{ steps.current-coverage.outputs.coverage }}%`
+                    - **Main Branch Coverage:** `${{ steps.master-coverage.outputs.coverage }}%`
 
-                  **🔍 Coverage Summary**
-                  - **Pull Request Coverage:** `${{ steps.current-coverage.outputs.coverage }}%`
-                  - **Main Branch Coverage:** `${{ steps.master-coverage.outputs.coverage }}%`
+                    <details>
+                    <summary>📄 Click to expand full coverage breakdown</summary>
 
-                  <details>
-                  <summary>📄 Click to expand full coverage breakdown</summary>
+                    ```
+                    ${{ steps.full_coverage_report.outputs.report }}
+                    ```
 
-                  ```
-                  ${{ steps.full_coverage_report.outputs.report }}
-                  ```
+                    </details>
+              - name: Rename and upload master coverage
+                if: github.ref_name == 'master'
+                run: mv coverage.out master-coverage.out
 
-                  </details>
-            - name: Rename and upload master coverage
-              if: github.ref_name == 'master'
-              run: mv coverage.out master-coverage.out
-
-            - name: Upload master coverage artifact
-              if: github.ref_name == 'master'
-              uses: actions/upload-artifact@v4
-              with:
-                name: master-coverage.out
-                path: master-coverage.out
-                if-no-files-found: error
->>>>>>> f0c8d396
+              - name: Upload master coverage artifact
+                if: github.ref_name == 'master'
+                uses: actions/upload-artifact@v4
+                with:
+                  name: master-coverage.out
+                  path: master-coverage.out
+                  if-no-files-found: error