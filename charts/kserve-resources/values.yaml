--- conflicted
+++ resolved
@@ -37,10 +37,7 @@
       domain: example.com
       domainTemplate: "{{ .Name }}-{{ .Namespace }}.{{ .IngressDomain }}"
       urlScheme: http
-<<<<<<< HEAD
-=======
       disableIstioVirtualHost: false
->>>>>>> 7536608c
       disableIngressCreation: false
       localGateway:
         gateway: knative-serving/knative-local-gateway
