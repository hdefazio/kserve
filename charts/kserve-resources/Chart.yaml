--- conflicted
+++ resolved
@@ -1,10 +1,6 @@
 apiVersion: v1
 name: kserve 
-<<<<<<< HEAD
-version: v0.11.0
-=======
 version: v0.11.1
->>>>>>> b9f0a7a9
 description: Helm chart for deploying kserve resources
 keywords:
   - kserve
