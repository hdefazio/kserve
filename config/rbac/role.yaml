---
apiVersion: rbac.authorization.k8s.io/v1
kind: ClusterRole
metadata:
  name: kserve-manager-role
rules:
- apiGroups:
  - ""
  resources:
  - configmaps
  verbs:
  - create
  - get
  - update
- apiGroups:
  - ""
  resources:
  - events
  - secrets
  - serviceaccounts
  - services
  verbs:
  - create
  - delete
  - get
  - list
  - patch
  - update
  - watch
- apiGroups:
  - ""
  resources:
  - namespaces
  - pods
  verbs:
  - get
  - list
  - watch
- apiGroups:
<<<<<<< HEAD
  - ""
  resources:
  - secrets
  verbs:
  - get
- apiGroups:
  - ""
  resources:
  - serviceaccounts
  verbs:
  - create
  - delete
  - get
  - patch
- apiGroups:
=======
>>>>>>> a61a9d52
  - admissionregistration.k8s.io
  resources:
  - mutatingwebhookconfigurations
  - validatingwebhookconfigurations
  verbs:
  - create
  - delete
  - get
  - list
  - patch
  - update
  - watch
- apiGroups:
  - apps
  resources:
  - deployments
  verbs:
  - create
  - delete
  - get
  - list
  - patch
  - update
  - watch
- apiGroups:
  - authentication.k8s.io
  resources:
  - subjectaccessreviews
  - tokenreviews
  verbs:
  - create
- apiGroups:
  - autoscaling
  resources:
  - horizontalpodautoscalers
  verbs:
  - create
  - delete
  - get
  - list
  - patch
  - update
  - watch
- apiGroups:
  - discovery.k8s.io
  resources:
  - endpointslices
  verbs:
  - get
  - list
  - watch
- apiGroups:
  - gateway.networking.k8s.io
  resources:
  - gatewayclasses
  - gateways
  - httproutes
  verbs:
  - create
  - delete
  - get
  - list
  - patch
  - update
  - watch
- apiGroups:
  - inference.networking.x-k8s.io
  resources:
  - inferencemodels
  - inferencepools
  verbs:
  - create
  - delete
  - get
  - list
  - patch
  - update
  - watch
- apiGroups:
  - keda.sh
  resources:
  - scaledobjects
  - scaledobjects/finalizers
  verbs:
  - create
  - delete
  - get
  - list
  - patch
  - update
  - watch
- apiGroups:
  - keda.sh
  resources:
  - scaledobjects/status
  verbs:
  - get
  - patch
  - update
- apiGroups:
  - leaderworkerset.x-k8s.io
  resources:
  - leaderworkersets
  verbs:
  - create
  - delete
  - get
  - list
  - patch
  - update
  - watch
- apiGroups:
  - networking.istio.io
  resources:
  - destinationrules
  - virtualservices
  - virtualservices/finalizers
  verbs:
  - create
  - delete
  - get
  - list
  - patch
  - update
  - watch
- apiGroups:
  - networking.istio.io
  resources:
  - virtualservices/status
  verbs:
  - get
  - patch
  - update
- apiGroups:
  - networking.k8s.io
  resources:
  - ingresses
  verbs:
  - create
  - delete
  - get
  - list
  - patch
  - update
  - watch
- apiGroups:
  - opentelemetry.io
  resources:
  - opentelemetrycollectors
  - opentelemetrycollectors/finalizers
  verbs:
  - create
  - delete
  - get
  - list
  - patch
  - update
  - watch
- apiGroups:
  - opentelemetry.io
  resources:
  - opentelemetrycollectors/status
  verbs:
  - get
  - patch
  - update
- apiGroups:
  - rbac.authorization.k8s.io
<<<<<<< HEAD
  resourceNames:
  - kserve-inferencegraph-auth-verifiers
  resources:
  - clusterrolebindings
  verbs:
  - create
  - get
  - patch
  - update
- apiGroups:
  - route.openshift.io
  resources:
  - routes
=======
  resources:
  - rolebindings
  - roles
>>>>>>> a61a9d52
  verbs:
  - create
  - delete
  - get
  - list
  - patch
  - update
  - watch
- apiGroups:
<<<<<<< HEAD
  - route.openshift.io
  resources:
  - routes/status
  verbs:
  - get
- apiGroups:
=======
>>>>>>> a61a9d52
  - serving.knative.dev
  resources:
  - services
  - services/finalizers
  verbs:
  - create
  - delete
  - get
  - list
  - patch
  - update
  - watch
- apiGroups:
  - serving.knative.dev
  resources:
  - services/status
  verbs:
  - get
  - patch
  - update
- apiGroups:
  - serving.kserve.io
  resources:
  - clusterservingruntimes
  - clusterservingruntimes/finalizers
  - clusterstoragecontainers
  - inferencegraphs
  - inferencegraphs/finalizers
  - inferenceservices
  - inferenceservices/finalizers
  - llminferenceserviceconfigs
  - llminferenceservices
  - servingruntimes
  - servingruntimes/finalizers
  - trainedmodels
  verbs:
  - create
  - delete
  - get
  - list
  - patch
  - update
  - watch
- apiGroups:
  - serving.kserve.io
  resources:
  - clusterservingruntimes/status
  - inferencegraphs/status
  - inferenceservices/status
  - llminferenceservices/status
  - servingruntimes/status
  - trainedmodels/status
  verbs:
  - get
  - patch
  - update
- apiGroups:
  - serving.kserve.io
  resources:
  - llminferenceserviceconfigs/finalizers
  - llminferenceservices/finalizers
  verbs:
  - update
- apiGroups:
  - serving.kserve.io
  resources:
  - localmodelcaches
  verbs:
  - get
  - list
  - watch<|MERGE_RESOLUTION|>--- conflicted
+++ resolved
@@ -37,24 +37,6 @@
   - list
   - watch
 - apiGroups:
-<<<<<<< HEAD
-  - ""
-  resources:
-  - secrets
-  verbs:
-  - get
-- apiGroups:
-  - ""
-  resources:
-  - serviceaccounts
-  verbs:
-  - create
-  - delete
-  - get
-  - patch
-- apiGroups:
-=======
->>>>>>> a61a9d52
   - admissionregistration.k8s.io
   resources:
   - mutatingwebhookconfigurations
@@ -223,7 +205,6 @@
   - update
 - apiGroups:
   - rbac.authorization.k8s.io
-<<<<<<< HEAD
   resourceNames:
   - kserve-inferencegraph-auth-verifiers
   resources:
@@ -234,32 +215,37 @@
   - patch
   - update
 - apiGroups:
-  - route.openshift.io
-  resources:
-  - routes
-=======
+  - rbac.authorization.k8s.io
   resources:
   - rolebindings
   - roles
->>>>>>> a61a9d52
-  verbs:
-  - create
-  - delete
-  - get
-  - list
-  - patch
-  - update
-  - watch
-- apiGroups:
-<<<<<<< HEAD
+  verbs:
+  - create
+  - delete
+  - get
+  - list
+  - patch
+  - update
+  - watch
+- apiGroups:
   - route.openshift.io
   resources:
+  - routes
+  verbs:
+  - create
+  - delete
+  - get
+  - list
+  - patch
+  - update
+  - watch
+- apiGroups:
+  - route.openshift.io
+  resources:
   - routes/status
   verbs:
   - get
 - apiGroups:
-=======
->>>>>>> a61a9d52
   - serving.knative.dev
   resources:
   - services
