apiVersion: serving.kserve.io/v1alpha1
kind: LLMInferenceServiceConfig
metadata:
  name: kserve-config-llm-decode-worker-data-parallel
spec:
  template:
    initContainers:
      - name: llm-d-routing-sidecar
        imagePullPolicy: IfNotPresent
        image: ghcr.io/llm-d/llm-d-routing-sidecar:v0.2.0
        restartPolicy: Always
        ports:
          - containerPort: 8000
            protocol: TCP
        securityContext:
          allowPrivilegeEscalation: false
          readOnlyRootFilesystem: true
          runAsNonRoot: true
          capabilities:
            drop:
              - ALL
          seccompProfile:
            type: RuntimeDefault
        terminationMessagePath: /dev/termination-log
        terminationMessagePolicy: FallbackToLogsOnError
        livenessProbe:
          httpGet:
            path: /health
            port: 8000
            scheme: HTTPS
          initialDelaySeconds: 10
          periodSeconds: 10
          timeoutSeconds: 10
          failureThreshold: 3
        readinessProbe:
          httpGet:
            path: /health
            port: 8000
            scheme: HTTPS
          initialDelaySeconds: 10
          periodSeconds: 10
          timeoutSeconds: 5
          failureThreshold: 10
        args:
          - "--port=8000"
          - "--vllm-port=8001"
          - "--connector=nixlv2"
          - "--secure-proxy=true"
          - "--cert-path=/etc/ssl/certs"
          - "--decoder-use-tls=true"
          - "--decoder-tls-insecure-skip-verify=true"
          - "--prefiller-use-tls=true"
          - "--prefiller-tls-insecure-skip-verify=true"
          - "--enable-ssrf-protection=true"
        volumeMounts:
          - mountPath: /etc/ssl/certs
            name: tls-certs
            readOnly: true
        env:
          - name: INFERENCE_POOL_NAMESPACE
            valueFrom:
              fieldRef:
                fieldPath: metadata.namespace
    containers:
      - image: ghcr.io/llm-d/llm-d-dev:v0.2.2
        imagePullPolicy: IfNotPresent
        name: main
        ports:
          - containerPort: 8001
            protocol: TCP
        command:
          - "/bin/bash"
          - "-c"
        args:
          - |-
<<<<<<< HEAD
=======
            # In some versions, ZMQ bind doesn't resolve the address through DNS
            DP_ADDRESS=$(getent hosts ${LWS_LEADER_ADDRESS} | cut -d' ' -f1)
            echo "DP_ADDRESS=${DP_ADDRESS}"
>>>>>>> bd373d9e
            
            if [ "$KSERVE_INFER_ROCE" = "true" ]; then
              echo "Trying to infer RoCE configs ... "
              grep -H . /sys/class/infiniband/*/ports/*/gids/* 2>/dev/null
              grep -H . /sys/class/infiniband/*/ports/*/gid_attrs/types/* 2>/dev/null
            
<<<<<<< HEAD
=======
              cat /proc/driver/nvidia/params
            
>>>>>>> bd373d9e
              KSERVE_INFER_IB_GID_INDEX_GREP=${KSERVE_INFER_IB_GID_INDEX_GREP:-"RoCE v2"}
            
              echo "[Infer RoCE] Discovering active HCAs ..."
              active_hcas=()
              # Loop through all mlx5 devices found in sysfs
              for hca_dir in /sys/class/infiniband/mlx5_*; do
                  # Ensure it's a directory before proceeding
                  if [ -d "$hca_dir" ]; then
                      hca_name=$(basename "$hca_dir")
                      port_state_file="$hca_dir/ports/1/state" # Assume port 1
                      type_file="$hca_dir/ports/1/gid_attrs/types/*"

                      echo "[Infer RoCE] Check if the port state file ${port_state_file} exists and contains 'ACTIVE'"
                      if [ -f "$port_state_file" ] && grep -q "ACTIVE" "$port_state_file" && grep -q "${KSERVE_INFER_IB_GID_INDEX_GREP}" ${type_file} 2>/dev/null; then
                          echo "[Infer RoCE] Found active HCA: $hca_name"
                          active_hcas+=("$hca_name")
                      else
                          echo "[Infer RoCE] Skipping inactive or down HCA: $hca_name"
                      fi
                  fi
              done
            
              ucx_hcas=()
              for hca in "${active_hcas[@]}"; do
                ucx_hcas+=("${hca}:1")
              done

              # Check if we found any active HCAs
              if [ ${#active_hcas[@]} -gt 0 ]; then
                  # Join the array elements with a comma
                  hcas=$(IFS=,; echo "${active_hcas[*]}")
                  echo "[Infer RoCE] Setting active HCAs: ${hcas}"
                  export NCCL_IB_HCA=${NCCL_IB_HCA:-${hcas}}
<<<<<<< HEAD
                  export NVSHMEM_HCA_LIST=${NVSHMEM_HCA_LIST:-${hcas}}
=======
                  export NVSHMEM_HCA_LIST=${NVSHMEM_HCA_LIST:-${ucx_hcas}}
>>>>>>> bd373d9e
                  export UCX_NET_DEVICES=${UCX_NET_DEVICES:-${ucx_hcas}}

                  echo "[Infer RoCE] NCCL_IB_HCA=${NCCL_IB_HCA}"
                  echo "[Infer RoCE] NVSHMEM_HCA_LIST=${NVSHMEM_HCA_LIST}"
              else
                  echo "[Infer RoCE] WARNING: No active RoCE HCAs found. NCCL_IB_HCA will not be set."
              fi
            
              if [ ${#active_hcas[@]} -gt 0 ]; then
                  echo "[Infer RoCE] Finding GID_INDEX for each active HCA (SR-IOV compatible)..."
            
                  # For SR-IOV environments, find the most common IPv4 RoCE v2 GID index across all HCAs
                  declare -A gid_index_count
                  declare -A hca_gid_index
            
                  for hca_name in "${active_hcas[@]}"; do
                      echo "[Infer RoCE] Processing HCA: ${hca_name}"
            
                      # Find all RoCE v2 IPv4 GIDs for this HCA and count by index
                      for tpath in /sys/class/infiniband/${hca_name}/ports/1/gid_attrs/types/*; do
                          if grep -q "${KSERVE_INFER_IB_GID_INDEX_GREP}" "$tpath" 2>/dev/null; then
                              idx=$(basename "$tpath")
                              gid_file="/sys/class/infiniband/${hca_name}/ports/1/gids/${idx}"
                              # Check for IPv4 GID (contains ffff:)
                              if [ -f "$gid_file" ] && grep -q "ffff:" "$gid_file"; then
                                  gid_value=$(cat "$gid_file" 2>/dev/null || echo "")
                                  echo "[Infer RoCE] Found IPv4 RoCE v2 GID for ${hca_name}: index=${idx}, gid=${gid_value}"
                                  hca_gid_index["${hca_name}"]="${idx}"
                                  gid_index_count["${idx}"]=$((${gid_index_count["${idx}"]} + 1))
                                  break  # Use first found IPv4 GID per HCA
                              fi
                          fi
                      done
                  done
            
                  # Find the most common GID index (most likely to be consistent across nodes)
                  best_gid_index=""
                  max_count=0
                  for idx in "${!gid_index_count[@]}"; do
                      count=${gid_index_count["${idx}"]}
                      echo "[Infer RoCE] GID_INDEX ${idx} found on ${count} HCAs"
                      if [ $count -gt $max_count ]; then
                          max_count=$count
                          best_gid_index="$idx"
                      fi
                  done
            
                  # Use deterministic fallback if counts are equal - prefer lower index number  
                  if [ ${#gid_index_count[@]} -gt 1 ]; then
                      echo "[Infer RoCE] Multiple GID indices found, selecting most common: ${best_gid_index}"
                      # If there's a tie, prefer index 3 as it's most common in SR-IOV setups
                      if [ -n "${gid_index_count['3']}" ] && [ "${gid_index_count['3']}" -eq "$max_count" ]; then
                          best_gid_index="3"
                          echo "[Infer RoCE] Using deterministic fallback: GID_INDEX=3 (SR-IOV standard)"
                      fi
                  fi
            
                  # Check if GID_INDEX is already set via environment variables
                  if [ -n "${NCCL_IB_GID_INDEX}" ]; then
                      echo "[Infer RoCE] Using pre-configured NCCL_IB_GID_INDEX=${NCCL_IB_GID_INDEX} from environment"
                      export NVSHMEM_IB_GID_INDEX=${NVSHMEM_IB_GID_INDEX:-$NCCL_IB_GID_INDEX}
                      export UCX_IB_GID_INDEX=${UCX_IB_GID_INDEX:-$NCCL_IB_GID_INDEX}
                      echo "[Infer RoCE] Using hardcoded GID_INDEX=${NCCL_IB_GID_INDEX} for NCCL, NVSHMEM, and UCX"
                  elif [ -n "$best_gid_index" ]; then
                      echo "[Infer RoCE] Selected GID_INDEX: ${best_gid_index} (found on ${max_count} HCAs)"
            
                      export NCCL_IB_GID_INDEX=${NCCL_IB_GID_INDEX:-$best_gid_index}
                      export NVSHMEM_IB_GID_INDEX=${NVSHMEM_IB_GID_INDEX:-$best_gid_index}
                      export UCX_IB_GID_INDEX=${UCX_IB_GID_INDEX:-$best_gid_index}
            
                      echo "[Infer RoCE] Exported GID_INDEX=${best_gid_index} for NCCL, NVSHMEM, and UCX"
                  else
                      echo "[Infer RoCE] ERROR: No valid IPv4 ${KSERVE_INFER_IB_GID_INDEX_GREP} GID_INDEX found on any HCA."
                  fi
              else
                  echo "[Infer RoCE] No active HCAs found, skipping GID_INDEX inference."
              fi
            fi

            START_RANK=0
            eval "vllm serve \
              /mnt/models \
              --served-model-name "{{ .Spec.Model.Name }}" \
              --port 8001 \
              --api-server-count ${VLLM_API_SERVER_COUNT:-8} \
              --disable-log-requests \
              {{- if .Spec.Parallelism.Expert -}}--enable-expert-parallel{{- end }} \
              {{- if .Spec.Parallelism.Tensor -}}--tensor-parallel-size {{ .Spec.Parallelism.Tensor }}{{- end }} \
              --data-parallel-size {{ or .Spec.Parallelism.Data 1 }} \
              --data-parallel-size-local {{ or .Spec.Parallelism.DataLocal 1 }} \
              --data-parallel-address ${DP_ADDRESS} \
              --data-parallel-rpc-port {{ if .Spec.Parallelism.DataRPCPort }}{{ .Spec.Parallelism.DataRPCPort }}{{ else }}5555{{- end }} \
              --data-parallel-start-rank $START_RANK \
              ${VLLM_ADDITIONAL_ARGS} \
              --trust-remote-code \
              --enable-ssl-refresh \
              --ssl-certfile \
              /etc/ssl/certs/tls.crt \
              --ssl-keyfile \
              /etc/ssl/certs/tls.key"
        env:
          - name: HOME
            value: /home
          - name: VLLM_LOGGING_LEVEL
            value: INFO
          - name: HF_HUB_CACHE
            value: /models
        securityContext:
          allowPrivilegeEscalation: false
          readOnlyRootFilesystem: false
          runAsNonRoot: true
          capabilities:
            add:
              - "IPC_LOCK"
              - "SYS_RAWIO"
              - "NET_RAW"
            drop:
              - ALL
          seccompProfile:
            type: RuntimeDefault
        terminationMessagePath: /dev/termination-log
        terminationMessagePolicy: FallbackToLogsOnError
        livenessProbe:
          httpGet:
            path: /health
            port: 8001
            scheme: HTTPS
          initialDelaySeconds: 300
          periodSeconds: 10
          timeoutSeconds: 10
          failureThreshold: 3
        readinessProbe:
          httpGet:
            path: /health
            port: 8001
            scheme: HTTPS
          initialDelaySeconds: 200
          periodSeconds: 30
          timeoutSeconds: 5
          failureThreshold: 60
        volumeMounts:
          - mountPath: /home
            name: home
          - mountPath: /dev/shm
            name: dshm
          - mountPath: /models
            name: model-cache
          - mountPath: /etc/ssl/certs
            name: tls-certs
            readOnly: true
    terminationGracePeriodSeconds: 30
    volumes:
      - emptyDir: { }
        name: home
      - emptyDir:
          medium: Memory
          sizeLimit: 8Gi
        name: dshm
      - emptyDir: { }
        name: model-cache
      - name: tls-certs
        secret:
          secretName: "{{ ChildName .ObjectMeta.Name `-kserve-self-signed-certs` }}"
  worker:
    containers:
      - image: ghcr.io/llm-d/llm-d-dev:v0.2.2
        imagePullPolicy: IfNotPresent
        name: main
        ports:
          - containerPort: 8001
            protocol: TCP
        command:
          - "/bin/bash"
          - "-c"
        args:
          - |-
<<<<<<< HEAD
=======
            # In some versions, ZMQ bind doesn't resolve the address through DNS
            DP_ADDRESS=$(getent hosts ${LWS_LEADER_ADDRESS} | cut -d' ' -f1)
            echo "DP_ADDRESS=${DP_ADDRESS}"
>>>>>>> bd373d9e
            
            if [ "$KSERVE_INFER_ROCE" = "true" ]; then
              echo "Trying to infer RoCE configs ... "
              grep -H . /sys/class/infiniband/*/ports/*/gids/* 2>/dev/null
              grep -H . /sys/class/infiniband/*/ports/*/gid_attrs/types/* 2>/dev/null
            
<<<<<<< HEAD
=======
              cat /proc/driver/nvidia/params
            
>>>>>>> bd373d9e
              KSERVE_INFER_IB_GID_INDEX_GREP=${KSERVE_INFER_IB_GID_INDEX_GREP:-"RoCE v2"}
            
              echo "[Infer RoCE] Discovering active HCAs ..."
              active_hcas=()
              # Loop through all mlx5 devices found in sysfs
              for hca_dir in /sys/class/infiniband/mlx5_*; do
                  # Ensure it's a directory before proceeding
                  if [ -d "$hca_dir" ]; then
                      hca_name=$(basename "$hca_dir")
                      port_state_file="$hca_dir/ports/1/state" # Assume port 1
                      type_file="$hca_dir/ports/1/gid_attrs/types/*"

                      echo "[Infer RoCE] Check if the port state file ${port_state_file} exists and contains 'ACTIVE'"
                      if [ -f "$port_state_file" ] && grep -q "ACTIVE" "$port_state_file" && grep -q "${KSERVE_INFER_IB_GID_INDEX_GREP}" ${type_file} 2>/dev/null; then
                          echo "[Infer RoCE] Found active HCA: $hca_name"
                          active_hcas+=("$hca_name")
                      else
                          echo "[Infer RoCE] Skipping inactive or down HCA: $hca_name"
                      fi
                  fi
              done
            
              ucx_hcas=()
              for hca in "${active_hcas[@]}"; do
                ucx_hcas+=("${hca}:1")
              done

              # Check if we found any active HCAs
              if [ ${#active_hcas[@]} -gt 0 ]; then
                  # Join the array elements with a comma
                  hcas=$(IFS=,; echo "${active_hcas[*]}")
                  echo "[Infer RoCE] Setting active HCAs: ${hcas}"
                  export NCCL_IB_HCA=${NCCL_IB_HCA:-${hcas}}
<<<<<<< HEAD
                  export NVSHMEM_HCA_LIST=${NVSHMEM_HCA_LIST:-${hcas}}
=======
                  export NVSHMEM_HCA_LIST=${NVSHMEM_HCA_LIST:-${ucx_hcas}}
>>>>>>> bd373d9e
                  export UCX_NET_DEVICES=${UCX_NET_DEVICES:-${ucx_hcas}}

                  echo "[Infer RoCE] NCCL_IB_HCA=${NCCL_IB_HCA}"
                  echo "[Infer RoCE] NVSHMEM_HCA_LIST=${NVSHMEM_HCA_LIST}"
              else
                  echo "[Infer RoCE] WARNING: No active RoCE HCAs found. NCCL_IB_HCA will not be set."
              fi
            
              if [ ${#active_hcas[@]} -gt 0 ]; then
                  echo "[Infer RoCE] Finding GID_INDEX for each active HCA (SR-IOV compatible)..."
            
                  # For SR-IOV environments, find the most common IPv4 RoCE v2 GID index across all HCAs
                  declare -A gid_index_count
                  declare -A hca_gid_index
            
                  for hca_name in "${active_hcas[@]}"; do
                      echo "[Infer RoCE] Processing HCA: ${hca_name}"
            
                      # Find all RoCE v2 IPv4 GIDs for this HCA and count by index
                      for tpath in /sys/class/infiniband/${hca_name}/ports/1/gid_attrs/types/*; do
                          if grep -q "${KSERVE_INFER_IB_GID_INDEX_GREP}" "$tpath" 2>/dev/null; then
                              idx=$(basename "$tpath")
                              gid_file="/sys/class/infiniband/${hca_name}/ports/1/gids/${idx}"
                              # Check for IPv4 GID (contains ffff:)
                              if [ -f "$gid_file" ] && grep -q "ffff:" "$gid_file"; then
                                  gid_value=$(cat "$gid_file" 2>/dev/null || echo "")
                                  echo "[Infer RoCE] Found IPv4 RoCE v2 GID for ${hca_name}: index=${idx}, gid=${gid_value}"
                                  hca_gid_index["${hca_name}"]="${idx}"
                                  gid_index_count["${idx}"]=$((${gid_index_count["${idx}"]} + 1))
                                  break  # Use first found IPv4 GID per HCA
                              fi
                          fi
                      done
                  done
            
                  # Find the most common GID index (most likely to be consistent across nodes)
                  best_gid_index=""
                  max_count=0
                  for idx in "${!gid_index_count[@]}"; do
                      count=${gid_index_count["${idx}"]}
                      echo "[Infer RoCE] GID_INDEX ${idx} found on ${count} HCAs"
                      if [ $count -gt $max_count ]; then
                          max_count=$count
                          best_gid_index="$idx"
                      fi
                  done
            
                  # Use deterministic fallback if counts are equal - prefer lower index number  
                  if [ ${#gid_index_count[@]} -gt 1 ]; then
                      echo "[Infer RoCE] Multiple GID indices found, selecting most common: ${best_gid_index}"
                      # If there's a tie, prefer index 3 as it's most common in SR-IOV setups
                      if [ -n "${gid_index_count['3']}" ] && [ "${gid_index_count['3']}" -eq "$max_count" ]; then
                          best_gid_index="3"
                          echo "[Infer RoCE] Using deterministic fallback: GID_INDEX=3 (SR-IOV standard)"
                      fi
                  fi
            
                  # Check if GID_INDEX is already set via environment variables
                  if [ -n "${NCCL_IB_GID_INDEX}" ]; then
                      echo "[Infer RoCE] Using pre-configured NCCL_IB_GID_INDEX=${NCCL_IB_GID_INDEX} from environment"
                      export NVSHMEM_IB_GID_INDEX=${NVSHMEM_IB_GID_INDEX:-$NCCL_IB_GID_INDEX}
                      export UCX_IB_GID_INDEX=${UCX_IB_GID_INDEX:-$NCCL_IB_GID_INDEX}
                      echo "[Infer RoCE] Using hardcoded GID_INDEX=${NCCL_IB_GID_INDEX} for NCCL, NVSHMEM, and UCX"
                  elif [ -n "$best_gid_index" ]; then
                      echo "[Infer RoCE] Selected GID_INDEX: ${best_gid_index} (found on ${max_count} HCAs)"
            
                      export NCCL_IB_GID_INDEX=${NCCL_IB_GID_INDEX:-$best_gid_index}
                      export NVSHMEM_IB_GID_INDEX=${NVSHMEM_IB_GID_INDEX:-$best_gid_index}
                      export UCX_IB_GID_INDEX=${UCX_IB_GID_INDEX:-$best_gid_index}
            
                      echo "[Infer RoCE] Exported GID_INDEX=${best_gid_index} for NCCL, NVSHMEM, and UCX"
                  else
                      echo "[Infer RoCE] ERROR: No valid IPv4 ${KSERVE_INFER_IB_GID_INDEX_GREP} GID_INDEX found on any HCA."
                  fi
              else
                  echo "[Infer RoCE] No active HCAs found, skipping GID_INDEX inference."
              fi
            fi

            START_RANK=$(( ${LWS_WORKER_INDEX:-0} * {{ or .Spec.Parallelism.DataLocal 1 }} ))
            eval "vllm serve \
              /mnt/models \
              --served-model-name "{{ .Spec.Model.Name }}" \
              --port 8001 \
              --disable-log-requests \
              {{- if .Spec.Parallelism.Expert }}--enable-expert-parallel{{- end }} \
              {{- if .Spec.Parallelism.Tensor }}--tensor-parallel-size {{ .Spec.Parallelism.Tensor }}{{- end }} \
              --data-parallel-size {{ or .Spec.Parallelism.Data 1 }} \
              --data-parallel-size-local {{ or .Spec.Parallelism.DataLocal 1 }} \
              --data-parallel-address ${DP_ADDRESS} \
              --data-parallel-rpc-port {{ if .Spec.Parallelism.DataRPCPort }}{{ .Spec.Parallelism.DataRPCPort }}{{ else }}5555{{- end }} \
              --data-parallel-start-rank $START_RANK \
              ${VLLM_ADDITIONAL_ARGS} \
              --trust-remote-code \
              --headless \
              --enable-ssl-refresh \
              --ssl-certfile \
              /etc/ssl/certs/tls.crt \
              --ssl-keyfile \
              /etc/ssl/certs/tls.key"
        env:
          - name: HOME
            value: /home
          - name: VLLM_LOGGING_LEVEL
            value: INFO
          - name: HF_HUB_CACHE
            value: /models
          - name: VLLM_RANDOMIZE_DP_DUMMY_INPUTS
            value: "1"
        securityContext:
          allowPrivilegeEscalation: false
          readOnlyRootFilesystem: false
          runAsNonRoot: true
          capabilities:
            add:
              - "IPC_LOCK"
              - "SYS_RAWIO"
              - "NET_RAW"
            drop:
              - ALL
          seccompProfile:
            type: RuntimeDefault
        terminationMessagePath: /dev/termination-log
        terminationMessagePolicy: FallbackToLogsOnError
        volumeMounts:
          - mountPath: /home
            name: home
          - mountPath: /dev/shm
            name: dshm
          - mountPath: /models
            name: model-cache
          - mountPath: /etc/ssl/certs
            name: tls-certs
            readOnly: true
    terminationGracePeriodSeconds: 30
    volumes:
      - emptyDir: { }
        name: home
      - emptyDir:
          medium: Memory
          sizeLimit: 8Gi
        name: dshm
      - emptyDir: { }
        name: model-cache
      - name: tls-certs
        secret:
          secretName: "{{ ChildName .ObjectMeta.Name `-kserve-self-signed-certs` }}"<|MERGE_RESOLUTION|>--- conflicted
+++ resolved
@@ -73,23 +73,17 @@
           - "-c"
         args:
           - |-
-<<<<<<< HEAD
-=======
             # In some versions, ZMQ bind doesn't resolve the address through DNS
             DP_ADDRESS=$(getent hosts ${LWS_LEADER_ADDRESS} | cut -d' ' -f1)
             echo "DP_ADDRESS=${DP_ADDRESS}"
->>>>>>> bd373d9e
             
             if [ "$KSERVE_INFER_ROCE" = "true" ]; then
               echo "Trying to infer RoCE configs ... "
               grep -H . /sys/class/infiniband/*/ports/*/gids/* 2>/dev/null
               grep -H . /sys/class/infiniband/*/ports/*/gid_attrs/types/* 2>/dev/null
             
-<<<<<<< HEAD
-=======
               cat /proc/driver/nvidia/params
             
->>>>>>> bd373d9e
               KSERVE_INFER_IB_GID_INDEX_GREP=${KSERVE_INFER_IB_GID_INDEX_GREP:-"RoCE v2"}
             
               echo "[Infer RoCE] Discovering active HCAs ..."
@@ -123,11 +117,7 @@
                   hcas=$(IFS=,; echo "${active_hcas[*]}")
                   echo "[Infer RoCE] Setting active HCAs: ${hcas}"
                   export NCCL_IB_HCA=${NCCL_IB_HCA:-${hcas}}
-<<<<<<< HEAD
-                  export NVSHMEM_HCA_LIST=${NVSHMEM_HCA_LIST:-${hcas}}
-=======
                   export NVSHMEM_HCA_LIST=${NVSHMEM_HCA_LIST:-${ucx_hcas}}
->>>>>>> bd373d9e
                   export UCX_NET_DEVICES=${UCX_NET_DEVICES:-${ucx_hcas}}
 
                   echo "[Infer RoCE] NCCL_IB_HCA=${NCCL_IB_HCA}"
@@ -304,23 +294,17 @@
           - "-c"
         args:
           - |-
-<<<<<<< HEAD
-=======
             # In some versions, ZMQ bind doesn't resolve the address through DNS
             DP_ADDRESS=$(getent hosts ${LWS_LEADER_ADDRESS} | cut -d' ' -f1)
             echo "DP_ADDRESS=${DP_ADDRESS}"
->>>>>>> bd373d9e
             
             if [ "$KSERVE_INFER_ROCE" = "true" ]; then
               echo "Trying to infer RoCE configs ... "
               grep -H . /sys/class/infiniband/*/ports/*/gids/* 2>/dev/null
               grep -H . /sys/class/infiniband/*/ports/*/gid_attrs/types/* 2>/dev/null
             
-<<<<<<< HEAD
-=======
               cat /proc/driver/nvidia/params
             
->>>>>>> bd373d9e
               KSERVE_INFER_IB_GID_INDEX_GREP=${KSERVE_INFER_IB_GID_INDEX_GREP:-"RoCE v2"}
             
               echo "[Infer RoCE] Discovering active HCAs ..."
@@ -354,11 +338,7 @@
                   hcas=$(IFS=,; echo "${active_hcas[*]}")
                   echo "[Infer RoCE] Setting active HCAs: ${hcas}"
                   export NCCL_IB_HCA=${NCCL_IB_HCA:-${hcas}}
-<<<<<<< HEAD
-                  export NVSHMEM_HCA_LIST=${NVSHMEM_HCA_LIST:-${hcas}}
-=======
                   export NVSHMEM_HCA_LIST=${NVSHMEM_HCA_LIST:-${ucx_hcas}}
->>>>>>> bd373d9e
                   export UCX_NET_DEVICES=${UCX_NET_DEVICES:-${ucx_hcas}}
 
                   echo "[Infer RoCE] NCCL_IB_HCA=${NCCL_IB_HCA}"
