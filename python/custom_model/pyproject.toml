[tool.poetry]
name = "custom-model"
version = "0.12.1"
description = "Custom model implementation. Not intended for use outside KServe Frameworks Images."
authors = ["The KServe Authors"]
license = "https://github.com/kserve/kserve/blob/master/LICENSE"
packages = [
    { include = "*.py" }
]

[tool.poetry.dependencies]
python = ">=3.9,<3.12"
kserve = {path = "../kserve", develop = true}
torchvision = {version = "0.15.1+cpu", source = "pytorch"}
torch = {version = "2.0.0", source = "pytorch"}
<<<<<<< HEAD
pillow = "^10.3.0"
=======
pillow = "^10.2.0"
>>>>>>> 7536608c


[[tool.poetry.source]]
name = "pytorch"
url = "https://download.pytorch.org/whl/cpu"
priority = "explicit"

[tool.poetry-version-plugin]
source = "file"
file_path = "../VERSION"

[build-system]
requires = ["poetry-core>=1.0.0"]
build-backend = "poetry.core.masonry.api"<|MERGE_RESOLUTION|>--- conflicted
+++ resolved
@@ -13,11 +13,7 @@
 kserve = {path = "../kserve", develop = true}
 torchvision = {version = "0.15.1+cpu", source = "pytorch"}
 torch = {version = "2.0.0", source = "pytorch"}
-<<<<<<< HEAD
-pillow = "^10.3.0"
-=======
 pillow = "^10.2.0"
->>>>>>> 7536608c
 
 
 [[tool.poetry.source]]
