--- conflicted
+++ resolved
@@ -1,10 +1,6 @@
 [tool.poetry]
 name = "custom_transformer"
-<<<<<<< HEAD
-version = "0.11.0"
-=======
 version = "0.11.1"
->>>>>>> b9f0a7a9
 description = "Custom Transformer Examples. Not intended for use outside KServe Frameworks Images."
 authors = ["Dan Sun <dsun20@bloomberg.net>"]
 license = "https://github.com/kserve/kserve/blob/master/LICENSE"
