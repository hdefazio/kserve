--- conflicted
+++ resolved
@@ -67,25 +67,18 @@
 azure-storage-file-share = { version = "^12.16.0", optional = true }
 azure-identity = { version = "^1.15.0", optional = true }
 boto3 = { version = "^1.29.0", optional = true }
-<<<<<<< HEAD
-huggingface-hub = { version = "^0.30.0", extras = ["hf-transfer"], optional = true }
-=======
 huggingface-hub = { version = "^0.30.0", extras = [
   "hf-transfer",
 ], optional = true }
->>>>>>> a6052cf8
 
 # Logging dependencies. They can be opted into by apps.
 asgi-logger = { version = "^0.1.0", optional = true }
 
 # Ray dependency
 ray = { version = ">=2.43.0", extras = ["serve"], optional = true }
-<<<<<<< HEAD
-=======
 
 # OpenAI Types dependency
 vllm = { version = "0.8.5", optional = true }
->>>>>>> a6052cf8
 
 [tool.poetry.extras]
 storage = [
