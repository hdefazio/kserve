--- conflicted
+++ resolved
@@ -18,10 +18,6 @@
 
 from pydantic import BaseModel, StrictBool, StrictInt, StrictFloat
 
-<<<<<<< HEAD
-
-=======
->>>>>>> 213b89fe
 # this is needed to add support for both pydantic 1.x and 2.x
 is_pydantic_2 = pydantic.__version__.startswith("2.")
 
@@ -235,10 +231,7 @@
     outputs: Optional[List[RequestOutput]] = None
 
     if is_pydantic_2:
-<<<<<<< HEAD
-        model_config = ConfigDict(
-            json_loads=orjson.loads, json_schema_extra=inference_request_schema_extra
-        )
+        model_config = ConfigDict(json_schema_extra=inference_request_schema_extra)
 
     else:
 
@@ -260,13 +253,8 @@
         ],
     }
 }
-=======
-        model_config = ConfigDict(json_schema_extra=inference_request_schema_extra)
->>>>>>> 213b89fe
-
-    else:
-
-<<<<<<< HEAD
+
+
 class InferenceResponse(BaseModel):
     """InferenceResponse
 
@@ -293,272 +281,4 @@
     else:
 
         class Config:
-            schema_extra = inference_response_schema_extra
-
-
-generate_request_schema_extra = {
-    "example": {
-        "text_input": "Tell me about the AI",
-        "parameters": {
-            "temperature": 0.8,
-            "top_p": 0.9,
-        },
-    }
-}
-
-
-class GenerateRequest(BaseModel):
-    """GenerateRequest Model
-
-    $generate_request =
-    {
-      "text_input" : $string,
-      "parameters" : $string #optional,
-    }
-    """
-
-    text_input: str
-    parameters: Optional[Parameters] = None
-
-    if is_pydantic_2:
-        model_config = ConfigDict(
-            json_loads=orjson.loads, json_schema_extra=generate_request_schema_extra
-        )
-    else:
-
-        class Config:
-            json_loads = orjson.loads
-            schema_extra = generate_request_schema_extra
-
-
-token_schema_extra = {
-    "example": {
-        "id": 267,
-        "logprob": -2.0723474,
-        "special": False,
-        "text": " a",
-    }
-}
-
-
-class Token(BaseModel):
-    """Token Data Model"""
-
-    id: int
-    logprob: float
-    special: bool
-    text: str
-
-    if is_pydantic_2:
-        model_config = ConfigDict(
-            json_loads=orjson.loads, json_schema_extra=token_schema_extra
-        )
-    else:
-
-        class Config:
-            json_loads = orjson.loads
-            schema_extra = token_schema_extra
-
-
-details_schema_extra = {
-    "example": {
-        "finish_reason": "stop",
-        "logprobs": [
-            {
-                "id": 267,
-                "logprob": -2.0723474,
-                "special": False,
-                "text": " a",
-            }
-        ],
-    }
-}
-
-
-class Details(BaseModel):
-    """Generate response details"""
-
-    finish_reason: str
-    logprobs: List[Token]
-
-    if is_pydantic_2:
-        model_config = ConfigDict(
-            json_loads=orjson.loads,
-            json_schema_extra=details_schema_extra,
-        )
-    else:
-        class Config:
-            json_loads = orjson.loads
-            schema_extra = details_schema_extra
-
-
-streaming_details_schema_extra = {
-    "example": {
-        "finish_reason": "stop",
-        "logprobs": {
-            "id": 267,
-            "logprob": -2.0723474,
-            "special": False,
-            "text": " a",
-        },
-    }
-}
-
-
-class StreamingDetails(BaseModel):
-    """Generate response details"""
-
-    finish_reason: str
-    logprobs: Token
-
-    if is_pydantic_2:
-        model_config = ConfigDict(
-            json_loads=orjson.loads,
-            json_schema_extra=streaming_details_schema_extra,
-        )
-    else:
-
-        class Config:
-            json_loads = orjson.loads
-            schema_extra = streaming_details_schema_extra
-
-
-generate_response_schema_extra = {
-    "example": {
-        "text_output": "Tell me about the AI",
-        "model_name": "bloom7b1",
-        "details": {
-            "finish_reason": "stop",
-            "logprobs": [
-                {
-                    "id": "267",
-                    "logprob": -2.0723474,
-                    "special": False,
-                    "text": " a",
-                }
-            ],
-        },
-    }
-}
-
-
-class GenerateResponse(BaseModel):
-    """GenerateResponse Model
-
-    $generate_response =
-    {
-      "text_output" : $string,
-      "model_name" : $string,
-      "model_version" : $string #optional,
-      "details": $Details #optional
-    }
-    """
-
-    text_output: str
-    model_name: str
-    model_version: Optional[str] = None
-    details: Optional[Details] = None
-
-    if is_pydantic_2:
-        model_config = ConfigDict(
-            json_loads=orjson.loads, json_schema_extra=generate_response_schema_extra
-        )
-    else:
-
-        class Config:
-            json_loads = orjson.loads
-            schema_extra = generate_response_schema_extra
-
-
-generate_streaming_response_schema_extra = {
-    "example": {
-        "text_output": "Tell me about the AI",
-        "model_name": "bloom7b1",
-        "details": {
-            "finish_reason": "stop",
-            "logprobs": {
-                "id": "267",
-                "logprob": -2.0723474,
-                "special": False,
-                "text": " a",
-            },
-        },
-    }
-}
-
-=======
-        class Config:
-            json_loads = orjson.loads
-            schema_extra = inference_request_schema_extra
-
-
-inference_response_schema_extra = {
-    "example": {
-        "id": "42",
-        "outputs": [
-            {
-                "name": "output0",
-                "shape": [3, 2],
-                "datatype": "FP32",
-                "data": [1.0, 1.1, 2.0, 2.1, 3.0, 3.1],
-            }
-        ],
-    }
-}
-
-
-class InferenceResponse(BaseModel):
-    """InferenceResponse
-
-    $inference_response =
-    {
-      "model_name" : $string,
-      "model_version" : $string #optional,
-      "id" : $string,
-      "parameters" : $parameters #optional,
-      "outputs" : [ $response_output, ... ]
-    }
-    """
-
-    model_name: str
-    model_version: Optional[str] = None
-    id: str
-    parameters: Optional[Parameters] = None
-    outputs: List[ResponseOutput]
->>>>>>> 213b89fe
-
-    if is_pydantic_2:
-        model_config = ConfigDict(
-            protected_namespaces=(), json_schema_extra=inference_response_schema_extra
-        )
-    else:
-
-<<<<<<< HEAD
-    $generate_response =
-    {
-      "text_output" : $string,
-      "model_name" : $string,
-      "model_version" : $string #optional,
-      "details": $Details #optional
-    }
-    """
-
-    text_output: str
-    model_name: str
-    model_version: Optional[str] = None
-    details: Optional[StreamingDetails] = None
-
-    if is_pydantic_2:
-        model_config = ConfigDict(
-            json_loads=orjson.loads,
-            json_schema_extra=generate_streaming_response_schema_extra,
-        )
-
-    else:
-        class Config:
-            json_loads = orjson.loads
-            schema_extra = generate_streaming_response_schema_extra
-=======
-        class Config:
-            schema_extra = inference_response_schema_extra
->>>>>>> 213b89fe
+            schema_extra = inference_response_schema_extra