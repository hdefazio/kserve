--- conflicted
+++ resolved
@@ -4,10 +4,7 @@
 Name | Type | Description | Notes
 ------------ | ------------- | ------------- | -------------
 **explainers** | [**V1beta1ExplainersConfig**](V1beta1ExplainersConfig.md) |  | 
-<<<<<<< HEAD
-=======
 **resource** | [**V1beta1ResourceConfig**](V1beta1ResourceConfig.md) |  | [optional] 
->>>>>>> a6052cf8
 **service_annotation_disallowed_list** | **list[str]** | ServiceAnnotationDisallowedList is a list of annotations that are not allowed to be propagated to Knative revisions | [optional] 
 **service_label_disallowed_list** | **list[str]** | ServiceLabelDisallowedList is a list of labels that are not allowed to be propagated to Knative revisions | [optional] 
 
