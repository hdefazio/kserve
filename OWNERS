--- conflicted
+++ resolved
@@ -18,9 +18,4 @@
   - Jooho
   - spolti
   - terrytangyuan
-<<<<<<< HEAD
-  - VedantMahabaleshwarkar
-  
-=======
-  - VedantMahabaleshwarkar
->>>>>>> 7536608c
+  - VedantMahabaleshwarkar