# Copyright 2022 The KServe Authors.
#
# Licensed under the Apache License, Version 2.0 (the "License");
# you may not use this file except in compliance with the License.
# You may obtain a copy of the License at
#
#    http://www.apache.org/licenses/LICENSE-2.0
#
# Unless required by applicable law or agreed to in writing, software
# distributed under the License is distributed on an "AS IS" BASIS,
# WITHOUT WARRANTIES OR CONDITIONS OF ANY KIND, either express or implied.
# See the License for the specific language governing permissions and
# limitations under the License.

import os

import numpy as np
import pytest
from kubernetes import client

from kserve import KServeClient, V1beta1TransformerSpec
from kubernetes.client import V1ResourceRequirements, V1Container, V1ContainerPort
from kserve import V1beta1InferenceService
from kserve import V1beta1InferenceServiceSpec
from kserve import V1beta1ModelSpec, V1beta1ModelFormat
from kserve import V1beta1PredictorSpec
from kserve import V1beta1TritonSpec
from kserve import constants
from ..common.utils import KSERVE_TEST_NAMESPACE
from ..common.utils import predict_isvc


@pytest.mark.predictor
@pytest.mark.path_based_routing
@pytest.mark.asyncio(scope="session")
async def test_triton(rest_v2_client):
    service_name = "isvc-triton"
    predictor = V1beta1PredictorSpec(
        min_replicas=1,
        triton=V1beta1TritonSpec(
            storage_uri="gs://kfserving-examples/models/torchscript",
            resources=V1ResourceRequirements(
                requests={"cpu": "10m", "memory": "128Mi"},
                limits={"cpu": "100m", "memory": "512Mi"},
            ),
        ),
    )

    isvc = V1beta1InferenceService(
        api_version=constants.KSERVE_V1BETA1,
        kind=constants.KSERVE_KIND,
        metadata=client.V1ObjectMeta(
            name=service_name, namespace=KSERVE_TEST_NAMESPACE
        ),
        spec=V1beta1InferenceServiceSpec(predictor=predictor),
    )

    kserve_client = KServeClient(
        config_file=os.environ.get("KUBECONFIG", "~/.kube/config")
    )
    kserve_client.create(isvc)
    try:
        kserve_client.wait_isvc_ready(
            service_name, namespace=KSERVE_TEST_NAMESPACE, timeout_seconds=800
        )
    except RuntimeError as e:
        print(
            kserve_client.api_instance.get_namespaced_custom_object(
                "serving.knative.dev",
                "v1",
                KSERVE_TEST_NAMESPACE,
                "services",
                service_name + "-predictor",
            )
        )
        deployments = kserve_client.app_api.list_namespaced_deployment(
            KSERVE_TEST_NAMESPACE,
            label_selector="serving.kserve.io/"
            "inferenceservice={}".format(service_name),
        )
        for deployment in deployments.items:
            print(deployment)
        raise e
    res = await predict_isvc(
        rest_v2_client,
        service_name,
        "./data/cifar10_input_v2.json",
        model_name="cifar10",
    )
    assert np.argmax(res.outputs[0].data) == 3
    kserve_client.delete(service_name, KSERVE_TEST_NAMESPACE)


# Not testable in ODH until the following issue is solved:
#   https://github.com/opendatahub-io/odh-model-controller/issues/59
<<<<<<< HEAD
@pytest.mark.fast
@pytest.mark.skip(reason="Not testable in ODH at the moment")
def test_triton_runtime_with_transformer():
    service_name = 'isvc-triton-runtime'
=======
@pytest.mark.transformer
@pytest.mark.path_based_routing
@pytest.mark.asyncio(scope="session")
@pytest.mark.skip(reason="Not testable in ODH at the moment")
async def test_triton_runtime_with_transformer(rest_v1_client):
    service_name = "isvc-triton-runtime"
>>>>>>> 213b89fe
    predictor = V1beta1PredictorSpec(
        min_replicas=1,
        model=V1beta1ModelSpec(
            model_format=V1beta1ModelFormat(
                name="triton",
            ),
            storage_uri="gs://kfserving-examples/models/torchscript",
            ports=[V1ContainerPort(name="h2c", protocol="TCP", container_port=9000)],
            resources=V1ResourceRequirements(
                requests={"cpu": "10m", "memory": "128Mi"},
                limits={"cpu": "100m", "memory": "512Mi"},
            ),
        ),
    )

    transformer = V1beta1TransformerSpec(
        min_replicas=1,
        containers=[
            V1Container(
                image=os.environ.get("IMAGE_TRANSFORMER_IMG_TAG"),
                name="kserve-container",
                resources=V1ResourceRequirements(
                    requests={"cpu": "10m", "memory": "128Mi"},
                    limits={"cpu": "100m", "memory": "512Mi"},
                ),
                args=["--model_name", "cifar10", "--predictor_protocol", "grpc-v2"],
            )
        ],
    )
    isvc = V1beta1InferenceService(
        api_version=constants.KSERVE_V1BETA1,
        kind=constants.KSERVE_KIND,
        metadata=client.V1ObjectMeta(
            name=service_name, namespace=KSERVE_TEST_NAMESPACE
        ),
        spec=V1beta1InferenceServiceSpec(predictor=predictor, transformer=transformer),
    )

    kserve_client = KServeClient(
        config_file=os.environ.get("KUBECONFIG", "~/.kube/config")
    )
    kserve_client.create(isvc)
    try:
        kserve_client.wait_isvc_ready(
            service_name, namespace=KSERVE_TEST_NAMESPACE, timeout_seconds=800
        )
    except RuntimeError as e:
        print(
            kserve_client.api_instance.get_namespaced_custom_object(
                "serving.knative.dev",
                "v1",
                KSERVE_TEST_NAMESPACE,
                "services",
                service_name + "-predictor",
            )
        )
        deployments = kserve_client.app_api.list_namespaced_deployment(
            KSERVE_TEST_NAMESPACE,
            label_selector="serving.kserve.io/"
            "inferenceservice={}".format(service_name),
        )
        for deployment in deployments.items:
            print(deployment)
        raise e
    res = await predict_isvc(
        rest_v1_client, service_name, "./data/image.json", model_name="cifar10"
    )
    assert np.argmax(res["predictions"][0]) == 5
    kserve_client.delete(service_name, KSERVE_TEST_NAMESPACE)<|MERGE_RESOLUTION|>--- conflicted
+++ resolved
@@ -93,19 +93,12 @@
 
 # Not testable in ODH until the following issue is solved:
 #   https://github.com/opendatahub-io/odh-model-controller/issues/59
-<<<<<<< HEAD
-@pytest.mark.fast
-@pytest.mark.skip(reason="Not testable in ODH at the moment")
-def test_triton_runtime_with_transformer():
-    service_name = 'isvc-triton-runtime'
-=======
 @pytest.mark.transformer
 @pytest.mark.path_based_routing
 @pytest.mark.asyncio(scope="session")
 @pytest.mark.skip(reason="Not testable in ODH at the moment")
 async def test_triton_runtime_with_transformer(rest_v1_client):
     service_name = "isvc-triton-runtime"
->>>>>>> 213b89fe
     predictor = V1beta1PredictorSpec(
         min_replicas=1,
         model=V1beta1ModelSpec(
