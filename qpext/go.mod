--- conflicted
+++ resolved
@@ -49,11 +49,7 @@
 	go.uber.org/atomic v1.11.0 // indirect
 	go.uber.org/automaxprocs v1.5.3 // indirect
 	go.uber.org/multierr v1.11.0 // indirect
-<<<<<<< HEAD
-	golang.org/x/net v0.21.0 // indirect
-=======
 	golang.org/x/net v0.23.0 // indirect
->>>>>>> 7536608c
 	golang.org/x/oauth2 v0.16.0 // indirect
 	golang.org/x/sync v0.6.0 // indirect
 	golang.org/x/sys v0.18.0 // indirect
@@ -67,11 +63,7 @@
 	google.golang.org/genproto/googleapis/api v0.0.0-20231211222908-989df2bf70f3 // indirect
 	google.golang.org/genproto/googleapis/rpc v0.0.0-20231212172506-995d672761c0 // indirect
 	google.golang.org/grpc v1.60.1 // indirect
-<<<<<<< HEAD
-	google.golang.org/protobuf v1.32.0 // indirect
-=======
 	google.golang.org/protobuf v1.33.0 // indirect
->>>>>>> 7536608c
 	gopkg.in/inf.v0 v0.9.1 // indirect
 	gopkg.in/yaml.v2 v2.4.0 // indirect
 	gopkg.in/yaml.v3 v3.0.1 // indirect
@@ -85,11 +77,4 @@
 	sigs.k8s.io/json v0.0.0-20221116044647-bc3834ca7abd // indirect
 	sigs.k8s.io/structured-merge-diff/v4 v4.2.3 // indirect
 	sigs.k8s.io/yaml v1.4.0 // indirect
-<<<<<<< HEAD
-)
-
-// Fixes CVE-2023-45288
-replace golang.org/x/net => golang.org/x/net v0.23.0
-=======
-)
->>>>>>> 7536608c
+)